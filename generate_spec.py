--- conflicted
+++ resolved
@@ -3,10 +3,6 @@
 
 def generate_spec(data, variable_name="", default={}):
     is_list = False
-<<<<<<< HEAD
-    required = []
-    # if data.get('required'):
-    #     required = data['required']
     if "additionalProperties" in data.keys():
         data = data["additionalProperties"]
     if "items" in data.keys():
@@ -14,29 +10,12 @@
         is_list = True
     if "properties" in data.keys():
         data = data["properties"]
-    # if 'default' in data.keys():
-    # data = data['default']
-    # return {'default':data['default']}
     elif "type" in data.keys() and data["type"] in ["string", "integer", "boolean"]:
         return "{{" + variable_name + "}}"
     for k, v in data.items():
         data[k] = generate_spec(
             v, variable_name + "__" + str(k) if variable_name else str(k)
         )
-    # data['required'] = required
-=======
-    if 'additionalProperties' in data.keys():
-        data = data['additionalProperties']
-    if 'items' in data.keys():
-        data = data['items']
-        is_list = True
-    if 'properties' in data.keys():
-        data = data['properties']
-    elif 'type' in data.keys() and data['type'] in ['string', 'integer', 'boolean']:
-        return '{{' + variable_name + '}}'
-    for k, v in data.items():
-        data[k] = generate_spec(v, variable_name + '__' + str(k) if variable_name else str(k))
->>>>>>> 9b169f85
     if is_list:
         data.update({"list_key": variable_name})
         return [data]
