---
requires_ansible: '>=2.11.6'
action_groups:
  ntnx:
  - ntnx_acps
  - ntnx_address_groups
  - ntnx_categories
  - ntnx_floating_ips
  - ntnx_hosts_info
  - ntnx_images
  - ntnx_image_placement_policy
  - ntnx_pbrs
  - ntnx_projects
  - ntnx_protection_rules
  - ntnx_recovery_plans
  - ntnx_recovery_plan_jobs
  - ntnx_roles
  - ntnx_security_rules
  - ntnx_service_groups
  - ntnx_static_routes
  - ntnx_subnets
  - ntnx_users
  - ntnx_user_groups
  - ntnx_vms_ova
  - ntnx_vms_clone
  - ntnx_vms
  - ntnx_vpcs
  - ntnx_acps_info
  - ntnx_address_groups_info
  - ntnx_categories_info
  - ntnx_clusters_info
  - ntnx_floating_ips_info
  - ntnx_images_info
  - ntnx_image_placement_policies_info
  - ntnx_pbrs_info
  - ntnx_permissions_info
  - ntnx_projects_info
  - ntnx_protection_rules_info
  - ntnx_recovery_plans_info
  - ntnx_recovery_plan_jobs_info
  - ntnx_roles_info
  - ntnx_security_rules_info
  - ntnx_service_groups_info
  - ntnx_static_routes_info
  - ntnx_subnets_info
  - ntnx_user_groups_info
  - ntnx_users_info
  - ntnx_vms_info
  - ntnx_vpcs_info
  - ntnx_foundation_aos_packages_info
  - ntnx_foundation_bmc_ipmi_config
  - ntnx_foundation_discover_nodes_info
  - ntnx_foundation_hypervisor_images_info
  - ntnx_foundation_image_upload
  - ntnx_foundation_node_network_info
  - ntnx_foundation
  - ntnx_foundation_central
  - ntnx_foundation_central_imaged_nodes_info
  - ntnx_foundation_central_imaged_clusters_info
  - ntnx_foundation_central_api_keys
  - ntnx_foundation_central_api_keys_info
  - ntnx_karbon_clusters
  - ntnx_karbon_clusters_info
  - ntnx_karbon_registries
  - ntnx_karbon_registries_info
  - ntnx_ndb_databases_info
  - ntnx_ndb_clones_info
  - ntnx_ndb_time_machines_info
  - ntnx_ndb_profiles_info
  - ntnx_ndb_db_servers_info
  - ntnx_ndb_slas_info
  - ntnx_ndb_databases
  - ntnx_ndb_clusters_info
<<<<<<< HEAD
  - ntnx_ndb_snapshots_info
=======
  - ntnx_ndb_clusters
>>>>>>> 9dc25b53
<|MERGE_RESOLUTION|>--- conflicted
+++ resolved
@@ -71,8 +71,5 @@
   - ntnx_ndb_slas_info
   - ntnx_ndb_databases
   - ntnx_ndb_clusters_info
-<<<<<<< HEAD
-  - ntnx_ndb_snapshots_info
-=======
   - ntnx_ndb_clusters
->>>>>>> 9dc25b53
+  - ntnx_ndb_snapshots_info