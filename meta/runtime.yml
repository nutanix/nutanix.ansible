---
requires_ansible: ">=2.16.0"
action_groups:
  ntnx:
    - ntnx_acps
    - ntnx_address_groups
    - ntnx_categories
    - ntnx_floating_ips
    - ntnx_hosts_info
    - ntnx_images
    - ntnx_image_placement_policy
    - ntnx_pbrs
    - ntnx_projects
    - ntnx_protection_rules
    - ntnx_recovery_plans
    - ntnx_recovery_plan_jobs
    - ntnx_roles
    - ntnx_security_rules
    - ntnx_service_groups
    - ntnx_static_routes
    - ntnx_subnets
    - ntnx_users
    - ntnx_user_groups
    - ntnx_vms_ova
    - ntnx_vms_clone
    - ntnx_vms
    - ntnx_vpcs
    - ntnx_acps_info
    - ntnx_address_groups_info
    - ntnx_categories_info
    - ntnx_clusters_info
    - ntnx_floating_ips_info
    - ntnx_images_info
    - ntnx_image_placement_policies_info
    - ntnx_pbrs_info
    - ntnx_permissions_info
    - ntnx_projects_info
    - ntnx_protection_rules_info
    - ntnx_recovery_plans_info
    - ntnx_recovery_plan_jobs_info
    - ntnx_roles_info
    - ntnx_security_rules_info
    - ntnx_service_groups_info
    - ntnx_static_routes_info
    - ntnx_subnets_info
    - ntnx_user_groups_info
    - ntnx_users_info
    - ntnx_vms_info
    - ntnx_vpcs_info
    - ntnx_foundation_aos_packages_info
    - ntnx_foundation_bmc_ipmi_config
    - ntnx_foundation_discover_nodes_info
    - ntnx_foundation_hypervisor_images_info
    - ntnx_foundation_image_upload
    - ntnx_foundation_node_network_info
    - ntnx_foundation
    - ntnx_foundation_central
    - ntnx_foundation_central_imaged_nodes_info
    - ntnx_foundation_central_imaged_clusters_info
    - ntnx_foundation_central_api_keys
    - ntnx_foundation_central_api_keys_info
    - ntnx_karbon_clusters
    - ntnx_karbon_clusters_info
    - ntnx_karbon_clusters_node_pools
    - ntnx_karbon_registries
    - ntnx_karbon_registries_info
    - ntnx_ndb_databases_info
    - ntnx_ndb_clones_info
    - ntnx_ndb_time_machines_info
    - ntnx_ndb_profiles_info
    - ntnx_ndb_db_servers_info
    - ntnx_ndb_slas_info
    - ntnx_ndb_databases
    - ntnx_ndb_register_database
    - ntnx_ndb_db_server_vms
    - ntnx_ndb_clusters_info
    - ntnx_ndb_clusters
    - ntnx_ndb_snapshots_info
    - ntnx_ndb_vlans
    - ntnx_ndb_vlans_info
    - ntnx_ndb_stretched_vlans
    - ntnx_ndb_time_machine_clusters
    - ntnx_ndb_tags
    - ntnx_ndb_tags_info
    - ntnx_ndb_database_clones
    - ntnx_ndb_database_snapshots
    - ntnx_ndb_database_clone_refresh
    - ntnx_ndb_authorize_db_server_vms
    - ntnx_ndb_profiles
    - ntnx_ndb_database_log_catchup
    - ntnx_ndb_database_restore
    - ntnx_ndb_database_scale
    - ntnx_ndb_linked_databases
    - ntnx_ndb_replicate_database_snapshots
    - ntnx_ndb_register_db_server_vm
    - ntnx_ndb_maintenance_tasks
    - ntnx_ndb_maintenance_window
    - ntnx_ndb_maintenance_windows_info
    - ntnx_ndb_slas
    - ntnx_floating_ips_info_v2
    - ntnx_floating_ips_v2
    - ntnx_pbrs_v2
    - ntnx_pbrs_info_v2
    - ntnx_subnets_v2
    - ntnx_subnets_info_v2
    - ntnx_vpcs_info_v2
    - ntnx_vpcs_v2
    - ntnx_roles_info_v2
    - ntnx_roles_v2
    - ntnx_images_v2
    - ntnx_images_info_v2
    - ntnx_image_placement_policies_v2
    - ntnx_image_placement_policies_info_v2
    - ntnx_vms_ngt_v2
    - ntnx_vms_ngt_update_v2
    - ntnx_vms_ngt_upgrade_v2
    - ntnx_vms_ngt_insert_iso_v2
    - ntnx_vms_ngt_info_v2
    - ntnx_vms_disks_v2
    - ntnx_vms_disks_info_v2
    - ntnx_vms_v2
    - ntnx_vms_info_v2
    - ntnx_vms_categories_v2
    - ntnx_vms_nics_v2
    - ntnx_vms_nics_info_v2
    - ntnx_vms_nics_ip_v2
    - ntnx_vms_nics_migrate_v2
    - ntnx_vms_cd_rom_v2
    - ntnx_vms_cd_rom_info_v2
    - ntnx_vms_cd_rom_iso_v2
    - ntnx_vms_stage_guest_customization_v2
    - ntnx_vms_serial_port_v2
    - ntnx_vms_serial_port_info_v2
    - ntnx_templates_deploy_v2
    - ntnx_templates_guest_os_v2
    - ntnx_templates_v2
    - ntnx_templates_info_v2
    - ntnx_templates_version_v2
    - ntnx_templates_versions_info_v2
    - ntnx_vms_clone_v2
    - ntnx_vms_power_actions_v2
    - ntnx_routes_v2
    - ntnx_routes_info_v2
    - ntnx_route_tables_info_v2
    - ntnx_categories_v2
    - ntnx_categories_info_v2
    - ntnx_volume_groups_v2
    - ntnx_volume_groups_info_v2
    - ntnx_volume_groups_disks_v2
    - ntnx_volume_groups_disks_info_v2
    - ntnx_volume_groups_vms_v2
    - ntnx_volume_groups_iscsi_clients_v2
    - ntnx_volume_groups_iscsi_clients_info_v2
    - ntnx_roles_v2
    - ntnx_roles_info_v2
    - ntnx_directory_services_v2
    - ntnx_directory_services_info_v2
    - ntnx_saml_identity_providers_v2
    - ntnx_saml_identity_providers_info_v2
    - ntnx_user_groups_v2
    - ntnx_user_groups_info_v2
    - ntnx_users_v2
    - ntnx_users_info_v2
    - ntnx_operations_info_v2
    - ntnx_authorization_policies_v2
    - ntnx_authorization_policies_info_v2
    - ntnx_security_rules_v2
    - ntnx_security_rules_info_v2
    - ntnx_service_groups_v2
    - ntnx_service_groups_info_v2
    - ntnx_address_groups_v2
    - ntnx_address_groups_info_v2
    - ntnx_clusters_v2
    - ntnx_clusters_info_v2
    - ntnx_hosts_info_v2
    - ntnx_recovery_points_info_v2
    - ntnx_vm_recovery_point_info_v2
    - ntnx_recovery_points_v2
    - ntnx_recovery_point_restore_v2
    - ntnx_vm_revert_v2
    - ntnx_recovery_point_replicate_v2
    - ntnx_gpus_v2
    - ntnx_gpus_info_v2
    - ntnx_clusters_nodes_v2
    - ntnx_nodes_network_info_v2
    - ntnx_pc_registration_v2
    - ntnx_discover_unconfigured_nodes_v2
    - ntnx_storage_containers_stats_v2
    - ntnx_storage_containers_info_v2
    - ntnx_storage_containers_v2
    - ntnx_pc_unregistration_v2
    - ntnx_pc_backup_target_info_v2
    - ntnx_pc_backup_target_v2
    - ntnx_pc_config_info_v2
    - ntnx_pc_deploy_v2
    - ntnx_pc_restore_v2
    - ntnx_pc_restore_source_info_v2
    - ntnx_pc_restore_source_v2
    - ntnx_pc_restorable_domain_managers_info_v2
    - ntnx_pc_restore_points_info_v2
    - ntnx_protection_policies_info_v2
    - ntnx_protection_policies_v2
    - ntnx_promote_protected_resources_v2
    - ntnx_restore_protected_resources_v2
    - ntnx_protected_resources_info_v2
    - ntnx_volume_groups_categories_v2
    - ntnx_lcm_config_info_v2
    - ntnx_lcm_config_v2
    - ntnx_lcm_inventory_v2
    - ntnx_lcm_prechecks_v2
    - ntnx_lcm_upgrades_v2
    - ntnx_lcm_entities_info_v2
    - ntnx_lcm_status_info_v2
    - ntnx_users_api_key_v2
    - ntnx_users_api_key_info_v2
    - ntnx_users_revoke_api_key_v2
    - ntnx_object_stores_v2
    - ntnx_object_stores_info_v2
    - ntnx_object_stores_certificate_v2
    - ntnx_object_stores_certificate_info_v2
    - ntnx_password_managers_info_v2
    - ntnx_password_managers_v2
    - ntnx_ova_v2
    - ntnx_ova_info_v2
    - ntnx_ova_deploy_vm_v2
    - ntnx_ova_download_v2
    - ntnx_pc_tasks_info_v2
    - ntnx_pc_task_abort_v2
    - ntnx_vms_disks_migrate_v2
    - ntnx_clusters_categories_v2
    - ntnx_stigs_info_v2
<<<<<<< HEAD
    - ntnx_storage_policies_v2
    - ntnx_storage_policies_info_v2
=======
    - ntnx_ssl_certificates_info_v2
    - ntnx_ssl_certificates_v2
>>>>>>> 00790a5f
<|MERGE_RESOLUTION|>--- conflicted
+++ resolved
@@ -229,10 +229,7 @@
     - ntnx_vms_disks_migrate_v2
     - ntnx_clusters_categories_v2
     - ntnx_stigs_info_v2
-<<<<<<< HEAD
-    - ntnx_storage_policies_v2
-    - ntnx_storage_policies_info_v2
-=======
     - ntnx_ssl_certificates_info_v2
     - ntnx_ssl_certificates_v2
->>>>>>> 00790a5f
+    - ntnx_storage_policies_v2
+    - ntnx_storage_policies_info_v2