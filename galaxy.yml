namespace: "nutanix"
name: "ncp"
<<<<<<< HEAD
version: "2.0.0"
=======
version: "2.1.1"
>>>>>>> 98dc67cb
readme: "README.md"
authors:
  - "Abhishek Chaudhary (@abhimutant)"
  - "Pradeepsingh Bhati (@bhati-pradeep)"
  - "Prem Karat (@premkarat)"
  - "Gevorg Khachatryan (@Gevorg-Khachatryan-97)"
  - "Alaa Bishtawi (@alaa-bish)"
  - "Abhinav Bansal (@abhinavbansal29)"
  - "George Ghawali (@george-ghawali)"
description: Nutanix Ansible Collection
license_file: "LICENSE"
tags: [nutanix, prism, ahv, cloud, infrastructure]
repository: https://github.com/nutanix/nutanix.ansible
documentation: https://galaxy.ansible.com/ui/repo/published/nutanix/ncp/
homepage: https://nutanix.github.io/nutanix.ansible/
issues: https://github.com/nutanix/nutanix.ansible/issues
build_ignore: []<|MERGE_RESOLUTION|>--- conflicted
+++ resolved
@@ -1,10 +1,6 @@
 namespace: "nutanix"
 name: "ncp"
-<<<<<<< HEAD
-version: "2.0.0"
-=======
 version: "2.1.1"
->>>>>>> 98dc67cb
 readme: "README.md"
 authors:
   - "Abhishek Chaudhary (@abhimutant)"
