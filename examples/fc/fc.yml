--- conflicted
+++ resolved
@@ -80,11 +80,7 @@
           - discovery_mode:
               node_serial: <node-serial-1>
           - discovery_mode:
-<<<<<<< HEAD
-              node_serial: <node-serial-2>
-=======
               node_serial: <node-serail-2>
->>>>>>> 98dc67cb
           - discovery_mode:
               node_serial: <node-serial-3>
               discovery_override:
