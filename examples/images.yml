---
- name: Images playbook
  hosts: localhost
  gather_facts: false
  module_defaults:
    group/nutanix.ncp.ntnx:
      nutanix_host: <host_ip>
      nutanix_username: <user>
      nutanix_password: <pass>
      validate_certs: false
  tasks:
    - name: Setting Variables
      ansible.builtin.set_fact:
        image_uuid: ""
        source_path: ""
        source_uri: ""
        clusters_name: ""

    - name: Create image from local workstation
      nutanix.ncp.ntnx_images:
        state: "present"
        source_path: "{{source_path}}"
        clusters:
          - name: "{{clusters_name}}"
        categories:
          AppFamily:
            - Backup
        checksum:
          checksum_algorithm: SHA_1
          checksum_value: 44610efd741a3ab4a548a81ea94869bb8b692977
        name: "ansible-test-with-categories-mapping"
        desc: "description"
        image_type: "ISO_IMAGE"
        version:
          product_name: "test"
          product_version: "1.2.0"
        wait: true

    - name: Create image from with source as remote server file location
      nutanix.ncp.ntnx_images:
        state: "present"
        source_uri: "{{source_uri}}"
        clusters:
          - name: "{{clusters_name}}"
        categories:
          AppFamily:
            - Backup
        checksum:
          checksum_algorithm: SHA_1
          checksum_value: 44610efd741a3ab4a548a81ea94869bb8b692977
        name: "ansible-test-with-categories-mapping"
        desc: "description"
        image_type: "DISK_IMAGE"
        version:
          product_name: "test"
          product_version: "1.2.0"
        wait: true

    - name: Override categories of existing image
      nutanix.ncp.ntnx_images:
        state: "present"
        image_uuid: "{{image-uuid}}"
        categories:
          AppTier:
            - Default
          AppFamily:
            - Backup
        wait: true

<<<<<<< HEAD
    - name: detach all categories from existing image
=======
    - name: Dettach all categories from existing image
>>>>>>> 98dc67cb
      nutanix.ncp.ntnx_images:
        state: "present"
        image_uuid: "00000000-0000-0000-0000-000000000000"
        remove_categories: true
        wait: true

    - name: Delete existing image
      nutanix.ncp.ntnx_images:
        state: "absent"
        image_uuid: "00000000-0000-0000-0000-000000000000"
        wait: true<|MERGE_RESOLUTION|>--- conflicted
+++ resolved
@@ -67,11 +67,7 @@
             - Backup
         wait: true
 
-<<<<<<< HEAD
-    - name: detach all categories from existing image
-=======
     - name: Dettach all categories from existing image
->>>>>>> 98dc67cb
       nutanix.ncp.ntnx_images:
         state: "present"
         image_uuid: "00000000-0000-0000-0000-000000000000"
