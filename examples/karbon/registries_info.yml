---
<<<<<<< HEAD
- name: Get registries info
=======
- name: Get registeries info
>>>>>>> 98dc67cb
  hosts: localhost
  gather_facts: false
  module_defaults:
    group/nutanix.ncp.ntnx:
      nutanix_host: <pc_ip>
      nutanix_username: <user>
      nutanix_password: <pass>
      validate_certs: false

  tasks:
    - name: Test getting all registries
      nutanix.ncp.ntnx_karbon_registries_info:
      register: registries

    - name: Test getting particular register using name
      nutanix.ncp.ntnx_karbon_registries_info:
        registry_name: "{{ registries.response[1].name }}"
      register: result<|MERGE_RESOLUTION|>--- conflicted
+++ resolved
@@ -1,9 +1,5 @@
 ---
-<<<<<<< HEAD
-- name: Get registries info
-=======
 - name: Get registeries info
->>>>>>> 98dc67cb
   hosts: localhost
   gather_facts: false
   module_defaults:
