---
<<<<<<< HEAD
- name: Create registries
=======
- name: Create registeries
>>>>>>> 98dc67cb
  hosts: localhost
  gather_facts: false
  module_defaults:
    group/nutanix.ncp.ntnx:
      nutanix_host: <pc_ip>
      nutanix_username: <user>
      nutanix_password: <pass>
      validate_certs: false

  tasks:
    - name: Set vars
      ansible.builtin.set_fact:
        registry_name: <registry_name>
        url: <url>
        port_number: <port_number>
        username: <username>
        password: <pass>

    - name: Create registry
      nutanix.ncp.ntnx_karbon_registries:
        name: "{{ registry_name }}"
        url: "{{ url }}"
        port: "{{ port_number }}"
      register: result

    - name: Delete registry
      nutanix.ncp.ntnx_karbon_registries:
        name: "{{ registry_name }}"
        state: absent
      register: result

    - name: Create registry with username and password
      nutanix.ncp.ntnx_karbon_registries:
        name: "{{ registry_name }}"
        url: "{{ url }}"
        username: "{{ username }}"
        password: "{{ password }}"
      register: result<|MERGE_RESOLUTION|>--- conflicted
+++ resolved
@@ -1,9 +1,5 @@
 ---
-<<<<<<< HEAD
-- name: Create registries
-=======
 - name: Create registeries
->>>>>>> 98dc67cb
   hosts: localhost
   gather_facts: false
   module_defaults:
