#!/usr/bin/python
# -*- coding: utf-8 -*-

# Copyright: (c) 2021, Prem Karat
# GNU General Public License v3.0+ (see COPYING or https://www.gnu.org/licenses/gpl-3.0.txt)
from __future__ import absolute_import, division, print_function

__metaclass__ = type

DOCUMENTATION = r"""
---
module: ntnx_users_info
short_description: users info module
version_added: 1.4.0
description: 'Get users info'
options:
    kind:
      description:
        - The kind name
      type: str
      default: user
    user_uuid:
        description:
            - user UUID
        type: str
extends_documentation_fragment:
      - nutanix.ncp.ntnx_credentials
      - nutanix.ncp.ntnx_info
author:
 - Prem Karat (@premkarat)
 - Gevorg Khachatryan (@Gevorg-Khachatryan-97)
 - Pradeepsingh Bhati (@bhati-pradeep)
 - Alaa Bishtawi (@alaa-bish)
"""
EXAMPLES = r"""
- name: List users using name filter criteria
  ntnx_users_info:
    nutanix_host: "{{ ip }}"
    nutanix_username: "{{ username }}"
    nutanix_password: "{{ password }}"
    validate_certs: false
    filter:
      username: "{{ name }}"
  register: result

- name: List users using length, offset, sort order and sort attribute
  ntnx_users_info:
    nutanix_host: "{{ ip }}"
    nutanix_username: "{{ username }}"
    nutanix_password: "{{ password }}"
    validate_certs: false
    length: 2
    offset: 1
    sort_order: "DESCENDING"
    sort_attribute: "username"
  register: result

- name: test getting particular user using uuid
  ntnx_users_info:
    nutanix_host: "{{ ip }}"
    nutanix_username: "{{ username }}"
    nutanix_password: "{{ password }}"
    validate_certs: false
<<<<<<< HEAD
    user_uuid: "{{ uuid  }}"
=======
    user_uuid: '{{ uuid  }}'
>>>>>>> 31d403e5
  register: result
"""
RETURN = r"""
api_version:
  description: API Version of the Nutanix v3 API framework.
  returned: always
  type: str
  sample: "3.1"
metadata:
  description: Metadata for users list output
  returned: always
  type: dict
  sample: {
                "filter": "username=={{name}}",
                "kind": "user",
                "length": 1,
                "offset": 0,
                "total_matches": 1
            }
entities:
  description: users intent response
  returned: always
  type: list
  sample:  [
                {
                    "metadata": {
                        "categories": {},
                        "categories_mapping": {},
                        "kind": "user",
                        "spec_hash": "00000000000000000000000000000000000000000000000000",
                        "spec_version": 0,
                        "uuid": "000000-0000-0000-0000-0000000"
                    },
                    "spec": {
                        "resources": {
                            "directory_service_user": {
                                "directory_service_reference": {
                                    "kind": "directory_service",
                                    "uuid": "000000-0000-0000-0000-0000000"
                                },
                                "user_principal_name": "user1@xx.com"
                            }
                        }
                    },
                    "status": {
                        "name": "user1@xx.com",
                        "resources": {
                            "access_control_policy_reference_list": [
                                {
                                    "kind": "access_control_policy",
                                    "name": "nuCalmAcp-db48cbac-eac8-c384-84f6-3c8376d70db6",
                                    "uuid": "000000-0000-0000-0000-0000000"
                                }
                            ],
                            "directory_service_user": {
                                "default_user_principal_name": "user1@xx.com",
                                "directory_service_reference": {
                                    "kind": "directory_service",
                                    "name": "ds",
                                    "uuid": "000000-0000-0000-0000-0000000"
                                },
                                "user_principal_name": "user1@xx.com"
                            },
                            "display_name": null,
                            "projects_reference_list": [
                                {
                                    "kind": "project",
                                    "name": "p1",
                                    "uuid": "000000-0000-0000-0000-0000000"
                                },
                                {
                                    "kind": "project",
                                    "name": "p2",
                                    "uuid": "000000-0000-0000-0000-0000000"
                                }
                            ],
                            "resource_usage_summary": {
                                "resource_domain": {
                                    "resources": []
                                }
                            },
                            "user_type": "DIRECTORY_SERVICE"
                        },
                        "state": "COMPLETE"
                    }
                }
            ]
"""


from ..module_utils.utils import remove_param_with_none_value  # noqa: E402
from ..module_utils.v3.base_info_module import BaseInfoModule  # noqa: E402
from ..module_utils.v3.prism.users import User  # noqa: E402


def get_module_spec():

    module_args = dict(
        user_uuid=dict(type="str"),
        kind=dict(type="str", default="user"),
        sort_order=dict(type="str"),
        sort_attribute=dict(type="str"),
    )

    return module_args


def get_user(module, result):
    users = User(module)
    uuid = module.params.get("user_uuid")
    resp = users.read(uuid)
    result["response"] = resp


def get_users(module, result):
    users = User(module)
    spec, err = users.get_info_spec()
    if err:
        result["error"] = err
        module.fail_json(msg="Failed generating User info Spec", **result)
    resp = users.list(spec)
    result["response"] = resp


def run_module():
    module = BaseInfoModule(
        argument_spec=get_module_spec(),
        supports_check_mode=False,
        required_together=[("sort_order", "sort_attribute")],
        mutually_exclusive=[
            ("user_uuid", "filter"),
        ],
    )
    remove_param_with_none_value(module.params)
    result = {"changed": False, "error": None, "response": None}
    if module.params.get("user_uuid"):
        get_user(module, result)
    else:
        get_users(module, result)

    module.exit_json(**result)


def main():
    run_module()


if __name__ == "__main__":
    main()<|MERGE_RESOLUTION|>--- conflicted
+++ resolved
@@ -61,11 +61,7 @@
     nutanix_username: "{{ username }}"
     nutanix_password: "{{ password }}"
     validate_certs: false
-<<<<<<< HEAD
-    user_uuid: "{{ uuid  }}"
-=======
     user_uuid: '{{ uuid  }}'
->>>>>>> 31d403e5
   register: result
 """
 RETURN = r"""
