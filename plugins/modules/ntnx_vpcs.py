--- conflicted
+++ resolved
@@ -83,22 +83,14 @@
     name: vpc_with_dns_servers
     dns_servers: "{{ dns_servers }}"
 
-<<<<<<< HEAD
-- name: Create VPC with all specifications
-=======
 - name: Create VPC with all specfactions
->>>>>>> 98dc67cb
   ntnx_vpcs:
     validate_certs: false
     state: present
     nutanix_host: "{{ ip }}"
     nutanix_username: "{{ username }}"
     nutanix_password: "{{ password }}"
-<<<<<<< HEAD
-    name: vpc_with_add_specifications
-=======
     name: vpc_with_add_specfactions
->>>>>>> 98dc67cb
     external_subnets:
       - subnet_name: "{{ external_subnet.name }}"
     dns_servers: "{{ dns_servers }}"
