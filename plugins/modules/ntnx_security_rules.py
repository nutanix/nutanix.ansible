--- conflicted
+++ resolved
@@ -102,12 +102,10 @@
               params:
                 description: A list of category key and list of values.
                 type: dict
-                required: true
               kind_list:
                 description: List of kinds associated with this filter.
                 type: list
                 elements: str
-                required: true
       inbound_allow_list:
         description: Array of inbound Network rule
         type: list
@@ -116,7 +114,6 @@
           peer_specification_type:
             description: Way to identify the object for which rule is applied.
             type: str
-            required: true
             choices: ["ALL", "FILTER", "IP_SUBNET"]
           expiration_time:
             description: Timestamp of expiration time.
@@ -143,7 +140,6 @@
           filter:
             description: A category filter.
             type: dict
-            required: true
             suboptions:
               type:
                 description: The type of the filter being used.
@@ -151,12 +147,10 @@
               params:
                 description: A list of category key and list of values.
                 type: dict
-                required: true
               kind_list:
                 description: List of kinds associated with this filter.
                 type: list
                 elements: str
-                required: true
           address_group_inclusion_list:
             type: list
             elements: dict
@@ -234,7 +228,6 @@
           peer_specification_type:
             description: Way to identify the object for which rule is applied.
             type: str
-            required: true
             choices: ["ALL", "FILTER", "IP_SUBNET"]
           expiration_time:
             description: Timestamp of expiration time.
@@ -261,7 +254,6 @@
           filter:
             description: A category filter.
             type: dict
-            required: true
             suboptions:
               type:
                 description: The type of the filter being used.
@@ -269,12 +261,10 @@
               params:
                 description: A list of category key and list of values.
                 type: dict
-                required: true
               kind_list:
                 description: List of kinds associated with this filter.
                 type: list
                 elements: str
-                required: true
           address_group_inclusion_list:
             type: list
             elements: dict
@@ -376,12 +366,10 @@
               params:
                 description: A list of category key and list of values.
                 type: dict
-                required: true
               kind_list:
                 description: List of kinds associated with this filter.
                 type: list
                 elements: str
-                required: true
       inbound_allow_list:
         description: Array of inbound Network rule
         type: list
@@ -390,7 +378,6 @@
           peer_specification_type:
             description: Way to identify the object for which rule is applied.
             type: str
-            required: true
             choices: ["ALL", "FILTER", "IP_SUBNET"]
           expiration_time:
             description: Timestamp of expiration time.
@@ -417,7 +404,6 @@
           filter:
             description: A category filter.
             type: dict
-            required: true
             suboptions:
               type:
                 description: The type of the filter being used.
@@ -425,12 +411,10 @@
               params:
                 description: A list of category key and list of values.
                 type: dict
-                required: true
               kind_list:
                 description: List of kinds associated with this filter.
                 type: list
                 elements: str
-                required: true
           address_group_inclusion_list:
             type: list
             elements: dict
@@ -508,7 +492,6 @@
           peer_specification_type:
             description: Way to identify the object for which rule is applied.
             type: str
-            required: true
             choices: ["ALL", "FILTER", "IP_SUBNET"]
           expiration_time:
             description: Timestamp of expiration time.
@@ -535,7 +518,6 @@
           filter:
             description: A category filter.
             type: dict
-            required: true
             suboptions:
               type:
                 description: The type of the filter being used.
@@ -543,12 +525,10 @@
               params:
                 description: A list of category key and list of values.
                 type: dict
-                required: true
               kind_list:
                 description: List of kinds associated with this filter.
                 type: list
                 elements: str
-                required: true
           address_group_inclusion_list:
             type: list
             elements: dict
@@ -629,7 +609,6 @@
       first_entity_filter:
         description: A category filter.
         type: dict
-        required: true
         suboptions:
           type:
             description: The type of the filter being used.
@@ -637,16 +616,13 @@
           params:
             description: A list of category key and list of values.
             type: dict
-            required: true
           kind_list:
             description: List of kinds associated with this filter.
             type: list
             elements: str
-            required: true
       second_entity_filter:
         description: A category filter.
         type: dict
-        required: true
         suboptions:
           type:
             description: The type of the filter being used.
@@ -654,12 +630,10 @@
           params:
             description: A list of category key and list of values.
             type: dict
-            required: true
           kind_list:
             description: List of kinds associated with this filter.
             type: list
             elements: str
-            required: true
   quarantine_rule:
     description: >-
       These rules are used for quarantining suspected VMs. Target group is a
@@ -692,12 +666,10 @@
               params:
                 description: A list of category key and list of values.
                 type: dict
-                required: true
               kind_list:
                 description: List of kinds associated with this filter.
                 type: list
                 elements: str
-                required: true
       inbound_allow_list:
         description: Array of inbound Network rule
         type: list
@@ -706,7 +678,6 @@
           peer_specification_type:
             description: Way to identify the object for which rule is applied.
             type: str
-            required: true
             choices: ["ALL", "FILTER", "IP_SUBNET"]
           expiration_time:
             description: Timestamp of expiration time.
@@ -733,7 +704,6 @@
           filter:
             description: A category filter.
             type: dict
-            required: true
             suboptions:
               type:
                 description: The type of the filter being used.
@@ -741,12 +711,10 @@
               params:
                 description: A list of category key and list of values.
                 type: dict
-                required: true
               kind_list:
                 description: List of kinds associated with this filter.
                 type: list
                 elements: str
-                required: true
           address_group_inclusion_list:
             type: list
             elements: dict
@@ -824,7 +792,6 @@
           peer_specification_type:
             description: Way to identify the object for which rule is applied.
             type: str
-            required: true
             choices: ["ALL", "FILTER", "IP_SUBNET"]
           expiration_time:
             description: Timestamp of expiration time.
@@ -851,7 +818,6 @@
           filter:
             description: A category filter.
             type: dict
-            required: true
             suboptions:
               type:
                 description: The type of the filter being used.
@@ -859,12 +825,10 @@
               params:
                 description: A list of category key and list of values.
                 type: dict
-                required: true
               kind_list:
                 description: List of kinds associated with this filter.
                 type: list
                 elements: str
-                required: true
           address_group_inclusion_list:
             type: list
             elements: dict
@@ -982,15 +946,8 @@
     )
 
     bound_allow_spec = dict(
-<<<<<<< HEAD
         peer_specification_type=dict(type="str", choices=['ALL', 'FILTER', 'IP_SUBNET']),
         filter=dict(type="dict", options=filters_spec),
-=======
-        peer_specification_type=dict(
-            type="str", choices=["ALL", "FILTER", "IP_SUBNET"], required=True
-        ),
-        filter=dict(type="dict", options=filters_spec, required=True),
->>>>>>> 96149954
         address_group_inclusion_list=dict(
             type="list", elements="dict", options=group_spec
         ),
@@ -1127,13 +1084,6 @@
 
 
 def run_module():
-<<<<<<< HEAD
-    module = BaseModule(argument_spec=get_module_spec(),
-                        supports_check_mode=True,
-                        required_one_of=[("security_rule_uuid", "name")],
-                        mutually_exclusive=[("ad_rule", "app_rule", "isolation_rule", "quarantine_rule")],
-                        required_by={"quarantine_rule": "security_rule_uuid"})
-=======
     module = BaseModule(
         argument_spec=get_module_spec(),
         supports_check_mode=True,
@@ -1143,8 +1093,10 @@
         required_by={
             "quarantine_rule": "security_rule_uuid",
         },
+        required_one_of=[
+            ("security_rule_uuid", "name"),
+        ],
     )
->>>>>>> 96149954
     remove_param_with_none_value(module.params)
     result = {
         "changed": False,
