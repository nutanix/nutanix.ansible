--- conflicted
+++ resolved
@@ -4,12 +4,7 @@
 # Copyright: (c) 2021, Prem Karat
 # GNU General Public License v3.0+ (see COPYING or https://www.gnu.org/licenses/gpl-3.0.txt)
 
-<<<<<<< HEAD
-from __future__ import (absolute_import, division, print_function)
-from operator import mod
-=======
 from __future__ import absolute_import, division, print_function
->>>>>>> 47894e9d
 import re
 from urllib import response
 
@@ -296,19 +291,11 @@
 from ..module_utils.utils import remove_param_with_none_value
 
 
-<<<<<<< HEAD
 def get_module_spec():
     entity_by_spec = dict(
         name=dict(type='str'),
         uuid=dict(type='str')
     )
-=======
-def run_module():
-
-    mutually_exclusive = [("name", "uuid")]
-
-    entity_by_spec = dict(name=dict(type="str"), uuid=dict(type="str"))
->>>>>>> 47894e9d
 
     network_spec = dict(
         subnet=dict(
@@ -345,7 +332,6 @@
     )
 
     module_args = dict(
-<<<<<<< HEAD
         nutanix_host=dict(type='str', required=True, fallback=(env_fallback, ["NUTANIX_HOST"])),
         nutanix_port=dict(default="9440", type='str'),
         nutanix_username=dict(type='str', required=True, fallback=(env_fallback, ["NUTANIX_USERNAME"])),
@@ -371,64 +357,6 @@
 
     return module_args
 
-=======
-        nutanix_host=dict(
-            type="str", required=True, fallback=(env_fallback, ["NUTANIX_HOST"])
-        ),
-        nutanix_port=dict(default="9440", type="str"),
-        nutanix_username=dict(
-            type="str", required=True, fallback=(env_fallback, ["NUTANIX_USERNAME"])
-        ),
-        nutanix_password=dict(
-            type="str",
-            required=True,
-            no_log=True,
-            fallback=(env_fallback, ["NUTANIX_PASSWORD"]),
-        ),
-        validate_certs=dict(
-            type="bool", default=True, fallback=(env_fallback, ["VALIDATE_CERTS"])
-        ),
-        state=dict(type="str", choices=["present", "absent"], default="present"),
-        wait=dict(type="bool", default=True),
-        name=dict(type="str", required=True),
-        desc=dict(type="str"),
-        project=dict(
-            type="dict", options=entity_by_spec, mutually_exclusive=mutually_exclusive
-        ),
-        cluster=dict(
-            type="dict", options=entity_by_spec, mutually_exclusive=mutually_exclusive
-        ),
-        vcpus=dict(type="int", default=1),
-        cores_per_vcpu=dict(type="int", default=1),
-        memory_gb=dict(type="int", default=1),
-        networks=dict(type="list", elements="dict", options=network_spec),
-        disks=dict(
-            type="list",
-            elements="dict",
-            options=disk_spec,
-            mutually_exclusive=[
-                ("storage_container", "clone_image", "empty_cdrom"),
-                ("size_gb", "empty_cdrom"),
-            ],
-        ),
-        boot_config=dict(type="dict", options=boot_config_spec),
-        guest_customization=dict(type="dict", options=gc_spec),
-        timezone=dict(type="str", default="UTC"),
-        categories=dict(type="dict"),
-    )
-
-    module = BaseModule(argument_spec=module_args, supports_check_mode=True)
-
-    remove_param_with_none_value(module.params)
-
-    result = {
-        "changed": False,
-        "error": None,
-        "response": None,
-        "vm_uuid": None,
-        "task_uuid": None,
-    }
->>>>>>> 47894e9d
 
 def create_vm(module, result):
     vm = VM(module)
@@ -438,13 +366,8 @@
         module.fail_json(msg="Failed generating VM Spec", **result)
 
     if module.check_mode:
-<<<<<<< HEAD
         result['response'] = spec
         return
-=======
-        result["response"] = spec
-        return module.exit_json(**result)
->>>>>>> 47894e9d
 
     resp, status = vm.create(spec)
     if status["error"]:
@@ -453,7 +376,6 @@
         module.fail_json(msg="Failed creating VM", **result)
 
     vm_uuid = resp["metadata"]["uuid"]
-<<<<<<< HEAD
     result["changed"] = True
     result["response"] = resp
     result["vm_uuid"] = vm_uuid
@@ -461,19 +383,6 @@
 
     if module.params.get("wait"):
         wait_for_task_completion(module, result)
-=======
-    result["task_uuid"] = task_uuid
-    result["vm_uuid"] = vm_uuid
-    result["changed"] = True
-
-    if module.params.get("wait"):
-        task = Task(module)
-        resp, status = task.wait_for_completion(task_uuid)
-        if status["error"]:
-            result["error"] = status["error"]
-            result["response"] = resp
-            module.fail_json(msg="Failed creating VM", **result)
->>>>>>> 47894e9d
         resp, _ = vm.read(vm_uuid)
         result["response"] = resp
 
