#!/usr/bin/python
# -*- coding: utf-8 -*-

# Copyright: (c) 2021, Prem Karat
# GNU General Public License v3.0+ (see COPYING or https://www.gnu.org/licenses/gpl-3.0.txt)
from __future__ import absolute_import, division, print_function

__metaclass__ = type

DOCUMENTATION = r"""
---
module: ntnx_vms
short_description: VM module which suports VM CRUD operations
version_added: 1.0.0
description: 'Create, Update, Delete, Power-on, Power-off Nutanix VM''s'
options:
  name:
    description: VM Name
    required: false
    type: str
  vm_uuid:
    description: VM UUID
    type: str
  desc:
    description: A description for VM.
    required: false
    type: str
  project:
    description: Name or UUID of the project
    required: false
    type: dict
    suboptions:
      name:
        description:
          - Project Name
          - Mutually exclusive with C(uuid)
        type: str
      uuid:
        description:
          - Project UUID
          - Mutually exclusive with C(name)
        type: str
  cluster:
    description:
      - Name or UUID of the cluster on which the VM will be placed
    type: dict
    required: false
    suboptions:
      name:
        description:
          - Cluster Name
          - Mutually exclusive with C(uuid)
        type: str
      uuid:
        description:
          - Cluster UUID
          - Mutually exclusive with C(name)
        type: str
  vcpus:
    description:
      - Number of sockets
    required: false
    type: int
  cores_per_vcpu:
    description:
      - This is the number of vcpus per socket
    required: false
    type: int
  memory_gb:
    description:
      - Memory size in GB
    required: false
    type: int
  networks:
    description:
      - list of subnets to which the VM needs to connect to
    type: list
    elements: dict
    required: false
    suboptions:
      uuid:
        description:
          - to-write
        type: str
      state:
        description:
          - to-write
        type: str
        choices:
          - absent
      subnet:
        description:
          - Name or UUID of the subnet to which the VM should be connnected
        type: dict
        suboptions:
          name:
            description:
              - Subnet Name
              - Mutually exclusive with C(uuid)
            type: str
          uuid:
            description:
              - Subnet UUID
              - Mutually exclusive with C(name)
            type: str
      private_ip:
        description:
          - Optionally assign static IP to the VM
        type: str
        required: false
      is_connected:
        description:
          - Connect or disconnect the VM to the subnet
        type: bool
        required: false
        default: true
  disks:
    description:
      - List of disks attached to the VM
    type: list
    elements: dict
    suboptions:
      uuid:
        description:
          - to-write
        type: str
      state:
        description:
          - to-write
        type: str
        choices:
          - absent
      type:
        description:
          - CDROM or DISK
        choices:
          - CDROM
          - DISK
        default: DISK
        type: str
      size_gb:
        description:
          - The Disk Size in GB.
          - This option is applicable for only DISK type above.
        type: int
      bus:
        description: Bus type of the device
        default: SCSI
        choices:
          - SCSI
          - PCI
          - SATA
          - IDE
        type: str
      storage_container:
        description:
          - Mutually exclusive with C(clone_image) and C(empty_cdrom)
        type: dict
        suboptions:
          name:
            description:
              - Storage containter Name
              - Mutually exclusive with C(uuid)
            type: str
          uuid:
            description:
              - Storage container UUID
              - Mutually exclusive with C(name)
            type: str
      clone_image:
        description:
          - Mutually exclusive with C(storage_container) and C(empty_cdrom)
        type: dict
        suboptions:
          name:
            description:
              - Image Name
              - Mutually exclusive with C(uuid)
            type: str
          uuid:
            description:
              - Image UUID
              - Mutually exclusive with C(name)
            type: str
      empty_cdrom:
        type: bool
        description:
          - Mutually exclusive with C(clone_image) and C(storage_container)
  boot_config:
    description:
      - >-
        Indicates whether the VM should use Secure boot, UEFI boot or Legacy
        boot.
    type: dict
    required: false
    suboptions:
      boot_type:
        description:
          - Boot type of VM.
        choices:
          - LEGACY
          - UEFI
          - SECURE_BOOT
        default: LEGACY
        type: str
      boot_order:
        description:
          - Applicable only for LEGACY boot_type
          - Boot device order list
        type: list
        elements: str
        default:
          - CDROM
          - DISK
          - NETWORK
  guest_customization:
    description:
      - cloud_init or sysprep guest customization
    type: dict
    suboptions:
      type:
        description:
          - cloud_init or sysprep type
        type: str
        required: True
        choices:
          - cloud_init
          - sysprep
      script_path:
        description:
          - Absolute file path to the script.
        type: path
        required: true
      is_overridable:
        description:
          - Flag to allow override of customization during deployment.
        type: bool
        default: false
        required: false
  timezone:
    description:
      - VM's hardware clock timezone in IANA TZDB format (America/Los_Angeles).
    type: str
    default: UTC
    required: false
  categories:
    description:
      - categories to be attached to the VM.
    type: dict
    required: false
  operation:
    description:
      - The opperation on the vm
    type: str
    choices:
        - "soft_shutdown"
        - "hard_poweroff"
        - "on"
        - "clone"
        - "create_ova_image"
  ova_name:
    description:
      - to-write
    type: str
  ova_file_format:
    description:
      - to-write
    type: str
    choices:
      - QCOW2
      - VMDK
extends_documentation_fragment:
      - nutanix.ncp.ntnx_credentials
      - nutanix.ncp.ntnx_opperations
author:
 - Prem Karat (@premkarat)
 - Gevorg Khachatryan (@Gevorg-Khachatryan-97)
 - Alaa Bishtawi (@alaa-bish)
 - Dina AbuHijleh (@dina-abuhijleh)
"""

EXAMPLES = r"""
  - name: VM with CentOS-7-cloud-init image
    ntnx_vms:
      state: present
      name: VM with CentOS-7-cloud-init image
      timezone: "UTC"
      nutanix_host: "{{ ip }}"
      nutanix_username: "{{ username }}"
      nutanix_password: "{{ password }}"
      validate_certs: False
      cluster:
        name: "{{ cluster_name }}"
      disks:
        - type: "DISK"
          size_gb: 10
          clone_image:
            name:  "{{ centos }}"
          bus: "SCSI"
      guest_customization:
        type: "cloud_init"
        script_path: "./cloud_init.yml"
        is_overridable: True

  - name: VM with Cluster, Network, Universal time zone, one Disk
    ntnx_vms:
      state: present
      nutanix_host: "{{ ip }}"
      nutanix_username: "{{ username }}"
      nutanix_password: "{{ password }}"
      validate_certs: False
      name: "VM with Cluster Network and Disk"
      timezone: "Universal"
      cluster:
        name: "{{ cluster_name }}"
      networks:
        - is_connected: True
          subnet:
            name: "{{ network_name }}"
      disks:
        - type: "DISK"
          size_gb: 10
          bus: "PCI"

  - name: VM with Cluster, different CDROMs
    ntnx_vms:
      state: present
      nutanix_host: "{{ ip }}"
      nutanix_username: "{{ username }}"
      nutanix_password: "{{ password }}"
      validate_certs: False
      name: "VM with multiple CDROMs"
      cluster:
        name: "{{ cluster_name }}"
      disks:
        - type: "CDROM"
          bus: "SATA"
          empty_cdrom: True
        - type: "CDROM"
          bus: "IDE"
          empty_cdrom: True
      cores_per_vcpu: 1

  - name: VM with diffrent disk types and diffrent sizes with UEFI boot type
    ntnx_vms:
      state: present
      name: VM with UEFI boot type
      timezone: GMT
      nutanix_host: "{{ ip }}"
      nutanix_username: "{{ username }}"
      nutanix_password: "{{ password }}"
      validate_certs: False
      cluster:
        name: "{{ cluster_name }}"
      categories:
        AppType:
          - Apache_Spark
      disks:
        - type: "DISK"
          clone_image:
            name: "{{ ubuntu }}"
          bus: "SCSI"
          size_gb: 20
        - type: DISK
          size_gb: 1
          bus: SCSI
        - type: DISK
          size_gb: 2
          bus: PCI
          storage_container:
            name: "{{ storage_container_name }}"
        - type: DISK
          size_gb: 3
          bus: SATA
      boot_config:
        boot_type: UEFI
        boot_order:
          - DISK
          - CDROM
          - NETWORK
      vcpus: 2
      cores_per_vcpu: 1
      memory_gb: 1

  - name: VM with managed and unmanaged network
    ntnx_vms:
      state: present
      name: VM_NIC
      nutanix_host: "{{ ip }}"
      nutanix_username: "{{ username }}"
      nutanix_password: "{{ password }}"
      validate_certs: False
      timezone: UTC
      cluster:
        name: "{{ cluster.name }}"
      networks:
        - is_connected: true
          subnet:
            uuid: "{{ network.dhcp.uuid }}"
        - is_connected: true
          subnet:
            uuid: "{{ network.static.uuid }}"
      disks:
        - type: DISK
          size_gb: 1
          bus: SCSI
        - type: DISK
          size_gb: 3
          bus: PCI
        - type: CDROM
          bus: SATA
          empty_cdrom: True
        - type: CDROM
          bus: IDE
          empty_cdrom: True
      boot_config:
        boot_type: UEFI
        boot_order:
          - DISK
          - CDROM
          - NETWORK
      vcpus: 2
      cores_per_vcpu: 2
      memory_gb: 2

  - name: Delete VM
    ntnx_vms:
      state: absent
      nutanix_host: "{{ ip }}"
      nutanix_username: "{{ username }}"
      nutanix_password: "{{ password }}"
      validate_certs: False
      vm_uuid: '{{ vm_uuid }}'

  - name: hard power off the vm
    ntnx_vms:
      state: present
      nutanix_host: "{{ ip }}"
      nutanix_username: "{{ username }}"
      nutanix_password: "{{ password }}"
      validate_certs: False
      vm_uuid: "{{ vm.vm_uuid }}"
      operation: hard_poweroff

  - name: power on the vm
    ntnx_vms:
      state: present
      nutanix_host: "{{ ip }}"
      nutanix_username: "{{ username }}"
      nutanix_password: "{{ password }}"
      validate_certs: False
      vm_uuid: "{{ vm.vm_uuid }}"
      operation: on

  - name: soft shut down the vm
    ntnx_vms:
      state: present
      nutanix_host: "{{ ip }}"
      nutanix_username: "{{ username }}"
      nutanix_password: "{{ password }}"
      validate_certs: False
      vm_uuid: "{{ vm.vm_uuid }}"
      operation: soft_shutdown
      wait: true

  - name: create VMDK ova_image
    ntnx_vms:
        state: present
        nutanix_host: "{{ ip }}"
        nutanix_username: "{{ username }}"
        nutanix_password: "{{ password }}"
        validate_certs: False
        vm_uuid: "{{ vm.vm_uuid }}"
        operation: create_ova_image
        ova_name: ova_image_name
        ova_file_format: VMDK
        wait: true

  - name: create QCOW2 ova_image
    ntnx_vms:
        state: present
        nutanix_host: "{{ ip }}"
        nutanix_username: "{{ username }}"
        nutanix_password: "{{ password }}"
        validate_certs: False
        vm_uuid: "{{ vm.vm_uuid }}"
        operation: create_ova_image
        ova_name: ova_image_name
        ova_file_format: QCOW2
        wait: true

  - name: clone vm while it's off and add network and script
    ntnx_vms:
        state: present
        nutanix_host: "{{ ip }}"
        nutanix_username: "{{ username }}"
        nutanix_password: "{{ password }}"
        validate_certs: False
        vm_uuid: "{{ vm.vm_uuid }}"
        operation: clone
        wait: true
        networks:
          - is_connected: true
            subnet:
              uuid: "{{ network.dhcp.uuid }}"
        guest_customization:
          type: "cloud_init"
          script_path: "./cloud_init.yml"
          is_overridable: True
        vcpus: 2
        cores_per_vcpu: 2
        memory_gb: 2
"""

RETURN = r"""
api_version:
  description: API Version of the Nutanix v3 API framework.
  returned: always
  type: str
  sample: "3.1"
metadata:
  description: The vm kind metadata
  returned: always
  type: dict
  sample: {
                "categories": {
                    "AppType": "Apache_Spark"
                },
                "categories_mapping": {
                    "AppType": [
                        "Apache_Spark"
                    ]
                },
                "creation_time": "2022-02-13T14:13:38Z",
                "entity_version": "2",
                "kind": "vm",
                "last_update_time": "2022-02-13T14:13:38Z",
                "owner_reference": {
                    "kind": "user",
                    "name": "admin",
                    "uuid": "00000000-0000-0000-0000-000000000000"
                },
                "project_reference": {
                    "kind": "project",
                    "name": "_internal",
                    "uuid": "d32032b3-8384-459e-9de7-e0e3d54e13c1"
                },
                "spec_version": 0,
                "uuid": "2b011db0-4d44-43e3-828a-d0a32dab340c"
            }
spec:
  description: An intentful representation of a vm spec
  returned: always
  type: dict
  sample: {
                "cluster_reference": {
                    "kind": "cluster",
                    "name": "auto_cluster_prod_1aa888141361",
                    "uuid": "0005d578-2faf-9fb6-3c07-ac1f6b6f9780"
                },
                "description": "VM with cluster, network, category, disk with Ubuntu image, guest customization ",
                "name": "VM with Ubuntu image",
                "resources": {
                    "boot_config": {
                        "boot_device_order_list": [
                            "CDROM",
                            "DISK",
                            "NETWORK"
                        ],
                        "boot_type": "LEGACY"
                    },
                    "disk_list": [
                        {
                            "data_source_reference": {
                                "kind": "image",
                                "uuid": "64ccb355-fd73-4b68-a44b-24bc03ef3c66"
                            },
                            "device_properties": {
                                "device_type": "DISK",
                                "disk_address": {
                                    "adapter_type": "SATA",
                                    "device_index": 0
                                }
                            },
                            "disk_size_bytes": 32212254720,
                            "disk_size_mib": 30720,
                            "storage_config": {
                                "storage_container_reference": {
                                    "kind": "storage_container",
                                    "name": "SelfServiceContainer",
                                    "uuid": "47ca25c3-9d27-4b94-b6b1-dfa5b25660b4"
                                }
                            },
                            "uuid": "e7d5d42f-c14b-4f9b-aa64-56661a9ec822"
                        },
                        {
                            "device_properties": {
                                "device_type": "CDROM",
                                "disk_address": {
                                    "adapter_type": "IDE",
                                    "device_index": 0
                                }
                            },
                            "disk_size_bytes": 382976,
                            "disk_size_mib": 1,
                            "storage_config": {
                                "storage_container_reference": {
                                    "kind": "storage_container",
                                    "name": "SelfServiceContainer",
                                    "uuid": "47ca25c3-9d27-4b94-b6b1-dfa5b25660b4"
                                }
                            },
                            "uuid": "1ce566d3-1c8c-4492-96d1-c39ed7c47513"
                        }
                    ],
                    "gpu_list": [],
                    "guest_customization": {
                        "cloud_init": {
                            "user_data": "I2Nsb3VkLWNvbmZpZwpjaHBhc3N3ZDoKICBsaXN0OiB8CiAgICByb290Ok51
                                          dGFuaXguMTIzCiAgICBleHBpcmU6IEZhbHNlCmZxZG46IG15TnV0YW5peFZNIAo="
                        },
                        "is_overridable": true
                    },
                    "hardware_clock_timezone": "UTC",
                    "is_agent_vm": false,
                    "machine_type": "PC",
                    "memory_size_mib": 1024,
                    "nic_list": [
                        {
                            "ip_endpoint_list": [],
                            "is_connected": true,
                            "mac_address": "50:6b:8d:f9:06:68",
                            "nic_type": "NORMAL_NIC",
                            "subnet_reference": {
                                "kind": "subnet",
                                "name": "vlan.800",
                                "uuid": "671c0590-8496-4068-8480-702837fa2e42"
                            },
                            "trunked_vlan_list": [],
                            "uuid": "4e15796b-67eb-4f93-8e01-3b60ecf80894",
                            "vlan_mode": "ACCESS"
                        }
                    ],
                    "num_sockets": 1,
                    "num_threads_per_core": 1,
                    "num_vcpus_per_socket": 1,
                    "power_state": "ON",
                    "power_state_mechanism": {
                        "guest_transition_config": {
                            "enable_script_exec": false,
                            "should_fail_on_script_failure": false
                        },
                        "mechanism": "HARD"
                    },
                    "serial_port_list": [],
                    "vga_console_enabled": true,
                    "vnuma_config": {
                        "num_vnuma_nodes": 0
                    }
                }
            }
status:
  description: An intentful representation of a vm status
  returned: always
  type: dict
  sample: {
                "cluster_reference": {
                    "kind": "cluster",
                    "name": "auto_cluster_prod_1aa888141361",
                    "uuid": "0005d578-2faf-9fb6-3c07-ac1f6b6f9780"
                },
                "description": "VM with cluster, network, category, disk with Ubuntu image, guest customization ",
                "execution_context": {
                    "task_uuid": [
                        "82c5c1d3-eb6a-406a-8f58-306028099d21"
                    ]
                },
                "name": "VM with Ubuntu image",
                "resources": {
                    "boot_config": {
                        "boot_device_order_list": [
                            "CDROM",
                            "DISK",
                            "NETWORK"
                        ],
                        "boot_type": "LEGACY"
                    },
                    "disk_list": [
                        {
                            "data_source_reference": {
                                "kind": "image",
                                "uuid": "64ccb355-fd73-4b68-a44b-24bc03ef3c66"
                            },
                            "device_properties": {
                                "device_type": "DISK",
                                "disk_address": {
                                    "adapter_type": "SATA",
                                    "device_index": 0
                                }
                            },
                            "disk_size_bytes": 32212254720,
                            "disk_size_mib": 30720,
                            "is_migration_in_progress": false,
                            "storage_config": {
                                "storage_container_reference": {
                                    "kind": "storage_container",
                                    "name": "SelfServiceContainer",
                                    "uuid": "47ca25c3-9d27-4b94-b6b1-dfa5b25660b4"
                                }
                            },
                            "uuid": "e7d5d42f-c14b-4f9b-aa64-56661a9ec822"
                        },
                        {
                            "device_properties": {
                                "device_type": "CDROM",
                                "disk_address": {
                                    "adapter_type": "IDE",
                                    "device_index": 0
                                }
                            },
                            "disk_size_bytes": 382976,
                            "disk_size_mib": 1,
                            "is_migration_in_progress": false,
                            "storage_config": {
                                "storage_container_reference": {
                                    "kind": "storage_container",
                                    "name": "SelfServiceContainer",
                                    "uuid": "47ca25c3-9d27-4b94-b6b1-dfa5b25660b4"
                                }
                            },
                            "uuid": "1ce566d3-1c8c-4492-96d1-c39ed7c47513"
                        }
                    ],
                    "gpu_list": [],
                    "guest_customization": {
                        "cloud_init": {
                            "user_data": "I2Nsb3VkLWNvbmZpZwpjaHBhc3N3ZDoKICBsaXN0OiB8CiAgICByb290Ok51dGFuaXguMTIz
                                          CiAgICBleHBpcmU6IEZhbHNlCmZxZG46IG15TnV0YW5peFZNIAo="
                        },
                        "is_overridable": true
                    },
                    "hardware_clock_timezone": "UTC",
                    "host_reference": {
                        "kind": "host",
                        "name": "10.46.136.134",
                        "uuid": "7da77782-5e38-4ef8-a098-d6f63a001aae"
                    },
                    "hypervisor_type": "AHV",
                    "is_agent_vm": false,
                    "machine_type": "PC",
                    "memory_size_mib": 1024,
                    "nic_list": [
                        {
                            "ip_endpoint_list": [],
                            "is_connected": true,
                            "mac_address": "50:6b:8d:f9:06:68",
                            "nic_type": "NORMAL_NIC",
                            "subnet_reference": {
                                "kind": "subnet",
                                "name": "vlan.800",
                                "uuid": "671c0590-8496-4068-8480-702837fa2e42"
                            },
                            "trunked_vlan_list": [],
                            "uuid": "4e15796b-67eb-4f93-8e01-3b60ecf80894",
                            "vlan_mode": "ACCESS"
                        }
                    ],
                    "num_sockets": 1,
                    "num_threads_per_core": 1,
                    "num_vcpus_per_socket": 1,
                    "power_state": "ON",
                    "power_state_mechanism": {
                        "guest_transition_config": {
                            "enable_script_exec": false,
                            "should_fail_on_script_failure": false
                        },
                        "mechanism": "HARD"
                    },
                    "protection_type": "UNPROTECTED",
                    "serial_port_list": [],
                    "vga_console_enabled": true,
                    "vnuma_config": {
                        "num_vnuma_nodes": 0
                    }
                },
                "state": "COMPLETE"
}
vm_uuid:
  description: The created vm uuid
  returned: always
  type: str
  sample: "2b011db0-4d44-43e3-828a-d0a32dab340c"
task_uuid:
  description: The task uuid for the creation
  returned: always
  type: str
  sample: "82c5c1d3-eb6a-406a-8f58-306028099d21"
"""


from ..module_utils.base_module import BaseModule  # noqa: E402
from ..module_utils.prism.tasks import Task  # noqa: E402
from ..module_utils.prism.vms import VM  # noqa: E402
from ..module_utils.utils import (  # noqa: E402
    remove_param_with_none_value,
    strip_extra_attrs_from_status,
)


def get_module_spec():
    mutually_exclusive = [("name", "uuid")]

    entity_by_spec = dict(name=dict(type="str"), uuid=dict(type="str"))

    network_spec = dict(
        uuid=dict(type="str"),
        state=dict(type="str", choices=["absent"]),
        subnet=dict(
            type="dict", options=entity_by_spec, mutually_exclusive=mutually_exclusive
        ),
        private_ip=dict(type="str", required=False),
        is_connected=dict(type="bool", default=True),
    )

    disk_spec = dict(
        type=dict(type="str", choices=["CDROM", "DISK"], default="DISK"),
        uuid=dict(type="str"),
        state=dict(type="str", choices=["absent"]),
        size_gb=dict(type="int"),
        bus=dict(type="str", choices=["SCSI", "PCI", "SATA", "IDE"], default="SCSI"),
        storage_container=dict(
            type="dict", options=entity_by_spec, mutually_exclusive=mutually_exclusive
        ),
        clone_image=dict(
            type="dict", options=entity_by_spec, mutually_exclusive=mutually_exclusive
        ),
        empty_cdrom=dict(type="bool"),
    )

    boot_config_spec = dict(
        boot_type=dict(
            type="str", choices=["LEGACY", "UEFI", "SECURE_BOOT"], default="LEGACY"
        ),
        boot_order=dict(
            type="list", elements="str", default=["CDROM", "DISK", "NETWORK"]
        ),
    )

    gc_spec = dict(
        type=dict(type="str", choices=["cloud_init", "sysprep"], required=True),
        script_path=dict(type="path", required=True),
        is_overridable=dict(type="bool", default=False),
    )

    module_args = dict(
        name=dict(type="str", required=False),
        vm_uuid=dict(type="str"),
        desc=dict(type="str"),
        project=dict(
            type="dict", options=entity_by_spec, mutually_exclusive=mutually_exclusive
        ),
        cluster=dict(
            type="dict", options=entity_by_spec, mutually_exclusive=mutually_exclusive
        ),
        vcpus=dict(type="int"),
        cores_per_vcpu=dict(type="int"),
        memory_gb=dict(type="int"),
        networks=dict(type="list", elements="dict", options=network_spec),
        disks=dict(
            type="list",
            elements="dict",
            options=disk_spec,
            mutually_exclusive=[
                ("storage_container", "clone_image", "empty_cdrom"),
                ("size_gb", "empty_cdrom"),
            ],
        ),
        boot_config=dict(type="dict", options=boot_config_spec),
        guest_customization=dict(type="dict", options=gc_spec),
        timezone=dict(type="str", default="UTC"),
        categories=dict(type="dict"),
        operation=dict(
            type="str",
            choices=[
                "soft_shutdown",
                "hard_poweroff",
                "on",
                "clone",
                "create_ova_image",
            ],
        ),
        ova_name=dict(type="str"),
        ova_file_format=dict(type="str", choices=["QCOW2", "VMDK"]),
    )

    return module_args


def create_vm(module, result):
    vm = VM(module)
    spec, error = vm.get_spec()
    if error:
        result["error"] = error
        module.fail_json(msg="Failed generating VM Spec", **result)

    if module.check_mode:
        result["response"] = spec
        return

    resp, status = vm.create(spec)
    if status["error"]:
        result["error"] = status["error"]
        result["response"] = resp
        module.fail_json(msg="Failed creating VM", **result)

    vm_uuid = resp["metadata"]["uuid"]
    result["changed"] = True
    result["response"] = resp
    result["vm_uuid"] = vm_uuid
    result["task_uuid"] = resp["status"]["execution_context"]["task_uuid"]

    if module.params.get("wait"):
        wait_for_task_completion(module, result)
        resp, tmp = vm.read(vm_uuid)
        result["response"] = resp


def update_vm(module, result):
    vm_uuid = module.params["vm_uuid"]

    vm = VM(module)
    resp, status = vm.read(vm_uuid)
    if status["error"]:
        result["error"] = status["error"]
        result["response"] = resp
        module.fail_json(msg="Failed updating VM", **result)

    strip_extra_attrs_from_status(resp["status"], resp["spec"])
    resp["spec"] = resp.pop("status")
    spec, error = vm.get_spec(resp)

    if error:
        result["error"] = error
        module.fail_json(msg="Failed generating VM Spec", **result)

    if spec == resp:
        module.fail_json(msg="Nothing to change", **result)

    if module.check_mode:
        result["response"] = spec
        return
    resp, status = vm.update(spec, vm_uuid)
    if status["error"]:
        result["error"] = status["error"]
        result["response"] = resp
        module.fail_json(msg="Failed updating VM", **result)

    vm_uuid = resp["metadata"]["uuid"]
    result["changed"] = True
    result["response"] = resp
    result["vm_uuid"] = vm_uuid
    result["task_uuid"] = resp["status"]["execution_context"]["task_uuid"]

    if module.params.get("wait"):
        wait_for_task_completion(module, result)
        resp, tmp = vm.read(vm_uuid)
        result["response"] = resp


def clone_vm(module, result):
    vm_uuid = module.params["vm_uuid"]
    if module.params.get("disks"):
        result["error"] = "Disks cannot be changed during a clone operation"
        module.fail_json(msg="Failed cloning VM", **result)

    vm = VM(module)

    spec, error = vm.get_clone_spec()
    if error:
        result["error"] = error
        module.fail_json(msg="Failed generating VM Spec", **result)

    if module.check_mode:
        result["response"] = spec
        return

    resp, status = vm.clone(spec)
    if status["error"]:
        result["error"] = status["error"]
        result["response"] = resp
        module.fail_json(msg="Failed cloning VM", **result)

    result["changed"] = True
    result["response"] = resp
<<<<<<< HEAD
    result["vm_uuid"] = vm_uuid
    result["task_uuid"] = resp["task_uuid"]

    if module.params.get("wait"):
        wait_for_task_completion(module, result)
        resp, tmp = vm.read(vm_uuid)
        result["response"] = resp


def pause_replication(module, result):
    vm_uuid = module.params["vm_uuid"]

    vm = VM(module)
    result["vm_uuid"] = vm_uuid

    resp, status = vm.pause_replication()
    if status["error"]:
        result["error"] = status["error"]
        result["response"] = resp
        module.fail_json(msg="Failed to pause replication", **result)

    result["changed"] = True
    result["response"] = resp
    result["task_uuid"] = resp["task_uuid"]

    if module.params.get("wait"):
        wait_for_task_completion(module, result)
        resp, tmp = vm.read(vm_uuid)
        result["response"] = resp


def resume_replication(module, result):
    vm_uuid = module.params["vm_uuid"]

    vm = VM(module)
    result["vm_uuid"] = vm_uuid

    resp, status = vm.resume_replication()
    if status["error"]:
        result["error"] = status["error"]
        result["response"] = resp
        module.fail_json(msg="Failed to resume replication", **result)

    result["changed"] = True
    result["response"] = resp
=======
    # result["vm_uuid"] = vm_uuid
>>>>>>> 80591ecf
    result["task_uuid"] = resp["task_uuid"]

    if module.params.get("wait"):
        wait_for_task_completion(module, result)
        resp, tmp = vm.read(vm_uuid)
        result["response"] = resp


def create_ova_image(module, result):
    vm_uuid = module.params["vm_uuid"]

    vm = VM(module)
    spec = vm.get_ova_image_spec()
    result["vm_uuid"] = vm_uuid

    if module.check_mode:
        result["response"] = spec
        return

    resp, status = vm.create_ova_image(spec)
    if status["error"]:
        result["error"] = status["error"]
        result["response"] = resp
        module.fail_json(msg="Failed creating VM", **result)

    result["changed"] = True
    result["response"] = resp
    result["task_uuid"] = resp["task_uuid"]

    if module.params.get("wait"):
        wait_for_task_completion(module, result)
        resp, tmp = vm.read(vm_uuid)
        result["response"] = resp


def delete_vm(module, result):
    vm_uuid = module.params["vm_uuid"]
    if not vm_uuid:
        result["error"] = "Missing parameter vm_uuid in playbook"
        module.fail_json(msg="Failed deleting VM", **result)

    vm = VM(module)
    resp, status = vm.delete(vm_uuid)
    if status["error"]:
        result["error"] = status["error"]
        result["response"] = resp
        module.fail_json(msg="Failed deleting VM", **result)

    result["changed"] = True
    result["response"] = resp
    result["vm_uuid"] = vm_uuid
    result["task_uuid"] = resp["status"]["execution_context"]["task_uuid"]

    if module.params.get("wait"):
        wait_for_task_completion(module, result)


def wait_for_task_completion(module, result):
    task = Task(module)
    task_uuid = result["task_uuid"]
    resp, status = task.wait_for_completion(task_uuid)
    result["response"] = resp
    if not result.get("vm_uuid") and resp.get("entity_reference_list"):
        result["vm_uuid"] = resp["entity_reference_list"][0]["uuid"]
    if status["error"]:
        result["error"] = status["error"]
        result["response"] = resp
        module.fail_json(msg="Failed creating VM", **result)


def run_module():
    module = BaseModule(
        argument_spec=get_module_spec(),
        supports_check_mode=True,
        required_if=[
            ("vm_uuid", None, ("name",)),
            ("state", "absent", ("vm_uuid",)),
            ("operation", "create_ova_image", ("ova_name", "ova_file_format")),
        ],
        required_by={"operation": "vm_uuid"},
    )
    remove_param_with_none_value(module.params)
    result = {
        "changed": False,
        "error": None,
        "response": None,
        "vm_uuid": None,
        "task_uuid": None,
    }
    state = module.params["state"]
    if state == "present":
        if module.params.get("vm_uuid"):
            operation = module.params.get("operation")
            if operation == "clone":
                clone_vm(module, result)
            elif operation == "create_ova_image":
                create_ova_image(module, result)
            else:
                update_vm(module, result)
        else:
            create_vm(module, result)
    elif state == "absent":
        delete_vm(module, result)

    module.exit_json(**result)


def main():
    run_module()


if __name__ == "__main__":
    main()<|MERGE_RESOLUTION|>--- conflicted
+++ resolved
@@ -992,55 +992,7 @@
 
     result["changed"] = True
     result["response"] = resp
-<<<<<<< HEAD
-    result["vm_uuid"] = vm_uuid
-    result["task_uuid"] = resp["task_uuid"]
-
-    if module.params.get("wait"):
-        wait_for_task_completion(module, result)
-        resp, tmp = vm.read(vm_uuid)
-        result["response"] = resp
-
-
-def pause_replication(module, result):
-    vm_uuid = module.params["vm_uuid"]
-
-    vm = VM(module)
-    result["vm_uuid"] = vm_uuid
-
-    resp, status = vm.pause_replication()
-    if status["error"]:
-        result["error"] = status["error"]
-        result["response"] = resp
-        module.fail_json(msg="Failed to pause replication", **result)
-
-    result["changed"] = True
-    result["response"] = resp
-    result["task_uuid"] = resp["task_uuid"]
-
-    if module.params.get("wait"):
-        wait_for_task_completion(module, result)
-        resp, tmp = vm.read(vm_uuid)
-        result["response"] = resp
-
-
-def resume_replication(module, result):
-    vm_uuid = module.params["vm_uuid"]
-
-    vm = VM(module)
-    result["vm_uuid"] = vm_uuid
-
-    resp, status = vm.resume_replication()
-    if status["error"]:
-        result["error"] = status["error"]
-        result["response"] = resp
-        module.fail_json(msg="Failed to resume replication", **result)
-
-    result["changed"] = True
-    result["response"] = resp
-=======
     # result["vm_uuid"] = vm_uuid
->>>>>>> 80591ecf
     result["task_uuid"] = resp["task_uuid"]
 
     if module.params.get("wait"):
