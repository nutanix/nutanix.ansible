#!/usr/bin/python
# -*- coding: utf-8 -*-

# Copyright: (c) 2021, Prem Karat
# GNU General Public License v3.0+ (see COPYING or https://www.gnu.org/licenses/gpl-3.0.txt)
from __future__ import absolute_import, division, print_function

__metaclass__ = type

DOCUMENTATION = r"""
---
module: ntnx_vms
short_description: VM module which supports VM CRUD states
version_added: 1.0.0
description: "Create, Update, Delete, Power-on, Power-off Nutanix VM's"
options:
  state:
    description:
      - Specify state
      - If C(state) is set to C(present) then the opperation will be  create the item
      - >-
        If C(state) is set to C(absent) and if the item exists, then
        item is removed.
      - If C(state) is set to C(power_on) then the opperation will be  power on the VM
      - If C(state) is set to C(power_off) then the opperation will be  power off the VM
      - If C(state) is set to C(soft_shutdown) then the opperation will be  soft shutdown  the VM
      - If C(state) is set to C(hard_poweroff) then the opperation will be  hard poweroff  the VM
    choices:
      - present
      - absent
      - power_on
      - power_off
      - soft_shutdown
      - hard_poweroff
    type: str
    default: present
  wait:
    description: Wait for the  CRUD operation to complete.
    type: bool
    required: false
    default: True
  desc:
    description: A description for VM.
    required: false
    type: str
  vm_uuid:
    description: VM UUID
    type: str
  remove_categories:
    description:
        - When set will remove all categories attached to the vm.
        - Mutually exclusive ith C(categories)
    required: false
    type: bool
    default: false
  disks:
    description:
      - List of disks attached to the VM
    type: list
    elements: dict
    suboptions:
      uuid:
        description:
          - Disk's uuid
        type: str
<<<<<<< HEAD
      state:
=======
        required: false
      mac_address:
        description:
          - Optionally assign a MAC Address to the VM
        type: str
        required: false
      is_connected:
>>>>>>> 99535a9f
        description:
          - Disk's state to delete it
        type: str
        choices:
          - absent
      type:
        description:
          - CDROM or DISK
        choices:
          - CDROM
          - DISK
        default: DISK
        type: str
      size_gb:
        description:
          - The Disk Size in GB.
          - This option is applicable for only DISK type above.
        type: int
      bus:
        description: Bus type of the device
        default: SCSI
        choices:
          - SCSI
          - PCI
          - SATA
          - IDE
        type: str
      storage_container:
        description:
          - Mutually exclusive with C(clone_image) and C(empty_cdrom)
        type: dict
        suboptions:
          name:
            description:
              - Storage containter Name
              - Mutually exclusive with C(uuid)
            type: str
          uuid:
            description:
              - Storage container UUID
              - Mutually exclusive with C(name)
            type: str
      clone_image:
        description:
          - Mutually exclusive with C(storage_container) and C(empty_cdrom)
        type: dict
        suboptions:
          name:
            description:
              - Image Name
              - Mutually exclusive with C(uuid)
            type: str
          uuid:
            description:
              - Image UUID
              - Mutually exclusive with C(name)
            type: str
      empty_cdrom:
        type: bool
        description:
          - Mutually exclusive with C(clone_image) and C(storage_container)
extends_documentation_fragment:
      - nutanix.ncp.ntnx_credentials
      - nutanix.ncp.ntnx_vms_base
      - nutanix.ncp.ntnx_operations
author:
 - Prem Karat (@premkarat)
 - Gevorg Khachatryan (@Gevorg-Khachatryan-97)
 - Alaa Bishtawi (@alaa-bish)
"""

EXAMPLES = r"""
  - name: VM with CentOS-7-cloud-init image
    ntnx_vms:
      state: present
      name: VM with CentOS-7-cloud-init image
      timezone: "UTC"
      nutanix_host: "{{ ip }}"
      nutanix_username: "{{ username }}"
      nutanix_password: "{{ password }}"
      validate_certs: False
      cluster:
        name: "{{ cluster_name }}"
      disks:
        - type: "DISK"
          size_gb: 10
          clone_image:
            name:  "{{ centos }}"
          bus: "SCSI"
      guest_customization:
        type: "cloud_init"
        script_path: "./cloud_init.yml"
        is_overridable: True

  - name: VM with Cluster, Network, Universal time zone, one Disk
    ntnx_vms:
      state: present
      nutanix_host: "{{ ip }}"
      nutanix_username: "{{ username }}"
      nutanix_password: "{{ password }}"
      validate_certs: False
      name: "VM with Cluster Network and Disk"
      timezone: "Universal"
      cluster:
        name: "{{ cluster_name }}"
      networks:
        - is_connected: True
          subnet:
            name: "{{ network_name }}"
      disks:
        - type: "DISK"
          size_gb: 10
          bus: "PCI"

  - name: VM with Cluster, different CDROMs
    ntnx_vms:
      state: present
      nutanix_host: "{{ ip }}"
      nutanix_username: "{{ username }}"
      nutanix_password: "{{ password }}"
      validate_certs: False
      name: "VM with multiple CDROMs"
      cluster:
        name: "{{ cluster_name }}"
      disks:
        - type: "CDROM"
          bus: "SATA"
          empty_cdrom: True
        - type: "CDROM"
          bus: "IDE"
          empty_cdrom: True
      cores_per_vcpu: 1

  - name: VM with diffrent disk types and diffrent sizes with UEFI boot type
    ntnx_vms:
      state: present
      name: VM with UEFI boot type
      timezone: GMT
      nutanix_host: "{{ ip }}"
      nutanix_username: "{{ username }}"
      nutanix_password: "{{ password }}"
      validate_certs: False
      cluster:
        name: "{{ cluster_name }}"
      categories:
        AppType:
          - Apache_Spark
      disks:
        - type: "DISK"
          clone_image:
            name: "{{ ubuntu }}"
          bus: "SCSI"
          size_gb: 20
        - type: DISK
          size_gb: 1
          bus: SCSI
        - type: DISK
          size_gb: 2
          bus: PCI
          storage_container:
            name: "{{ storage_container_name }}"
        - type: DISK
          size_gb: 3
          bus: SATA
      boot_config:
        boot_type: UEFI
        boot_order:
          - DISK
          - CDROM
          - NETWORK
      vcpus: 2
      cores_per_vcpu: 1
      memory_gb: 1

  - name: VM with managed and unmanaged network
    ntnx_vms:
      state: present
      name: VM_NIC
      nutanix_host: "{{ ip }}"
      nutanix_username: "{{ username }}"
      nutanix_password: "{{ password }}"
      validate_certs: False
      timezone: UTC
      cluster:
        name: "{{ cluster.name }}"
      networks:
        - is_connected: true
          subnet:
            uuid: "{{ network.dhcp.uuid }}"
        - is_connected: true
          subnet:
            uuid: "{{ network.static.uuid }}"
      disks:
        - type: DISK
          size_gb: 1
          bus: SCSI
        - type: DISK
          size_gb: 3
          bus: PCI
        - type: CDROM
          bus: SATA
          empty_cdrom: True
        - type: CDROM
          bus: IDE
          empty_cdrom: True
      boot_config:
        boot_type: UEFI
        boot_order:
          - DISK
          - CDROM
          - NETWORK
      vcpus: 2
      cores_per_vcpu: 2
      memory_gb: 2

  - name: Delete VM
    ntnx_vms:
      state: absent
      nutanix_host: "{{ ip }}"
      nutanix_username: "{{ username }}"
      nutanix_password: "{{ password }}"
      validate_certs: False
      vm_uuid: '{{ vm_uuid }}'

  - name: update vm by  values for memory, vcpus and cores_per_vcpu, timezone
    ntnx_vms:
      vm_uuid: "{{ vm.vm_uuid }}"
      vcpus: 1
      cores_per_vcpu: 1
      memory_gb: 1
      timezone: UTC

  - name: Update VM by adding all type of  disks
    ntnx_vms:
      vm_uuid: "{{ vm.vm_uuid }}"
      disks:
        - type: "DISK"
          clone_image:
            name: "{{ ubuntu }}"
          bus: "SCSI"
          size_gb: 20
        - type: DISK
          size_gb: 1
          bus: PCI
        - type: "DISK"
          size_gb: 1
          bus: "SATA"
        - type: "DISK"
          size_gb: 1
          bus: "SCSI"
        - type: DISK
          size_gb: 1
          bus: SCSI
          storage_container:
            uuid: "{{ storage_container.uuid }}"
        - type: "DISK"
          bus: "IDE"
          size_gb: 1
        - type: "CDROM"
          bus: "IDE"
          empty_cdrom: True

  - name: Update VM by increasing  the size of the disks
    ntnx_vms:
      vm_uuid: "{{ result.vm_uuid }}"
      disks:
        - type: "DISK"
          uuid: "{{ result.response.spec.resources.disk_list[0].uuid }}"
          size_gb: 22
        - type: DISK
          uuid: "{{ result.response.spec.resources.disk_list[1].uuid }}"
          size_gb: 2
        - type: "DISK"
          uuid: "{{ result.response.spec.resources.disk_list[2].uuid }}"
          size_gb: 2
        - type: "DISK"
          size_gb: 2
          uuid: "{{ result.response.spec.resources.disk_list[3].uuid }}"
        - type: DISK
          size_gb: 2
          uuid: "{{ result.response.spec.resources.disk_list[4].uuid }}"
        - type: "DISK"
          uuid: "{{ result.response.spec.resources.disk_list[5].uuid }}"
          size_gb: 1

  - name: Update VM by removing all type of  disks
    ntnx_vms:
      vm_uuid: "{{ result.vm_uuid }}"
      disks:
        - state: absent
          uuid: "{{ result.response.spec.resources.disk_list[0].uuid }}"
        - state: absent
          uuid: "{{ result.response.spec.resources.disk_list[1].uuid }}"
        - state: absent
          uuid: "{{ result.response.spec.resources.disk_list[2].uuid }}"
        - state: absent
          uuid: "{{ result.response.spec.resources.disk_list[3].uuid }}"
        - state: absent
          uuid: "{{ result.response.spec.resources.disk_list[4].uuid }}"
        - state: absent
          uuid: "{{ result.response.spec.resources.disk_list[5].uuid }}"
        - state: absent
          uuid: "{{ result.response.spec.resources.disk_list[6].uuid }}"

  - name: Update VM by adding subnets
    ntnx_vms:
      vm_uuid: "{{ result.vm_uuid }}"
      networks:
        - is_connected: true
          subnet:
            uuid: "{{ network.dhcp.uuid }}"
        - is_connected: false
          subnet:
            uuid: "{{ static.uuid }}"
          private_ip: "{{ network.static.ip }}"

  - name: Update VM by editing a subnet is_connected
    ntnx_vms:
      vm_uuid: "{{ vm.vm_uuid }}"
      desc: disconnect and connects nic's
      networks:
        - is_connected: true
          uuid: "{{ result.response.spec.resources.nic_list[1].uuid }}"
        - is_connected: false
          uuid: "{{ result.response.spec.resources.nic_list[0].uuid }}"

  - name: Update VM by change the private ip for subnet
    ntnx_vms:
      vm_uuid: "{{ vm.vm_uuid }}"
      name: updated
      desc: change ip
      networks:
        - is_connected: true
          private_ip: "10.30.30.79"
          uuid: "{{ result.response.spec.resources.nic_list[1].uuid }}"

  - name: Update VM by change vlan subnet
    ntnx_vms:
      vm_uuid: "{{ vm.vm_uuid }}"
      name: updated
      desc: change vlan
      categories:
        AppType:
          - Apache_Spark
      networks:
        - is_connected: false
          subnet:
            name: vlan1211
          uuid: "{{ result.response.spec.resources.nic_list[0].uuid }}"

  - name: Update VM by deleting a subnet
    ntnx_vms:
      vm_uuid: "{{ vm.vm_uuid }}"
      networks:
        - state: absent
          uuid: "{{ result.response.spec.resources.nic_list[0].uuid }}"
        - state: absent
          uuid: "{{ result.response.spec.resources.nic_list[1].uuid }}"

  - name: hard power off the vm
    ntnx_vms:
        vm_uuid: "{{ vm.vm_uuid }}"
        state: hard_poweroff
    register: result
    ignore_errors: true
  - name: power on the vm
    ntnx_vms:
        state: power_on
        vm_uuid: "{{ vm.vm_uuid }}"

  - name: soft shut down the vm
    ntnx_vms:
        state: soft_shutdown
        vm_uuid: "{{ vm.vm_uuid }}"

  - name: Create VM with minimum requiremnts with hard_poweroff opperation
    ntnx_vms:
        state: hard_poweroff
        name: integration_test_opperations_vm
        cluster:
          name: "{{ cluster.name }}"

  - name: Create VM with minimum requiremnts with poweroff opperation
    ntnx_vms:
        state: power_off
        name: integration_test_opperations_vm
        cluster:
          name: "{{ cluster.name }}"
"""

RETURN = r"""
api_version:
  description: API Version of the Nutanix v3 API framework.
  returned: always
  type: str
  sample: "3.1"
metadata:
  description: The vm kind metadata
  returned: always
  type: dict
  sample: {
                "categories": {
                    "AppType": "Apache_Spark"
                },
                "categories_mapping": {
                    "AppType": [
                        "Apache_Spark"
                    ]
                },
                "creation_time": "2022-02-13T14:13:38Z",
                "entity_version": "2",
                "kind": "vm",
                "last_update_time": "2022-02-13T14:13:38Z",
                "owner_reference": {
                    "kind": "user",
                    "name": "admin",
                    "uuid": "00000000-0000-0000-0000-000000000000"
                },
                "project_reference": {
                    "kind": "project",
                    "name": "_internal",
                    "uuid": "d32032b3-8384-459e-9de7-e0e3d54e13c1"
                },
                "spec_version": 0,
                "uuid": "2b011db0-4d44-43e3-828a-d0a32dab340c"
            }
spec:
  description: An intentful representation of a vm spec
  returned: always
  type: dict
  sample: {
                "cluster_reference": {
                    "kind": "cluster",
                    "name": "auto_cluster_prod_1aa888141361",
                    "uuid": "0005d578-2faf-9fb6-3c07-ac1f6b6f9780"
                },
                "description": "VM with cluster, network, category, disk with Ubuntu image, guest customization ",
                "name": "VM with Ubuntu image",
                "resources": {
                    "boot_config": {
                        "boot_device_order_list": [
                            "CDROM",
                            "DISK",
                            "NETWORK"
                        ],
                        "boot_type": "LEGACY"
                    },
                    "disk_list": [
                        {
                            "data_source_reference": {
                                "kind": "image",
                                "uuid": "64ccb355-fd73-4b68-a44b-24bc03ef3c66"
                            },
                            "device_properties": {
                                "device_type": "DISK",
                                "disk_address": {
                                    "adapter_type": "SATA",
                                    "device_index": 0
                                }
                            },
                            "disk_size_bytes": 32212254720,
                            "disk_size_mib": 30720,
                            "storage_config": {
                                "storage_container_reference": {
                                    "kind": "storage_container",
                                    "name": "SelfServiceContainer",
                                    "uuid": "47ca25c3-9d27-4b94-b6b1-dfa5b25660b4"
                                }
                            },
                            "uuid": "e7d5d42f-c14b-4f9b-aa64-56661a9ec822"
                        },
                        {
                            "device_properties": {
                                "device_type": "CDROM",
                                "disk_address": {
                                    "adapter_type": "IDE",
                                    "device_index": 0
                                }
                            },
                            "disk_size_bytes": 382976,
                            "disk_size_mib": 1,
                            "storage_config": {
                                "storage_container_reference": {
                                    "kind": "storage_container",
                                    "name": "SelfServiceContainer",
                                    "uuid": "47ca25c3-9d27-4b94-b6b1-dfa5b25660b4"
                                }
                            },
                            "uuid": "1ce566d3-1c8c-4492-96d1-c39ed7c47513"
                        }
                    ],
                    "gpu_list": [],
                    "guest_customization": {
                        "cloud_init": {
                            "user_data": "I2Nsb3VkLWNvbmZpZwpjaHBhc3N3ZDoKICBsaXN0OiB8CiAgICByb290Ok51
                                          dGFuaXguMTIzCiAgICBleHBpcmU6IEZhbHNlCmZxZG46IG15TnV0YW5peFZNIAo="
                        },
                        "is_overridable": true
                    },
                    "hardware_clock_timezone": "UTC",
                    "is_agent_vm": false,
                    "machine_type": "PC",
                    "memory_size_mib": 1024,
                    "nic_list": [
                        {
                            "ip_endpoint_list": [],
                            "is_connected": true,
                            "mac_address": "50:6b:8d:f9:06:68",
                            "nic_type": "NORMAL_NIC",
                            "subnet_reference": {
                                "kind": "subnet",
                                "name": "vlan.800",
                                "uuid": "671c0590-8496-4068-8480-702837fa2e42"
                            },
                            "trunked_vlan_list": [],
                            "uuid": "4e15796b-67eb-4f93-8e01-3b60ecf80894",
                            "vlan_mode": "ACCESS"
                        }
                    ],
                    "num_sockets": 1,
                    "num_threads_per_core": 1,
                    "num_vcpus_per_socket": 1,
                    "power_state": "ON",
                    "power_state_mechanism": {
                        "guest_transition_config": {
                            "enable_script_exec": false,
                            "should_fail_on_script_failure": false
                        },
                        "mechanism": "HARD"
                    },
                    "serial_port_list": [],
                    "vga_console_enabled": true,
                    "vnuma_config": {
                        "num_vnuma_nodes": 0
                    }
                }
            }
status:
  description: An intentful representation of a vm status
  returned: always
  type: dict
  sample: {
                "cluster_reference": {
                    "kind": "cluster",
                    "name": "auto_cluster_prod_1aa888141361",
                    "uuid": "0005d578-2faf-9fb6-3c07-ac1f6b6f9780"
                },
                "description": "VM with cluster, network, category, disk with Ubuntu image, guest customization ",
                "execution_context": {
                    "task_uuid": [
                        "82c5c1d3-eb6a-406a-8f58-306028099d21"
                    ]
                },
                "name": "VM with Ubuntu image",
                "resources": {
                    "boot_config": {
                        "boot_device_order_list": [
                            "CDROM",
                            "DISK",
                            "NETWORK"
                        ],
                        "boot_type": "LEGACY"
                    },
                    "disk_list": [
                        {
                            "data_source_reference": {
                                "kind": "image",
                                "uuid": "64ccb355-fd73-4b68-a44b-24bc03ef3c66"
                            },
                            "device_properties": {
                                "device_type": "DISK",
                                "disk_address": {
                                    "adapter_type": "SATA",
                                    "device_index": 0
                                }
                            },
                            "disk_size_bytes": 32212254720,
                            "disk_size_mib": 30720,
                            "is_migration_in_progress": false,
                            "storage_config": {
                                "storage_container_reference": {
                                    "kind": "storage_container",
                                    "name": "SelfServiceContainer",
                                    "uuid": "47ca25c3-9d27-4b94-b6b1-dfa5b25660b4"
                                }
                            },
                            "uuid": "e7d5d42f-c14b-4f9b-aa64-56661a9ec822"
                        },
                        {
                            "device_properties": {
                                "device_type": "CDROM",
                                "disk_address": {
                                    "adapter_type": "IDE",
                                    "device_index": 0
                                }
                            },
                            "disk_size_bytes": 382976,
                            "disk_size_mib": 1,
                            "is_migration_in_progress": false,
                            "storage_config": {
                                "storage_container_reference": {
                                    "kind": "storage_container",
                                    "name": "SelfServiceContainer",
                                    "uuid": "47ca25c3-9d27-4b94-b6b1-dfa5b25660b4"
                                }
                            },
                            "uuid": "1ce566d3-1c8c-4492-96d1-c39ed7c47513"
                        }
                    ],
                    "gpu_list": [],
                    "guest_customization": {
                        "cloud_init": {
                            "user_data": "I2Nsb3VkLWNvbmZpZwpjaHBhc3N3ZDoKICBsaXN0OiB8CiAgICByb290Ok51dGFuaXguMTIz
                                          CiAgICBleHBpcmU6IEZhbHNlCmZxZG46IG15TnV0YW5peFZNIAo="
                        },
                        "is_overridable": true
                    },
                    "hardware_clock_timezone": "UTC",
                    "host_reference": {
                        "kind": "host",
                        "name": "10.46.136.134",
                        "uuid": "7da77782-5e38-4ef8-a098-d6f63a001aae"
                    },
                    "hypervisor_type": "AHV",
                    "is_agent_vm": false,
                    "machine_type": "PC",
                    "memory_size_mib": 1024,
                    "nic_list": [
                        {
                            "ip_endpoint_list": [],
                            "is_connected": true,
                            "mac_address": "50:6b:8d:f9:06:68",
                            "nic_type": "NORMAL_NIC",
                            "subnet_reference": {
                                "kind": "subnet",
                                "name": "vlan.800",
                                "uuid": "671c0590-8496-4068-8480-702837fa2e42"
                            },
                            "trunked_vlan_list": [],
                            "uuid": "4e15796b-67eb-4f93-8e01-3b60ecf80894",
                            "vlan_mode": "ACCESS"
                        }
                    ],
                    "num_sockets": 1,
                    "num_threads_per_core": 1,
                    "num_vcpus_per_socket": 1,
                    "power_state": "ON",
                    "power_state_mechanism": {
                        "guest_transition_config": {
                            "enable_script_exec": false,
                            "should_fail_on_script_failure": false
                        },
                        "mechanism": "HARD"
                    },
                    "protection_type": "UNPROTECTED",
                    "serial_port_list": [],
                    "vga_console_enabled": true,
                    "vnuma_config": {
                        "num_vnuma_nodes": 0
                    }
                },
                "state": "COMPLETE"
}
vm_uuid:
  description: The created vm uuid
  returned: always
  type: str
  sample: "2b011db0-4d44-43e3-828a-d0a32dab340c"
task_uuid:
  description: The task uuid for the creation
  returned: always
  type: str
  sample: "82c5c1d3-eb6a-406a-8f58-306028099d21"
"""


from copy import deepcopy  # noqa: E402

from ..module_utils import utils  # noqa: E402
from ..module_utils.base_module import BaseModule  # noqa: E402
from ..module_utils.prism.spec.vms import DefaultVMSpec  # noqa: E402
from ..module_utils.prism.tasks import Task  # noqa: E402
from ..module_utils.prism.vms import VM  # noqa: E402


def get_module_spec():
    default_vm_spec = deepcopy(DefaultVMSpec.vm_argument_spec)

    mutually_exclusive = [("name", "uuid")]

    entity_by_spec = dict(name=dict(type="str"), uuid=dict(type="str"))

<<<<<<< HEAD
=======
    network_spec = dict(
        subnet=dict(
            type="dict", options=entity_by_spec, mutually_exclusive=mutually_exclusive
        ),
        private_ip=dict(type="str", required=False),
        mac_address=dict(type="str", required=False),
        is_connected=dict(type="bool", default=True),
    )

>>>>>>> 99535a9f
    disk_spec = dict(
        type=dict(type="str", choices=["CDROM", "DISK"], default="DISK"),
        uuid=dict(type="str"),
        state=dict(type="str", choices=["absent"]),
        size_gb=dict(type="int"),
        bus=dict(type="str", choices=["SCSI", "PCI", "SATA", "IDE"], default="SCSI"),
        storage_container=dict(
            type="dict", options=entity_by_spec, mutually_exclusive=mutually_exclusive
        ),
        clone_image=dict(
            type="dict", options=entity_by_spec, mutually_exclusive=mutually_exclusive
        ),
        empty_cdrom=dict(type="bool"),
    )

    module_args = dict(
        state=dict(
            type="str",
            choices=[
                "present",
                "absent",
                "power_on",
                "power_off",
                "soft_shutdown",
                "hard_poweroff",
            ],
            default="present",
        ),
        desc=dict(type="str"),
        remove_categories=dict(type="bool", required=False, default=False),
        disks=dict(
            type="list",
            elements="dict",
            options=disk_spec,
            mutually_exclusive=[
                ("storage_container", "clone_image", "empty_cdrom"),
                ("size_gb", "empty_cdrom"),
                ("uuid", "bus"),
            ],
        ),
    )
    default_vm_spec.update(module_args)
    return default_vm_spec


def create_vm(module, result):
    vm = VM(module)
    state = module.params.get("state")
    spec, error = vm.get_spec()
    if error:
        result["error"] = error
        module.fail_json(msg="Failed generating VM Spec", **result)

    if module.check_mode:
        result["response"] = spec
        return

    resp = vm.create(spec)
    vm_uuid = resp["metadata"]["uuid"]
    result["changed"] = True
    result["response"] = resp
    result["vm_uuid"] = vm_uuid
    result["task_uuid"] = resp["status"]["execution_context"]["task_uuid"]

    if module.params.get("wait") or state in [
        "soft_shutdown",
        "hard_poweroff",
        "power_off",
    ]:
        wait_for_task_completion(module, result)
        resp = vm.read(vm_uuid)
        spec = resp.copy()
        spec.pop("status")
        result["response"] = resp

    if state == "soft_shutdown":
        resp = vm.soft_shutdown(spec)
    elif state in ["hard_poweroff", "power_off"]:
        resp = vm.hard_power_off(spec)

    if state in ["soft_shutdown", "hard_poweroff", "power_off"]:
        result["response"] = resp
        result["task_uuid"] = resp["status"]["execution_context"]["task_uuid"]
        if module.params.get("wait"):
            wait_for_task_completion(module, result, False)
            state = result["response"].get("status")
            resp = vm.read(vm_uuid)
            result["response"] = resp
            if state == "FAILED":
                error = "VM 'soft_shutdown' state failed, use 'hard_poweroff' instead"
                result["error"] = error
                module.fail_json(msg=error, **result)


def update_vm(module, result):
    vm_uuid = module.params["vm_uuid"]
    state = module.params.get("state")

    vm = VM(module)
    resp = vm.read(vm_uuid)
    result["response"] = resp
    utils.strip_extra_attrs(resp["status"], resp["spec"])
    resp["spec"] = resp.pop("status")
    spec, error = vm.get_spec(resp)

    if error:
        result["error"] = error
        module.fail_json(msg="Failed generating VM Spec", **result)

    if module.check_mode:
        result["response"] = spec
        return

    if utils.check_for_idempotency(spec, resp, state=state):
        result["skipped"] = True
        module.exit_json(msg="Nothing to change")

    is_vm_on = vm.is_on(spec)
    is_powered_off = False

    if is_vm_on and vm.is_restart_required():
        if not module.params.get("force_power_off"):
            module.fail_json(
                "To make these changes, the VM should be restarted, but 'force_power_off' is False"
            )

        power_off_vm(vm, module, result)
        vm.update_entity_spec_version(spec)
        vm.set_power_state(spec, "OFF")
        is_powered_off = True

    resp = vm.update(spec, vm_uuid)
    spec = resp.copy()
    spec.pop("status")

    result["changed"] = True
    result["response"] = resp
    result["vm_uuid"] = vm_uuid
    result["task_uuid"] = resp["status"]["execution_context"]["task_uuid"]

    if (
        module.params.get("wait")
        or is_powered_off
        or (is_vm_on and state in ["soft_shutdown", "hard_poweroff", "power_off"])
    ):
        wait_for_task_completion(module, result)
        resp = vm.read(vm_uuid)
        spec = resp.copy()
        spec.pop("status")
        result["response"] = resp

    wait = False
    if state == "soft_shutdown" and is_vm_on and not is_powered_off:
        resp = vm.soft_shutdown(spec)
        wait = True
    elif state in ["hard_poweroff", "power_off"] and is_vm_on and not is_powered_off:
        resp = vm.hard_power_off(spec)
        wait = True
    elif is_powered_off or (state == "power_on" and not is_vm_on):
        resp = vm.power_on(spec)
        wait = True

    if wait:
        result["response"] = resp
        result["task_uuid"] = resp["status"]["execution_context"]["task_uuid"]
        if module.params.get("wait"):
            wait_for_task_completion(module, result, False)
            response_state = result["response"].get("status")
            if response_state == "FAILED":
                result[
                    "warning"
                ] = "VM 'soft_shutdown' operation failed, use 'hard_poweroff' instead"

            resp = vm.read(vm_uuid)
            result["response"] = resp


def power_off_vm(vm, module, result):
    resp = vm.hard_power_off(result["response"])
    result["task_uuid"] = resp["status"]["execution_context"]["task_uuid"]
    wait_for_task_completion(module, result)
    result["response"] = resp


def delete_vm(module, result):
    vm_uuid = module.params["vm_uuid"]
    if not vm_uuid:
        result["error"] = "Missing parameter vm_uuid in playbook"
        module.fail_json(msg="Failed deleting VM", **result)

    vm = VM(module)
    resp = vm.delete(vm_uuid)
    result["changed"] = True
    result["response"] = resp
    result["vm_uuid"] = vm_uuid
    result["task_uuid"] = resp["status"]["execution_context"]["task_uuid"]

    if module.params.get("wait"):
        wait_for_task_completion(module, result)


def wait_for_task_completion(module, result, raise_error=True):
    task = Task(module)
    task_uuid = result["task_uuid"]
    resp = task.wait_for_completion(task_uuid, raise_error=raise_error)
    result["response"] = resp
    if not result.get("vm_uuid") and resp.get("entity_reference_list"):
        result["vm_uuid"] = resp["entity_reference_list"][0]["uuid"]


def run_module():
    module = BaseModule(
        argument_spec=get_module_spec(),
        supports_check_mode=True,
        mutually_exclusive=[
            ("categories", "remove_categories"),
        ],
        required_if=[("vm_uuid", None, ("name",)), ("state", "absent", ("vm_uuid",))],
    )
    utils.remove_param_with_none_value(module.params)
    result = {
        "changed": False,
        "error": None,
        "response": None,
        "vm_uuid": None,
        "task_uuid": None,
    }
    state = module.params["state"]

    if state == "absent":
        delete_vm(module, result)
    elif module.params.get("vm_uuid"):
        update_vm(module, result)
    else:
        create_vm(module, result)

    module.exit_json(**result)


def main():
    run_module()


if __name__ == "__main__":
    main()<|MERGE_RESOLUTION|>--- conflicted
+++ resolved
@@ -59,13 +59,25 @@
     type: list
     elements: dict
     suboptions:
-      uuid:
+      subnet:
         description:
-          - Disk's uuid
+          - Name or UUID of the subnet to which the VM should be connnected
+        type: dict
+        suboptions:
+          name:
+            description:
+              - Subnet Name
+              - Mutually exclusive with C(uuid)
+            type: str
+          uuid:
+            description:
+              - Subnet UUID
+              - Mutually exclusive with C(name)
+            type: str
+      private_ip:
+        description:
+          - Optionally assign static IP to the VM
         type: str
-<<<<<<< HEAD
-      state:
-=======
         required: false
       mac_address:
         description:
@@ -73,12 +85,17 @@
         type: str
         required: false
       is_connected:
->>>>>>> 99535a9f
         description:
-          - Disk's state to delete it
-        type: str
-        choices:
-          - absent
+          - Connect or disconnect the VM to the subnet
+        type: bool
+        required: false
+        default: true
+  disks:
+    description:
+      - List of disks attached to the VM
+    type: list
+    elements: dict
+    suboptions:
       type:
         description:
           - CDROM or DISK
@@ -766,8 +783,6 @@
 
     entity_by_spec = dict(name=dict(type="str"), uuid=dict(type="str"))
 
-<<<<<<< HEAD
-=======
     network_spec = dict(
         subnet=dict(
             type="dict", options=entity_by_spec, mutually_exclusive=mutually_exclusive
@@ -777,7 +792,6 @@
         is_connected=dict(type="bool", default=True),
     )
 
->>>>>>> 99535a9f
     disk_spec = dict(
         type=dict(type="str", choices=["CDROM", "DISK"], default="DISK"),
         uuid=dict(type="str"),
