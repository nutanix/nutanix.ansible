--- conflicted
+++ resolved
@@ -118,10 +118,7 @@
 extends_documentation_fragment:
       - nutanix.ncp.ntnx_credentials
       - nutanix.ncp.ntnx_vms_base
-<<<<<<< HEAD
-=======
       - nutanix.ncp.ntnx_operations
->>>>>>> fbb5c3fe
 author:
  - Prem Karat (@premkarat)
  - Gevorg Khachatryan (@Gevorg-Khachatryan-97)
