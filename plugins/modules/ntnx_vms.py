--- conflicted
+++ resolved
@@ -248,7 +248,6 @@
       - categories to be attached to the VM.
     type: dict
     required: false
-<<<<<<< HEAD
   operations:
     description:
       - The opperation on the vm
@@ -272,11 +271,9 @@
     choices:
       - QCOW2
       - VMDK
-=======
 extends_documentation_fragment:
       - nutanix.ncp.ntnx_credentials
       - nutanix.ncp.ntnx_opperations
->>>>>>> c3693a46
 author:
  - Prem Karat (@premkarat)
  - Gevorg Khachatryan (@Gevorg-Khachatryan-97)
