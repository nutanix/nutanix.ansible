--- conflicted
+++ resolved
@@ -63,17 +63,7 @@
         description:
           - Disk's uuid
         type: str
-<<<<<<< HEAD
       state:
-=======
-        required: false
-      mac_address:
-        description:
-          - Optionally assign a MAC Address to the VM
-        type: str
-        required: false
-      is_connected:
->>>>>>> 99535a9f
         description:
           - Disk's state to delete it
         type: str
@@ -766,8 +756,6 @@
 
     entity_by_spec = dict(name=dict(type="str"), uuid=dict(type="str"))
 
-<<<<<<< HEAD
-=======
     network_spec = dict(
         subnet=dict(
             type="dict", options=entity_by_spec, mutually_exclusive=mutually_exclusive
@@ -777,7 +765,6 @@
         is_connected=dict(type="bool", default=True),
     )
 
->>>>>>> 99535a9f
     disk_spec = dict(
         type=dict(type="str", choices=["CDROM", "DISK"], default="DISK"),
         uuid=dict(type="str"),
