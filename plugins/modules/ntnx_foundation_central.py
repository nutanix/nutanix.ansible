--- conflicted
+++ resolved
@@ -302,19 +302,11 @@
 - name: image nodes and create cluster
   ntnx_foundation_central:
     state: present
-<<<<<<< HEAD
-    nutanix_host: "{{ pc }}"
-    nutanix_username: "{{ username }}"
-    nutanix_password: "{{ password }}"
-    validate_certs: false
-    cluster_name: "test-cls"
-=======
     nutanix_host: '{{ pc }}'
     nutanix_username: '{{ username }}'
     nutanix_password: '{{ password }}'
     validate_certs: false
     cluster_name: test-cls
->>>>>>> 31d403e5
     common_network_settings:
       cvm_dns_servers:
         - xx.xx.xx.xx
@@ -327,49 +319,6 @@
     nodes_list:
       # manual based nodes
       - manual_mode:
-<<<<<<< HEAD
-          cvm_gateway: "10.xx.xx.xx"
-          cvm_netmask: "xx.xx.xx.xx"
-          cvm_ip: "10.x.xx.xx"
-          hypervisor_gateway: "10.x.xx.xxx"
-          hypervisor_netmask: "xx.xx.xx.xx"
-          hypervisor_ip: "10.x.x.xx"
-          hypervisor_hostname: "Host-1"
-          imaged_node_uuid: "<node_uuid>"
-          use_existing_network_settings: false
-          ipmi_gateway: "10.x.xx.xx"
-          ipmi_netmask: "xx.xx.xx.xx"
-          ipmi_ip: "10.x.xx.xx"
-          image_now: true
-          hypervisor_type: "kvm"
-      - manual_mode:
-          cvm_gateway: "10.xx.xx.xx"
-          cvm_netmask: "xx.xx.xx.xx"
-          cvm_ip: "10.x.xx.xx"
-          hypervisor_gateway: "10.x.xx.xxx"
-          hypervisor_netmask: "xx.xx.xx.xx"
-          hypervisor_ip: "10.x.x.xx"
-          hypervisor_hostname: "Host-2"
-          imaged_node_uuid: "<node_uuid>"
-          use_existing_network_settings: false
-          ipmi_gateway: "10.x.xx.xx"
-          ipmi_netmask: "xx.xx.xx.xx"
-          ipmi_ip: "10.x.xx.xx"
-          image_now: true
-          hypervisor_type: "kvm"
-      # discovery nodes based on node serial
-      - discovery_mode:
-          node_serial: "<node-serial>"
-      - discovery_mode:
-          node_serial: "<node-serial>"
-          discovery_override:
-            hypervisor_hostname: "<host-11>"
-            cvm_ip: "<cvm-ip>"
-            ipmi_ip: "<ipmi-ip>"
-    redundancy_factor: 2
-    skip_cluster_creation: true
-    aos_package_url: "<aos_package_url>"
-=======
           cvm_gateway: 10.xx.xx.xx
           cvm_netmask: xx.xx.xx.xx
           cvm_ip: 10.x.xx.xx
@@ -411,7 +360,6 @@
     redundancy_factor: 2
     skip_cluster_creation: true
     aos_package_url: <aos_package_url>
->>>>>>> 31d403e5
 """
 
 RETURN = r"""
