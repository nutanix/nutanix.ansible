#!/usr/bin/python
# -*- coding: utf-8 -*-

# Copyright: (c) 2021, Prem Karat
# GNU General Public License v3.0+ (see COPYING or https://www.gnu.org/licenses/gpl-3.0.txt)
from __future__ import absolute_import, division, print_function

__metaclass__ = type

DOCUMENTATION = r"""
---
module: ntnx_ndb_register_database
short_description: module for database instance registration
version_added: 1.8.0
description:
    - module for database instance registration
    - currently, only postgres single instance database registration is supported
options:
    name:
        description:
            - name of database instance to be created in ndb
        type: str
        required: true
    desc:
        description:
            - description of database instance
        type: str
    db_vm:
        description:
            - source database server vm details
            - either registered or non registered vm can be configured as source
        type: dict
        required: true
        suboptions:
            registered:
                description:
                    - configure a registered vm as source
                type: dict
                suboptions:
                    name:
                        description:
                            - name of database server vm
                            - mutually exclusive with C(uuid) and C(ip)
                        type: str
                    uuid:
                        description:
                            - name of database server vm
                            - mutually exclusive with C(name) and C(ip)
                        type: str
                    ip:
                        description:
                            - ip of database server vm
                            - mutually exclusive with C(uuid) and C(name)
                        type: str
            unregistered:
                description:
                    - configure a unregistered vm as source
                    - registration of database will also register given vm
                type: dict
                suboptions:
                    ip:
                        description:
                            - ip of vm
                        type: str
                        required: true
                    username:
                        description:
                            - username of vm
                        type: str
                        required: true
                    private_key:
                        description:
                            - private key of vm
                            - mutually exclusive with C(password)
                        type: str
                    password:
                        description:
                            - password of vm
                            - mutually exclusive with C(private_key)
                        type: str
                    desc:
                        description:
                            - set description of vm
                        type: str
                    reset_desc_in_ntnx_cluster:
                        description:
                            - reset description in cluster to C(desc) given
                        type: bool
                        default: false
                    cluster:
                        description:
                            - cluster where vm is present
                        type: dict
                        required: true
                        suboptions:
                            name:
                                description:
                                    - name of cluster
                                    - mutually exclusive with C(uuid)
                                type: str
                            uuid:
                                description:
                                    - uuid of cluster
                                    - mutually exclusive with C(name)
                                type: str
    time_machine:
        description:
            - configure new time machine for database instance
        type: dict
        required: true
        suboptions:
            name:
                description:
                    - name of time machine
                type: str
                required: true
            desc:
                description:
                    - description of time machine
                type: str
            sla:
                description:
                    - configure sla
                type: dict
                required: true
                suboptions:
                    name:
                        description:
                            - name of sla
                            - mutually exclusive with C(uuid)
                        type: str
                    uuid:
                        description:
                            - uuid of sla
                            - mutually exclusive with C(name)
                        type: str
            schedule:
                description:
                    - configure schedule of snapshots
                type: dict
                suboptions:
                    daily:
                        type: str
                        description: daily snapshot time in HH:MM:SS format
                    weekly:
                        type: str
                        description: weekly snapshot day. For Example, "WEDNESDAY"
                    monthly:
                        type: int
                        description: monthly snapshot day in a month
                    quaterly:
                        type: str
                        description:
                        - quaterly snapshot month
                        - day of month is set based on C(monthly)
                        - C(monthly) is required for setting C(quaterly) else it is ignored
                        - For Example, "JANUARY"
                    yearly:
                        type: str
                        description:
                        - yearly snapshot month
                        - day of month is set based on C(monthly)
                        - C(monthly) is required for setting C(yearly) else it is ignored
                        - For Example, "JANUARY"
                    log_catchup:
                        type: int
                        description: log catchup intervals in minutes
                        choices:
                        - 15
                        - 30
                        - 60
                        - 90
                        - 120
                    snapshots_per_day:
                        type: int
                        description: num of snapshots per day
                        default: 1
            auto_tune_log_drive:
                description:
                    - set flag for auto tuning of log drive
                type: bool
                default: true
    postgres:
        description:
            - postgres related configuration
        type: dict
        suboptions:
            listener_port:
                description:
                    - listener port of database in vm
                type: str
                default: "5432"
            db_name:
                description:
                    - initial database that would be added
                type: str
                required: true
            db_password:
                description:
                    - password of C(db_user) in database instance
                type: str
                required: true
            db_user:
                description:
                    - user name for connecting to database instance in vm
                type: str
                default: "postgres"
            software_path:
                description:
                    - path where desired postgres instance is located. For ex. "/usr/pgsql-10.4"
                type: str
            type:
                description:
                    - architecture type of database
                type: str
                choices: ["single"]
                default: "single"
    tags:
        description:
            - dict of tag name as key and tag value as value
        type: dict
    auto_tune_staging_drive:
        description:
            - flag for auto tuning staging drive
        type: bool
    working_directory:
        description:
            - directory path to be created and used by ndb for its scripts
        type: str
        default: "/tmp"
    automated_patching:
        description:
            - configure automated patching using maintenance windows
            - to be only used while creation
        type: dict
        suboptions:
            maintenance_window:
                description:
                    - maintenance window details
                type: dict
                suboptions:
                    name:
                        description:
                            - name of maintenance window
                            - mutually exclusive with C(uuid)
                        type: str
                    uuid:
                        description:
                            - uuid of maintenance window
                            - mutually exclusive with C(name)
                        type: str
            tasks:
                description:
                    - list of maintenance pre-post tasks
                type: list
                elements: dict
                suboptions:
                    type:
                        description:
                            - type of patching
                        type: str
                        choices: ["OS_PATCHING", "DB_PATCHING"]
                    pre_task_cmd:
                        description:
                            - full os command which needs to run before patching task in db server vm
                        type: str
                    post_task_cmd:
                        description:
                            - full os command which needs to run after patching task in db server vm
                        type: str

extends_documentation_fragment:
      - nutanix.ncp.ntnx_ndb_base_module
      - nutanix.ncp.ntnx_operations

author:
 - Prem Karat (@premkarat)
 - Pradeepsingh Bhati (@bhati-pradeep)
 - Alaa Bishtawi (@alaa-bish)
"""

EXAMPLES = r"""
<<<<<<< HEAD
- name: register database from registered vm
=======
- name: Register database from registered vm
>>>>>>> 83140932
  ntnx_ndb_register_database:
    wait: true

    name: "{{db1_name}}"
    desc: "ansible-created-db-desc"

    db_vm:
      registered:
        name: "{{vm1_name}}"

    postgres:
      db_name: testAnsible1
      db_password: "{{vm_password}}"
      software_path: "{{postgres.software_home}}"

    time_machine:
      name: TM1
      desc: TM-desc
      sla:
        name: "{{ sla.name }}"
      schedule:
        daily: "11:10:02"
        weekly: WEDNESDAY
        monthly: 4
        quaterly: JANUARY
        log_catchup: 30
        snapshots_per_day: 2

    tags:
      ansible-databases: "single-instance-dbs"

  register: result

- name: register database from unregistered vm
  ntnx_ndb_register_database:
    wait: true
    name: "{{db1_name}}"
    desc: "ansible-created-db-desc"

    db_vm:
      unregistered:
        ip: "{{_vm_ip}}"
        username: "{{vm_username}}"
        password: "{{vm_password}}"
        desc: "vm-desc-updated"
        reset_desc_in_ntnx_cluster: true
        cluster:
          name: "{{cluster.cluster1.name}}"

    postgres:
      db_name: testAnsible1
      db_password: "{{vm_password}}"
      software_path: "{{postgres.software_home}}"
      db_user: "postgres"

    time_machine:
      name: TM1
      desc: TM-desc
      sla:
        name: "{{ sla.name }}"
      schedule:
        daily: "11:10:02"
        weekly: WEDNESDAY
        monthly: 4
        quaterly: JANUARY
        log_catchup: 30
        snapshots_per_day: 2

    tags:
      ansible-databases: "single-instance-dbs"
  register: result
"""
RETURN = r"""
response:
  description: database creation response after provisioning
  returned: always
  type: dict
  sample: {
            "category": "DB_GROUP_IMPLICIT",
            "clone": false,
            "clustered": false,
            "databaseNodes": [
                {
                    "databaseId": "e9374379-de51-4cc8-8d12-b1b6eb64d129",
                    "databaseStatus": "READY",
                    "dateCreated": "2022-10-19 18:49:25",
                    "dateModified": "2022-10-19 18:51:33",
                    "dbserver": null,
                    "dbserverId": "0bee18d7-1f7c-4a7b-8d52-cd7f22f3121a",
                    "description": "postgres_database POSTGRES_DATABASE_ANSIBLE on host 10.51.144.213",
                    "id": "7228a75f-86d9-4a5b-aa1a-cc52c1fcfce3",
                    "info": {
                        "info": {},
                        "secureInfo": null
                    },
                    "metadata": null,
                    "name": "POSTGRES_DATABASE_ANSIBLE",
                    "ownerId": "eac70dbf-22fb-462b-9498-949796ca1f73",
                    "primary": false,
                    "properties": [],
                    "protectionDomain": null,
                    "protectionDomainId": "d67b312c-6f3a-4322-a9f2-15ec0bdc9dc5",
                    "softwareInstallationId": "b48c4b34-a6a1-4040-b4df-0bd4ab9c9e2c",
                    "status": "READY",
                    "tags": []
                }
            ],
            "dateCreated": "2022-10-19 18:26:55",
            "dateModified": "2022-10-19 18:51:26",
            "dbserverLogicalClusterId": null,
            "dbserverlogicalCluster": null,
            "description": null,
            "eraCreated": true,
            "groupInfo": null,
            "id": "e9374379-de51-4cc8-8d12-b1b6eb64d129",
            "info": {
                "info": {
                    "bpg_configs": {
                        "bpg_db_param": {
                            "effective_cache_size": "3GB",
                            "maintenance_work_mem": "512MB",
                            "max_parallel_workers_per_gather": "2",
                            "max_worker_processes": "8",
                            "shared_buffers": "1024MB",
                            "work_mem": "32MB"
                        },
                        "storage": {
                            "archive_storage": {
                                "size": 600.0
                            },
                            "data_disks": {
                                "count": 4.0
                            },
                            "log_disks": {
                                "count": 4.0,
                                "size": 100.0
                            }
                        },
                        "vm_properties": {
                            "dirty_background_ratio": 5.0,
                            "dirty_expire_centisecs": 500.0,
                            "dirty_ratio": 15.0,
                            "dirty_writeback_centisecs": 100.0,
                            "nr_hugepages": 118.0,
                            "overcommit_memory": 1.0,
                            "swappiness": 0.0
                        }
                    }
                },
                "secureInfo": {}
            },
            "linkedDatabases": [
                {
                    "databaseName": "prad",
                    "databaseStatus": "READY",
                    "dateCreated": "2022-10-19 18:48:37",
                    "dateModified": "2022-10-19 18:48:37",
                    "description": null,
                    "id": "6d4da687-a425-43f1-a9df-fa28a6b0af80",
                    "info": {
                        "info": {
                            "created_by": "user"
                        },
                        "secureInfo": null
                    },
                    "metadata": null,
                    "metric": null,
                    "name": "prad",
                    "ownerId": "eac70dbf-22fb-462b-9498-949796ca1f73",
                    "parentDatabaseId": "e9374379-de51-4cc8-8d12-b1b6eb64d129",
                    "parentLinkedDatabaseId": null,
                    "snapshotId": null,
                    "status": "READY",
                    "timeZone": null
                },
                {
                    "databaseName": "postgres",
                    "databaseStatus": "READY",
                    "dateCreated": "2022-10-19 18:48:37",
                    "dateModified": "2022-10-19 18:48:37",
                    "description": null,
                    "id": "67314b51-326f-4fc8-a345-668933a18cbd",
                    "info": {
                        "info": {
                            "created_by": "system"
                        },
                        "secureInfo": null
                    },
                    "metadata": null,
                    "metric": null,
                    "name": "postgres",
                    "ownerId": "eac70dbf-22fb-462b-9498-949796ca1f73",
                    "parentDatabaseId": "e9374379-de51-4cc8-8d12-b1b6eb64d129",
                    "parentLinkedDatabaseId": null,
                    "snapshotId": null,
                    "status": "READY",
                    "timeZone": null
                },
                {
                    "databaseName": "template0",
                    "databaseStatus": "READY",
                    "dateCreated": "2022-10-19 18:48:37",
                    "dateModified": "2022-10-19 18:48:37",
                    "description": null,
                    "id": "ba4bf273-b5ab-4743-a222-dffa178220f2",
                    "info": {
                        "info": {
                            "created_by": "system"
                        },
                        "secureInfo": null
                    },
                    "metadata": null,
                    "metric": null,
                    "name": "template0",
                    "ownerId": "eac70dbf-22fb-462b-9498-949796ca1f73",
                    "parentDatabaseId": "e9374379-de51-4cc8-8d12-b1b6eb64d129",
                    "parentLinkedDatabaseId": null,
                    "snapshotId": null,
                    "status": "READY",
                    "timeZone": null
                },
                {
                    "databaseName": "template1",
                    "databaseStatus": "READY",
                    "dateCreated": "2022-10-19 18:48:37",
                    "dateModified": "2022-10-19 18:48:37",
                    "description": null,
                    "id": "704d8464-d8aa-47ff-8f79-347cfae90abd",
                    "info": {
                        "info": {
                            "created_by": "system"
                        },
                        "secureInfo": null
                    },
                    "metadata": null,
                    "metric": null,
                    "name": "template1",
                    "ownerId": "eac70dbf-22fb-462b-9498-949796ca1f73",
                    "parentDatabaseId": "e9374379-de51-4cc8-8d12-b1b6eb64d129",
                    "parentLinkedDatabaseId": null,
                    "snapshotId": null,
                    "status": "READY",
                    "timeZone": null
                }
            ],
            "provisionOperationId": "d9b1924f-a768-4cd8-886b-7a69e61f5b89",
            "metric": null,
            "name": "POSTGRES_DATABASE_ANSIBLE",
            "ownerId": "eac70dbf-22fb-462b-9498-949796ca1f73",
            "parentDatabaseId": null,
            "parentSourceDatabaseId": null,
            "parentTimeMachineId": null,
            "placeholder": false,
            "properties": [
                {
                    "description": null,
                    "name": "db_parameter_profile_id",
                    "ref_id": "e9374379-de51-4cc8-8d12-b1b6eb64d129",
                    "secure": false,
                    "value": "a80ac1fb-8787-4442-8f38-eeb2417a8cbb"
                },
                {
                    "description": null,
                    "name": "auth",
                    "ref_id": "e9374379-de51-4cc8-8d12-b1b6eb64d129",
                    "secure": false,
                    "value": "md5"
                },
                {
                    "description": null,
                    "name": "AUTO_EXTEND_DB_STAGE",
                    "ref_id": "e9374379-de51-4cc8-8d12-b1b6eb64d129",
                    "secure": false,
                    "value": "true"
                },
                {
                    "description": null,
                    "name": "provisioning_spec",
                    "ref_id": "e9374379-de51-4cc8-8d12-b1b6eb64d129",
                    "secure": false,
                    "value": ""
                },
                {
                    "description": null,
                    "name": "version",
                    "ref_id": "e9374379-de51-4cc8-8d12-b1b6eb64d129",
                    "secure": false,
                    "value": "10.4"
                },
                {
                    "description": null,
                    "name": "vm_ip",
                    "ref_id": "e9374379-de51-4cc8-8d12-b1b6eb64d129",
                    "secure": false,
                    "value": "xx.xx.xx.xx"
                },
                {
                    "description": null,
                    "name": "postgres_software_home",
                    "ref_id": "e9374379-de51-4cc8-8d12-b1b6eb64d129",
                    "secure": false,
                    "value": "%2Fusr%2Fpgsql-10.4"
                },
                {
                    "description": null,
                    "name": "listener_port",
                    "ref_id": "e9374379-de51-4cc8-8d12-b1b6eb64d129",
                    "secure": false,
                    "value": "5432"
                }
            ],
            "status": "READY",
            "tags": [],
            "timeMachine": null,
            "timeMachineId": "be524e70-60ad-4a8c-a0ee-8d72f954d7e6",
            "timeZone": "UTC",
            "type": "postgres_database"
        }
db_uuid:
  description: created database UUID
  returned: always
  type: str
  sample: "be524e70-60ad-4a8c-a0ee-8d72f954d7e6"
"""
import time  # noqa: E402
from copy import deepcopy  # noqa: E402

from ..module_utils.utils import remove_param_with_none_value  # noqa: E402
from ..module_utils.v3.ndb.base_module import NdbBaseModule  # noqa: E402
from ..module_utils.v3.ndb.database_instances import DatabaseInstance  # noqa: E402
from ..module_utils.v3.ndb.db_server_vm import DBServerVM  # noqa: E402
from ..module_utils.v3.ndb.maintenance_window import (  # noqa: E402
    AutomatedPatchingSpec,
    MaintenanceWindow,
)
from ..module_utils.v3.ndb.operations import Operation  # noqa: E402
from ..module_utils.v3.ndb.tags import Tag  # noqa: E402
from ..module_utils.v3.ndb.time_machines import TimeMachine  # noqa: E402


def get_module_spec():
    mutually_exclusive = [("name", "uuid")]
    entity_by_spec = dict(name=dict(type="str"), uuid=dict(type="str"))
    automated_patching = deepcopy(
        AutomatedPatchingSpec.automated_patching_argument_spec
    )
    registered_vm = dict(
        name=dict(type="str", required=False),
        uuid=dict(type="str", required=False),
        ip=dict(type="str", required=False),
    )

    unregistered_vm = dict(
        ip=dict(type="str", required=True),
        username=dict(type="str", required=True),
        private_key=dict(type="str", required=False, no_log=True),
        password=dict(type="str", required=False, no_log=True),
        desc=dict(type="str", required=False),
        reset_desc_in_ntnx_cluster=dict(type="bool", default=False, required=False),
        cluster=dict(
            type="dict",
            options=entity_by_spec,
            mutually_exclusive=mutually_exclusive,
            required=True,
        ),
    )

    db_vm = dict(
        registered=dict(
            type="dict",
            options=registered_vm,
            mutually_exclusive=[("name", "uuid", "ip")],
            required=False,
        ),
        unregistered=dict(
            type="dict",
            options=unregistered_vm,
            mutually_exclusive=[("password", "private_key")],
            required=False,
        ),
    )

    sla = dict(
        uuid=dict(type="str", required=False),
        name=dict(type="str", required=False),
    )

    schedule = dict(
        daily=dict(type="str", required=False),
        weekly=dict(type="str", required=False),
        monthly=dict(type="int", required=False),
        quaterly=dict(type="str", required=False),
        yearly=dict(type="str", required=False),
        log_catchup=dict(type="int", choices=[15, 30, 60, 90, 120], required=False),
        snapshots_per_day=dict(type="int", required=False, default=1),
    )

    time_machine = dict(
        name=dict(type="str", required=True),
        desc=dict(type="str", required=False),
        sla=dict(
            type="dict",
            options=sla,
            mutually_exclusive=mutually_exclusive,
            required=True,
        ),
        schedule=dict(type="dict", options=schedule, required=False),
        auto_tune_log_drive=dict(type="bool", required=False, default=True),
    )

    postgres = dict(
        listener_port=dict(type="str", default="5432", required=False),
        db_name=dict(type="str", required=True),
        db_password=dict(type="str", required=True, no_log=True),
        db_user=dict(type="str", default="postgres", required=False),
        software_path=dict(type="str", required=False),
        type=dict(type="str", choices=["single"], default="single", required=False),
    )

    module_args = dict(
        name=dict(type="str", required=True),
        desc=dict(type="str", required=False),
        db_vm=dict(
            type="dict",
            options=db_vm,
            mutually_exclusive=[("registered", "unregistered")],
            required=True,
        ),
        time_machine=dict(type="dict", options=time_machine, required=True),
        postgres=dict(type="dict", options=postgres, required=False),
        tags=dict(type="dict", required=False),
        auto_tune_staging_drive=dict(type="bool", required=False),
        working_directory=dict(type="str", default="/tmp", required=False),
        automated_patching=dict(
            type="dict", options=automated_patching, required=False
        ),
    )
    return module_args


def get_registration_spec(module, result):

    # create database instance obj
    db_instance = DatabaseInstance(module=module)

    # get default spec
    spec = db_instance.get_default_registration_spec()

    # populate VM related spec
    db_vm = DBServerVM(module=module)

    use_registered_server = (
        True if module.params.get("db_vm", {}).get("registered") else False
    )
    register_server = not use_registered_server

    kwargs = {
        "use_registered_server": use_registered_server,
        "register_server": register_server,
        "db_instance_register": True,
    }
    spec, err = db_vm.get_spec(old_spec=spec, **kwargs)
    if err:
        result["error"] = err
        err_msg = "Failed getting vm spec for new database instance registration"
        module.fail_json(msg=err_msg, **result)

    # populate database engine related spec
    spec, err = db_instance.get_db_engine_spec(spec, register=True)
    if err:
        result["error"] = err
        err_msg = "Failed getting database engine related spec for database instance registration"
        module.fail_json(msg=err_msg, **result)

    # populate database instance related spec
    spec, err = db_instance.get_spec(spec, register=True)
    if err:
        result["error"] = err
        err_msg = "Failed getting spec for database instance registration"
        module.fail_json(msg=err_msg, **result)

    # populate time machine related spec
    time_machine = TimeMachine(module)
    spec, err = time_machine.get_spec(spec)
    if err:
        result["error"] = err
        err_msg = (
            "Failed getting spec for time machine for database instance registration"
        )
        module.fail_json(msg=err_msg, **result)

    # populate tags related spec
    tags = Tag(module)
    spec, err = tags.get_spec(spec, associate_to_entity=True, type="DATABASE")
    if err:
        result["error"] = err
        err_msg = "Failed getting spec for tags for database instance registration"
        module.fail_json(msg=err_msg, **result)

    # configure automated patching
    if module.params.get("automated_patching"):
        mw = MaintenanceWindow(module)
        mw_spec, err = mw.get_spec(configure_automated_patching=True)
        if err:
            result["error"] = err
            err_msg = "Failed getting spec for automated patching in database instance"
            module.fail_json(msg=err_msg, **result)
        spec["maintenanceTasks"] = mw_spec

    return spec


def register_instance(module, result):
    db_instance = DatabaseInstance(module)

    spec = get_registration_spec(module, result)

    if module.check_mode:
        result["response"] = spec
        return

    resp = db_instance.register(data=spec)
    result["response"] = resp
    result["db_uuid"] = resp["entityId"]
    db_uuid = resp["entityId"]

    if module.params.get("wait"):
        ops_uuid = resp["operationId"]
        operations = Operation(module)
        time.sleep(5)  # to get operation ID functional
        operations.wait_for_completion(ops_uuid, delay=15)
        query = {"detailed": True, "load-dbserver-cluster": True}
        resp = db_instance.read(db_uuid, query=query)
        result["response"] = resp

    result["changed"] = True


def run_module():
    module = NdbBaseModule(
        argument_spec=get_module_spec(),
    )
    remove_param_with_none_value(module.params)
    result = {"changed": False, "error": None, "response": None, "db_uuid": None}
    register_instance(module, result)
    module.exit_json(**result)


def main():
    run_module()


if __name__ == "__main__":
    main()<|MERGE_RESOLUTION|>--- conflicted
+++ resolved
@@ -280,11 +280,7 @@
 """
 
 EXAMPLES = r"""
-<<<<<<< HEAD
-- name: register database from registered vm
-=======
 - name: Register database from registered vm
->>>>>>> 83140932
   ntnx_ndb_register_database:
     wait: true
 
