#!/usr/bin/python
# -*- coding: utf-8 -*-

# Copyright: (c) 2021, Prem Karat
# GNU General Public License v3.0+ (see COPYING or https://www.gnu.org/licenses/gpl-3.0.txt)
from __future__ import absolute_import, division, print_function

__metaclass__ = type

DOCUMENTATION = r"""
---
module: ntnx_volume_groups
short_description: volume_groups module which suports volume_groups CRUD operations
version_added: 1.4.0
description: 'Create, Update, Delete volume_group'
options:
  state:
    description:
      - Specify state of volume_groups
      - If C(state) is set to C(present) then volume_groups is created.
      - >-
        If C(state) is set to C(absent) and if the volume_groups exists, then
        volume_groups is removed.
    choices:
      - present
      - absent
    type: str
    default: present
  wait:
    description: Wait for volume_groups CRUD operation to complete.
    type: bool
    required: false
    default: True
  name:
    description: volume_groups Name
    required: False
    type: str
  volume_group_uuid:
    description: volume_group UUID
    type: str
  desc:
    description: volume_groups description
    type: str
  cluster:
    description: write
    type: dict
    suboptions:
          name:
            description:
              - Cluster Name
              - Mutually exclusive with C(uuid)
            type: str
          uuid:
            description:
              - Cluster UUID
              - Mutually exclusive with C(name)
            type: str
  target_prefix:
    description: write
    type: str
  flash_mode:
    description: write
    type: bool
    default: false
  disks:
    description: write
    type: list
    elements: dict
    suboptions:
        size_gb:
            description: write
            type: int
        storage_container:
            description: write
            type: dict
            suboptions:
                name:
                    description:
                    - Mutually exclusive with C(uuid)
                    type: str
                uuid:
                    description:
                    - Mutually exclusive with C(name)
                    type: str
  vms:
    description: write
    type: list
    elements: dict
    suboptions:
                name:
                    description:
                    - Mutually exclusive with C(uuid)
                    type: str
                uuid:
                    description:
                    - Mutually exclusive with C(name)
                    type: str
  load_balance:
    description: write
    type: bool
    default: false
  clients:
    description: write
    type: list
    elements: dict
    suboptions:
                iscsi_iqn:
                    description:
                    - write
                    type: str
                uuid:
                    description:
                    - write
                    type: str
                iscsi_ip:
                    description:
                    - write
                    type: str
                client_password:
                    description:
                    - write
                    type: str
  CHAP_auth:
    description: write
    type: bool
    default: false
  target_password:
    description: write
    type: str
extends_documentation_fragment:
      - nutanix.ncp.ntnx_credentials
      - nutanix.ncp.ntnx_operations
author:
  - Prem Karat (@premkarat)
  - Gevorg Khachatryan (@Gevorg-Khachatryan-97)
  - Alaa Bishtawi (@alaa-bish)
"""

EXAMPLES = r"""

"""

RETURN = r"""

"""

from ..module_utils.base_module import BaseModule  # noqa: E402
from ..module_utils.prism.iscsi_clients import Clients  # noqa: E402
from ..module_utils.prism.tasks import Task  # noqa: E402
from ..module_utils.prism.vdisks import VDisks  # noqa: E402
from ..module_utils.prism.volume_groups import VolumeGroup  # noqa: E402
from ..module_utils.utils import remove_param_with_none_value  # noqa: E402


def get_module_spec():
    mutually_exclusive = [("name", "uuid")]

    entity_by_spec = dict(name=dict(type="str"), uuid=dict(type="str"))

    disk_spec = dict(
        size_gb=dict(type="int"),
        storage_container=dict(
            type="dict", options=entity_by_spec, mutually_exclusive=mutually_exclusive
        ),
    )

    client_spec = dict(
        uuid=dict(type="str"),
        iscsi_iqn=dict(type="str"),
        iscsi_ip=dict(type="str"),
        client_password=dict(type="str", no_log=True),
    )

    module_args = dict(
        name=dict(type="str"),
        desc=dict(type="str"),
        cluster=dict(
            type="dict", options=entity_by_spec, mutually_exclusive=mutually_exclusive
        ),
        target_prefix=dict(type="str"),
        volume_group_uuid=dict(type="str"),
        flash_mode=dict(type="bool", default=False),
        disks=dict(type="list", elements="dict", options=disk_spec),
        vms=dict(
            type="list",
            elements="dict",
            options=entity_by_spec,
            mutually_exclusive=mutually_exclusive,
        ),
        load_balance=dict(type="bool", default=False),
        clients=dict(
            type="list",
            elements="dict",
            options=client_spec,
            # mutually_exclusive=mutually_exclusive,
        ),
        CHAP_auth=dict(type="bool", default=False),
        target_password=dict(type="str", no_log=True),
    )

    return module_args


def create_volume_group(module, result):
    volume_group = VolumeGroup(module)
    spec, error = volume_group.get_spec()
    if error:
        result["error"] = error
        module.fail_json(msg="Failed generating volume_groups spec", **result)

    if module.check_mode:
        result["response"] = spec
        result["response"]["vms"] = module.params["vms"]
        return

    resp = volume_group.create(spec)
    task_uuid = resp["data"]["extId"][-36:]
    result["changed"] = True
    result["response"] = resp
    result["task_uuid"] = task_uuid
    resp = wait_for_task_completion(module, result)
    volume_group_uuid = resp["entity_reference_list"][0]["uuid"]
    result["volume_group_uuid"] = volume_group_uuid
    resp = volume_group.read(volume_group_uuid)
    result["response"] = resp.get("data")

    # create disks
    if module.params.get("disks"):
        for disk in module.params["disks"]:
            spec, err = VDisks.get_spec(module, disk)
            update_resp = volume_group.update(
                spec, volume_group_uuid, method="POST", endpoint="disks"
            )
            task_uuid = update_resp["data"]["extId"][-36:]
            wait_for_task_completion(module, {"task_uuid": task_uuid})
        disks = volume_group.read(volume_group_uuid, endpoint="/disks")
        result["response"]["disks"] = disks.get("data")

    # attach vms
    if module.params.get("vms"):
        for vm in module.params["vms"]:

            spec, err = volume_group.get_vm_spec(vm)
            attach_resp = volume_group.attach_vm(spec, volume_group_uuid)

            task_uuid = attach_resp["task_uuid"]
            wait_for_task_completion(module, {"task_uuid": task_uuid})

        vms = volume_group.read(volume_group_uuid, endpoint="/vm-attachments")

        result["response"]["vms"] = vms.get("data")

    # attach clients
    if module.params.get("clients"):
        for client in module.params["clients"]:

            spec, err = Clients.get_spec(client, module.params.get("CHAP_auth"))
<<<<<<< HEAD
            attach_resp = volume_group.attach_iscsi_client(spec, volume_group_uuid)

            task_uuid = attach_resp["task_uuid"]
            wait_for_task_completion(module, {"task_uuid": task_uuid})

        clients = volume_group.read(volume_group_uuid, endpoint="/iscsi-client-attachments")
=======
            update_resp = volume_group.update(
                spec,
                volume_group_uuid,
                method="POST",
                endpoint="/$actions/attach-iscsi-client",
            )
            task_uuid = update_resp["data"]["extId"][-36:]
            wait_for_task_completion(module, {"task_uuid": task_uuid})
        clients = volume_group.read(
            volume_group_uuid, endpoint="/iscsi-client-attachments"
        )
>>>>>>> 4aacccff
        result["response"]["clients"] = clients.get("data")


# def update_volume_group(module, result):
#     volume_group = VolumeGroup(module)
#     volume_group_uuid = module.params.get("volume_group_uuid")
#     if not volume_group_uuid:
#         result["error"] = "Missing parameter volume_group_uuid in playbook"
#         module.fail_json(msg="Failed updating volume_group", **result)
#     result["volume_group_uuid"] = volume_group_uuid
#
#     # read the current state of volume_group
#     resp = volume_group.read(volume_group_uuid)
#     resp = resp.get("volume_group")
#
#     # new spec for updating volume_group
#     update_spec, error = volume_group.get_spec(resp)
#     if error:
#         result["error"] = error
#         module.fail_json(msg="Failed generating volume_group update spec", **result)
#
#     # check for idempotency
#     if resp == update_spec:
#         result["skipped"] = True
#         module.exit_json(
#             msg="Nothing to change. Refer docs to check for fields which can be updated"
#         )
#
#     if module.check_mode:
#         result["response"] = update_spec
#         return
#
#     # update volume_group
#     volume_group.update(update_spec, uuid=volume_group_uuid, no_response=True)
#
#     resp = volume_group.read(volume_group_uuid)
#
#     result["changed"] = True
#     result["response"] = resp


def delete_volume_group(module, result):
    def detach_iscsi_clients():
        clients_resp = volume_group.read(
            volume_group_uuid, endpoint="/iscsi-client-attachments"
        )
        detached_clients = []
        for client in clients_resp.get("data", []):
<<<<<<< HEAD

            detach_resp = volume_group.detach_iscsi_client(volume_group_uuid, client)

=======
            client_uuid = client["extId"]
            endpoint = "$actions/detach-iscsi-client/{0}".format(client_uuid)
            detach_resp = volume_group.update(
                uuid=volume_group_uuid, method="post", endpoint=endpoint
            )
>>>>>>> 4aacccff
            task_uuid = detach_resp["data"]["extId"][-36:]
            wait_for_task_completion(module, {"task_uuid": task_uuid})
            detached_clients.append(client["extId"])

        result["detached_clients"] = detached_clients

    def detach_vms():
        vms_resp = volume_group.read(volume_group_uuid, endpoint="/vm-attachments")
        detached_vms = []
        for vm in vms_resp.get("data", []):
<<<<<<< HEAD

            detach_resp = volume_group.detach_vm(volume_group_uuid, vm)

            task_uuid = detach_resp["task_uuid"]
=======
            vm_uuid = vm["extId"]
            endpoint = "$actions/detach-vm/{0}".format(vm_uuid)
            detach_resp = volume_group.update(
                uuid=volume_group_uuid, method="post", endpoint=endpoint
            )
            task_uuid = detach_resp["data"]["extId"][-36:]
>>>>>>> 4aacccff
            wait_for_task_completion(module, {"task_uuid": task_uuid})
            detached_vms.append(vm["extId"])

        result["detached_vms"] = detached_vms

    volume_group_uuid = module.params["volume_group_uuid"]
    if not volume_group_uuid:
        result["error"] = "Missing parameter volume_group_uuid in playbook"
        module.fail_json(msg="Failed deleting volume_groups", **result)

    volume_group = VolumeGroup(module)

    detach_iscsi_clients()
    detach_vms()

    resp = volume_group.delete(volume_group_uuid)
    resp.pop("metadata")
    result["changed"] = True
    result["response"] = resp
    result["volume_group_uuid"] = volume_group_uuid


def wait_for_task_completion(module, result):
    task = Task(module)
    task_uuid = result["task_uuid"]
    resp = task.wait_for_completion(task_uuid)
    return resp


def run_module():
    module = BaseModule(
        argument_spec=get_module_spec(),
        supports_check_mode=True,
        required_if=[
            ("state", "present", ("name", "volume_group_uuid"), True),
            ("state", "absent", ("volume_group_uuid",)),
            ("CHAP_auth", True, ("target_password",)),
        ],
        mutually_exclusive=[("vms", "clients")],
    )
    remove_param_with_none_value(module.params)
    result = {
        "changed": False,
        "error": None,
        "response": None,
        "volume_group_uuid": None,
    }
    state = module.params["state"]
    if state == "absent":
        delete_volume_group(module, result)
    elif module.params.get("volume_group_uuid"):
        update_volume_group(module, result)
    else:
        create_volume_group(module, result)
    module.exit_json(**result)


def main():
    run_module()


if __name__ == "__main__":
    main()<|MERGE_RESOLUTION|>--- conflicted
+++ resolved
@@ -255,26 +255,14 @@
         for client in module.params["clients"]:
 
             spec, err = Clients.get_spec(client, module.params.get("CHAP_auth"))
-<<<<<<< HEAD
             attach_resp = volume_group.attach_iscsi_client(spec, volume_group_uuid)
 
             task_uuid = attach_resp["task_uuid"]
             wait_for_task_completion(module, {"task_uuid": task_uuid})
 
-        clients = volume_group.read(volume_group_uuid, endpoint="/iscsi-client-attachments")
-=======
-            update_resp = volume_group.update(
-                spec,
-                volume_group_uuid,
-                method="POST",
-                endpoint="/$actions/attach-iscsi-client",
-            )
-            task_uuid = update_resp["data"]["extId"][-36:]
-            wait_for_task_completion(module, {"task_uuid": task_uuid})
         clients = volume_group.read(
             volume_group_uuid, endpoint="/iscsi-client-attachments"
         )
->>>>>>> 4aacccff
         result["response"]["clients"] = clients.get("data")
 
 
@@ -323,17 +311,9 @@
         )
         detached_clients = []
         for client in clients_resp.get("data", []):
-<<<<<<< HEAD
 
             detach_resp = volume_group.detach_iscsi_client(volume_group_uuid, client)
 
-=======
-            client_uuid = client["extId"]
-            endpoint = "$actions/detach-iscsi-client/{0}".format(client_uuid)
-            detach_resp = volume_group.update(
-                uuid=volume_group_uuid, method="post", endpoint=endpoint
-            )
->>>>>>> 4aacccff
             task_uuid = detach_resp["data"]["extId"][-36:]
             wait_for_task_completion(module, {"task_uuid": task_uuid})
             detached_clients.append(client["extId"])
@@ -344,19 +324,10 @@
         vms_resp = volume_group.read(volume_group_uuid, endpoint="/vm-attachments")
         detached_vms = []
         for vm in vms_resp.get("data", []):
-<<<<<<< HEAD
 
             detach_resp = volume_group.detach_vm(volume_group_uuid, vm)
 
             task_uuid = detach_resp["task_uuid"]
-=======
-            vm_uuid = vm["extId"]
-            endpoint = "$actions/detach-vm/{0}".format(vm_uuid)
-            detach_resp = volume_group.update(
-                uuid=volume_group_uuid, method="post", endpoint=endpoint
-            )
-            task_uuid = detach_resp["data"]["extId"][-36:]
->>>>>>> 4aacccff
             wait_for_task_completion(module, {"task_uuid": task_uuid})
             detached_vms.append(vm["extId"])
 
