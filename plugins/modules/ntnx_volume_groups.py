--- conflicted
+++ resolved
@@ -153,13 +153,8 @@
     # attach vms
     if module.params.get("vms"):
         for vm in module.params["vms"]:
-<<<<<<< HEAD
-            spec, _ = volume_group.get_vm_spec(vm)
+            spec, err = volume_group.get_vm_spec(vm)
             volume_group.update(
-=======
-            spec, err = volume_group.get_vm_spec(vm)
-            resp = volume_group.update(
->>>>>>> 03e2cd7f
                 spec, volume_group_uuid, method="POST", endpoint="$actions/attach-vm"
             )
         result["response"]["vms"] = volume_group.read(volume_group_uuid, endpoint="/vm-attachments")
@@ -167,18 +162,9 @@
     # attach clients
     if module.params.get("clients"):
         for client in module.params["clients"]:
-<<<<<<< HEAD
-            spec, _ = Clients.get_spec(client, module.params.get("CHAP_auth"))
+            spec, err = Clients.get_spec(client, module.params.get("CHAP_auth"))
             volume_group.update(
                 spec, volume_group_uuid, method="POST", endpoint="/$actions/attach-iscsi-client"
-=======
-            spec, err = Clients.get_spec(client, module.params.get("CHAP_auth"))
-            resp = volume_group.update(
-                spec,
-                volume_group_uuid,
-                method="POST",
-                endpoint="/$actions/attach-iscsi-client",
->>>>>>> 03e2cd7f
             )
         result["response"]["clients"] = volume_group.read(
             volume_group_uuid, endpoint="/iscsi-client-attachments"
