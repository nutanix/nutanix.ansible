--- conflicted
+++ resolved
@@ -133,7 +133,6 @@
 """
 
 EXAMPLES = r"""
-<<<<<<< HEAD
 - name: create image from local workstation
   ntnx_images:
     state: "present"
@@ -217,91 +216,6 @@
     nutanix_password: "{{ password }}"
     validate_certs: false
     wait: true
-=======
-  - name: create image from local workstation
-    ntnx_images:
-      state: "present"
-      nutanix_host: "{{ ip }}"
-      nutanix_username: "{{ username }}"
-      nutanix_password: "{{ password }}"
-      validate_certs: False
-      source_path: "/Users/ubuntu/Downloads/alpine-virt-3.8.1-x86_64.iso"
-      clusters:
-        - name: "temp_cluster"
-      categories:
-        AppFamily:
-          - Backup
-      checksum:
-        checksum_algorithm: SHA_1
-        checksum_value: 44610efd741a3ab4a548a81ea94869bb8b692977
-      name: "ansible-test-with-categories-mapping"
-      desc: "description"
-      image_type: "ISO_IMAGE"
-      version:
-        product_name: "test"
-        product_version: "1.2.0"
-      wait: true
-
-  - name: create image from with source as remote server file location
-    ntnx_images:
-      state: "present"
-      nutanix_host: "{{ ip }}"
-      nutanix_username: "{{ username }}"
-      nutanix_password: "{{ password }}"
-      validate_certs: False
-      source_uri: "https://cloud-images.ubuntu.com/releases/xenial/release/ubuntu-16.04-server-cloudimg-amd64-disk1.img"
-      clusters:
-        - name: "temp_cluster"
-      categories:
-        AppFamily:
-          - Backup
-      checksum:
-        checksum_algorithm: SHA_1
-        checksum_value: 44610efd741a3ab4a548a81ea94869bb8b692977
-      name: "ansible-test-with-categories-mapping"
-      desc: "description"
-      image_type: "DISK_IMAGE"
-      version:
-        product_name: "test"
-        product_version: "1.2.0"
-      wait: true
-
-  - name: override categories of existing image
-    ntnx_images:
-      state: "present"
-      image_uuid: "<image-uuid>"
-      nutanix_host: "{{ ip }}"
-      nutanix_username: "{{ username }}"
-      nutanix_password: "{{ password }}"
-      validate_certs: False
-      categories:
-        AppTier:
-          - Default
-        AppFamily:
-          - Backup
-      wait: true
-
-  - name: detach all categories from existing image
-    ntnx_images:
-      state: "present"
-      image_uuid: "00000000-0000-0000-0000-000000000000"
-      nutanix_host: "{{ ip }}"
-      nutanix_username: "{{ username }}"
-      nutanix_password: "{{ password }}"
-      validate_certs: False
-      remove_categories: true
-      wait: true
-
-  - name: delete existing image
-    ntnx_images:
-      state: "absent"
-      image_uuid: "00000000-0000-0000-0000-000000000000"
-      nutanix_host: "{{ ip }}"
-      nutanix_username: "{{ username }}"
-      nutanix_password: "{{ password }}"
-      validate_certs: False
-      wait: true
->>>>>>> 120ba18e
 """
 
 RETURN = r"""
