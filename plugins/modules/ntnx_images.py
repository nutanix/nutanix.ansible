#!/usr/bin/python
# -*- coding: utf-8 -*-

# Copyright: (c) 2021, Prem Karat
# GNU General Public License v3.0+ (see COPYING or https://www.gnu.org/licenses/gpl-3.0.txt)
from __future__ import absolute_import, division, print_function

__metaclass__ = type

DOCUMENTATION = r"""
---
module: ntnx_images
short_description: images module which supports pc images management CRUD operations
version_added: 1.3.0
description: "Create, Update, Delete images"
options:
    state:
        description:
        - Specify state
        - If C(state) is set to C(present) then the operation will be  create the item.
        - if C(state) is set to C(present) and C(image_uuid) is given then it will update that image.
        - if C(state) is set to C(present) then C(image_uuid), C(source_uri) and C(source_path) are mutually exclusive.
        - if C(state) is set to C(present) then C(image_uuid) or C(name) needs to be set.
        - If C(state) is set to C(absent) and if the item exists, then item is removed.
        choices:
        - present
        - absent
        type: str
        default: present
    wait:
        description: Wait for the  CRUD operation to complete.
        type: bool
        required: false
        default: True
    name:
        description: Image name
        required: false
        type: str
    image_uuid:
        description:
            - Image uuid
            - will be used to update if C(state) is C(present) and to delete if C(state) is C(absent)
        type: str
        required: false
    desc:
        description: A description for image
        required: false
        type: str
    source_uri:
        description:
            - Source URL for image
            - Mutually exclusive with C(source_path)
        required: false
        type: str
    source_path:
        description:
            - local image path
            - Mutually exclusive with C(source_uri)
        required: false
        type: str
    categories:
        description:
            - Categories for the image. This allows setting up multiple values from a single key.
            - this will override existing categories with mentioned during update
            - mutually_exclusive with C(remove_categories)
        required: false
        type: dict
    remove_categories:
        description:
            - set this flag to remove detach all categories attached to image
            - mutually_exclusive with C(categories)
        type: bool
        required: false
        default: false
    image_type:
        description: The type of image.
        required: false
        type: str
        choices:
            - ISO_IMAGE
            - DISK_IMAGE
    version:
        description: The image version, which is composed of a product name and product version.
        required: false
        type: dict
        suboptions:
            product_name:
                description: Name of the producer/distribution of the image. For example windows or red hat. <= 64 characters.
                type: str
                required: true
            product_version:
                description: Version string for the disk image. <= 64 characters
                type: str
                required: true
    clusters:
        description: Name or UUID of the cluster on which the image will be placed
        type: list
        elements: dict
        required: false
        suboptions:
            name:
                description:
                    - Cluster Name
                    - Mutually exclusive with C(uuid)
                type: str
            uuid:
                description:
                    - Cluster UUID
                    - Mutually exclusive with C(name)
                type: str
    checksum:
        description: Image checksum
        type: dict
        required: false
        suboptions:
            checksum_algorithm:
                description: checksum algorithm
                choices:
                    - SHA_1
                    - SHA_256
                type: str
                required: true
            checksum_value:
                description: checksum value
                type: str
                required: true
extends_documentation_fragment:
      - nutanix.ncp.ntnx_credentials
      - nutanix.ncp.ntnx_operations
author:
 - Prem Karat (@premkarat)
 - Pradeepsingh Bhati (@bhati-pradeep)
"""

EXAMPLES = r"""
<<<<<<< HEAD
  - name: create image from local workstation
    ntnx_images:
      state: "present"
      nutanix_host: "{{ ip }}"
      nutanix_username: "{{ username }}"
      nutanix_password: "{{ password }}"
      validate_certs: False
      source_path: "/Users/ubuntu/Downloads/alpine-virt-3.8.1-x86_64.iso"
      clusters:
        - name: "temp_cluster"
      categories:
        AppFamily:
          - Backup
      checksum:
        checksum_algorithm: SHA_1
        checksum_value: 44610efd741a3ab4a548a81ea94869bb8b692977
      name: "ansible-test-with-categories-mapping"
      desc: "description"
      image_type: "ISO_IMAGE"
      version:
        product_name: "test"
        product_version: "1.2.0"
      wait: true

  - name: create image from with source as remote server file location
    ntnx_images:
      state: "present"
      nutanix_host: "{{ ip }}"
      nutanix_username: "{{ username }}"
      nutanix_password: "{{ password }}"
      validate_certs: False
      source_uri: "https://cloud-images.ubuntu.com/releases/xenial/release/ubuntu-16.04-server-cloudimg-amd64-disk1.img"
      clusters:
        - name: "temp_cluster"
      categories:
        AppFamily:
          - Backup
      checksum:
        checksum_algorithm: SHA_1
        checksum_value: 44610efd741a3ab4a548a81ea94869bb8b692977
      name: "ansible-test-with-categories-mapping"
      desc: "description"
      image_type: "DISK_IMAGE"
      version:
        product_name: "test"
        product_version: "1.2.0"
      wait: true

  - name: override categories of existing image
    ntnx_images:
      state: "present"
      image_uuid: "<image-uuid>"
      nutanix_host: "{{ ip }}"
      nutanix_username: "{{ username }}"
      nutanix_password: "{{ password }}"
      validate_certs: False
      categories:
        AppTier:
          - Default
        AppFamily:
          - Backup
      wait: true

  - name: detach all categories from existing image
    ntnx_images:
      state: "present"
      image_uuid: "00000000-0000-0000-0000-000000000000"
      nutanix_host: "{{ ip }}"
      nutanix_username: "{{ username }}"
      nutanix_password: "{{ password }}"
      validate_certs: False
      remove_categories: true
      wait: true

  - name: delete existing image
    ntnx_images:
      state: "absent"
      image_uuid: "00000000-0000-0000-0000-000000000000"
      nutanix_host: "{{ ip }}"
      nutanix_username: "{{ username }}"
      nutanix_password: "{{ password }}"
      validate_certs: False
      wait: true
=======
- name: create image from local workstation
  ntnx_images:
    state: "present"
    nutanix_host: "{{ ip }}"
    nutanix_username: "{{ username }}"
    nutanix_password: "{{ password }}"
    validate_certs: false
    source_path: "/Users/ubuntu/Downloads/alpine-virt-3.8.1-x86_64.iso"
    clusters:
      - name: "temp_cluster"
    categories:
      AppFamily:
        - Backup
    checksum:
      checksum_algorithm: SHA_1
      checksum_value: 44610efd741a3ab4a548a81ea94869bb8b692977
    name: "ansible-test-with-categories-mapping"
    desc: "description"
    image_type: "ISO_IMAGE"
    version:
      product_name: "test"
      product_version: "1.2.0"
    wait: true

- name: create image from with source as remote server file location
  ntnx_images:
    state: "present"
    nutanix_host: "{{ ip }}"
    nutanix_username: "{{ username }}"
    nutanix_password: "{{ password }}"
    validate_certs: false
    source_uri: "https://cloud-images.ubuntu.com/releases/xenial/release/ubuntu-16.04-server-cloudimg-amd64-disk1.img"
    clusters:
      - name: "temp_cluster"
    categories:
      AppFamily:
        - Backup
    checksum:
      checksum_algorithm: SHA_1
      checksum_value: 44610efd741a3ab4a548a81ea94869bb8b692977
    name: "ansible-test-with-categories-mapping"
    desc: "description"
    image_type: "DISK_IMAGE"
    version:
      product_name: "test"
      product_version: "1.2.0"
    wait: true

- name: override categories of existing image
  ntnx_images:
    state: "present"
    image_uuid: "<image-uuid>"
    nutanix_host: "{{ ip }}"
    nutanix_username: "{{ username }}"
    nutanix_password: "{{ password }}"
    validate_certs: false
    categories:
      AppTier:
        - Default
      AppFamily:
        - Backup
    wait: true

- name: dettach all categories from existing image
  ntnx_images:
    state: "present"
    image_uuid: "00000000-0000-0000-0000-000000000000"
    nutanix_host: "{{ ip }}"
    nutanix_username: "{{ username }}"
    nutanix_password: "{{ password }}"
    validate_certs: false
    remove_categories: true
    wait: true

- name: delete existing image
  ntnx_images:
    state: "absent"
    image_uuid: "00000000-0000-0000-0000-000000000000"
    nutanix_host: "{{ ip }}"
    nutanix_username: "{{ username }}"
    nutanix_password: "{{ password }}"
    validate_certs: false
    wait: true
>>>>>>> 98dc67cb
"""

RETURN = r"""
api_version:
  description: API Version of the Nutanix v3 API framework.
  returned: always
  type: str
  sample: "3.1"
metadata:
  description: The image kind metadata
  returned: always
  type: dict
  sample: {
                "categories": {
                    "AppFamily": "Backup"
                },
                "categories_mapping": {
                    "AppFamily": [
                        "Backup"
                    ]
                },
                "creation_time": "2022-06-09T10:13:38Z",
                "kind": "image",
                "last_update_time": "2022-06-09T10:37:14Z",
                "owner_reference": {
                    "kind": "user",
                    "name": "admin",
                    "uuid": "00000000-0000-0000-0000-000000000000"
                },
                "spec_hash": "00000000000000000000000000000000000000000000000000",
                "spec_version": 14,
                "uuid": "00000000-0000-0000-0000-000000000000"
            }
spec:
  description: An intentful representation of a image spec
  returned: always
  type: dict
  sample: {
                "description": "check123",
                "name": "update_name",
                "resources": {
                    "architecture": "X86_64",
                    "image_type": "ISO_IMAGE",
                    "source_uri": "http://dl-cdn.alpinelinux.org/alpine/v3.8/releases/x86_64/alpine-virt-3.8.1-x86_64.iso",
                    "version": {
                        "product_name": "test",
                        "product_version": "1.2.0"
                    }
                }
            }
status:
  description: An intentful representation of a image status
  returned: always
  type: dict
  sample: {
                "description": "check123",
                "execution_context": {
                    "task_uuid": [
                        "00000000-0000-0000-0000-000000000000"
                    ]
                },
                "name": "update_name",
                "resources": {
                    "architecture": "X86_64",
                    "current_cluster_reference_list": [
                        {
                            "kind": "cluster",
                            "uuid": "00000000-0000-0000-0000-000000000000"
                        }
                    ],
                    "image_type": "ISO_IMAGE",
                    "retrieval_uri_list": [
                        "<retrieval_uri>"
                    ],
                    "size_bytes": 33554432,
                    "source_uri": "http://dl-cdn.alpinelinux.org/alpine/v3.8/releases/x86_64/alpine-virt-3.8.1-x86_64.iso",
                    "version": {
                        "product_name": "test",
                        "product_version": "1.2.0"
                    }
                },
                "state": "COMPLETE"
            }
image_uuid:
  description: The created image uuid
  returned: always
  type: str
  sample: "00000000-0000-0000-0000-000000000000"
"""

from ..module_utils import utils  # noqa: E402
from ..module_utils.base_module import BaseModule  # noqa: E402
from ..module_utils.v3.prism.images import Image  # noqa: E402
from ..module_utils.v3.prism.tasks import Task  # noqa: E402


def get_module_spec():
    mutually_exclusive = [("name", "uuid")]
    entity_by_spec = dict(name=dict(type="str"), uuid=dict(type="str"))
    version = dict(
        product_version=dict(type="str", required=True),
        product_name=dict(type="str", required=True),
    )
    checksum = dict(
        checksum_algorithm=dict(
            type="str", required=True, choices=["SHA_1", "SHA_256"]
        ),
        checksum_value=dict(type="str", required=True),
    )
    module_args = dict(
        name=dict(type="str", required=False),
        desc=dict(type="str", required=False),
        source_uri=dict(type="str", required=False),
        source_path=dict(type="str", required=False),
        remove_categories=dict(type="bool", required=False, default=False),
        categories=dict(type="dict", required=False),
        image_type=dict(
            type="str",
            required=False,
            choices=["DISK_IMAGE", "ISO_IMAGE"],
        ),
        version=dict(type="dict", options=version, required=False),
        clusters=dict(
            type="list",
            elements="dict",
            mutually_exclusive=mutually_exclusive,
            options=entity_by_spec,
            required=False,
        ),
        checksum=dict(type="dict", options=checksum, required=False),
        image_uuid=dict(type="str", required=False),
    )
    return module_args


def create_image(module, result):
    image = Image(module)
    spec, error = image.get_spec()
    if error:
        result["error"] = error
        module.fail_json(msg="Failed generating create Image Spec", **result)
    if module.check_mode:
        result["response"] = spec
        return

    # create image
    resp = image.create(spec)
    image_uuid = resp["metadata"]["uuid"]
    task_uuid = resp["status"]["execution_context"]["task_uuid"]
    result["image_uuid"] = image_uuid
    result["changed"] = True

    # upload image if source_path is given
    source_path = module.params.get("source_path", "")
    task = Task(module)

    if source_path:
        # wait for image create to finish
        task.wait_for_completion(task_uuid)

        # upload image contents
        timeout = module.params.get("timeout", 600)
        image_upload_obj = Image(module, upload_image=True)
        resp = image_upload_obj.upload_image(
            image_uuid, source_path, timeout, raise_error=False
        )
        error = resp.get("error")
        if error:
            # delete the image metadata from PC
            image_upload_obj.delete(image_uuid)
            task.wait_for_completion(task_uuid)
            result["error"] = error
            result["changed"] = False
            result["response"] = None
            module.fail_json(msg="Failed uploading image contents", **result)
        resp = image_upload_obj.read(image_uuid)

    elif module.params.get("wait"):
        task.wait_for_completion(task_uuid)
        # get the image
        resp = image.read(image_uuid)

    result["response"] = resp


def update_image(module, result):
    image = Image(module)
    image_uuid = module.params.get("image_uuid")
    if not image_uuid:
        result["error"] = "Missing parameter image_uuid in playbook"
        module.fail_json(msg="Failed updating image", **result)
    result["image_uuid"] = image_uuid

    # read the current state of image
    resp = image.read(image_uuid)
    utils.strip_extra_attrs(resp["status"], resp["spec"])
    resp["spec"] = resp.pop("status")

    # new spec for updating image
    update_spec, error = image.get_spec(resp)
    if error:
        result["error"] = error
        module.fail_json(msg="Failed generating Image update spec", **result)

    # check for idempotency
    if resp == update_spec:
        result["skipped"] = True
        module.exit_json(
            msg="Nothing to change. Refer docs to check for fields which can be updated"
        )

    if module.check_mode:
        result["response"] = update_spec
        return

    # update image
    resp = image.update(update_spec, uuid=image_uuid)
    task_uuid = resp["status"]["execution_context"]["task_uuid"]

    # wait for image update to finish
    if module.params.get("wait"):
        task = Task(module)
        task.wait_for_completion(task_uuid)
        # get the image
        resp = image.read(image_uuid)

    result["changed"] = True
    result["response"] = resp


def delete_image(module, result):
    uuid = module.params["image_uuid"]
    if not uuid:
        result["error"] = "Missing parameter image_uuid"
        module.fail_json(msg="Failed deleting Image", **result)

    image = Image(module)
    resp = image.delete(uuid)
    result["response"] = resp
    result["changed"] = True
    task_uuid = resp["status"]["execution_context"]["task_uuid"]

    if module.params.get("wait"):
        task = Task(module)
        task.wait_for_completion(task_uuid)


def run_module():
    # mutually_exclusive_list have params which are not allowed together
    # we cannot update source_uri, source_path, checksum and clusters.
    mutually_exclusive_list = [
        ("image_uuid", "source_uri", "source_path"),
        ("image_uuid", "checksum"),
        ("image_uuid", "clusters"),
        ("categories", "remove_categories"),
    ]
    module = BaseModule(
        argument_spec=get_module_spec(),
        supports_check_mode=True,
        required_if=[
            ("state", "present", ("source_uri", "source_path", "image_uuid"), True),
            ("state", "present", ("name", "image_uuid"), True),
            ("state", "absent", ("image_uuid",)),
        ],
        mutually_exclusive=mutually_exclusive_list,
    )
    utils.remove_param_with_none_value(module.params)
    result = {
        "changed": False,
        "error": None,
        "response": None,
        "image_uuid": None,
    }
    state = module.params["state"]
    if state == "present":
        if module.params.get("image_uuid"):
            update_image(module, result)
        else:
            create_image(module, result)
    elif state == "absent":
        delete_image(module, result)

    module.exit_json(**result)


def main():
    run_module()


if __name__ == "__main__":
    main()<|MERGE_RESOLUTION|>--- conflicted
+++ resolved
@@ -21,7 +21,9 @@
         - if C(state) is set to C(present) and C(image_uuid) is given then it will update that image.
         - if C(state) is set to C(present) then C(image_uuid), C(source_uri) and C(source_path) are mutually exclusive.
         - if C(state) is set to C(present) then C(image_uuid) or C(name) needs to be set.
-        - If C(state) is set to C(absent) and if the item exists, then item is removed.
+        - >-
+            If C(state) is set to C(absent) and if the item exists, then
+            item is removed.
         choices:
         - present
         - absent
@@ -37,9 +39,7 @@
         required: false
         type: str
     image_uuid:
-        description:
-            - Image uuid
-            - will be used to update if C(state) is C(present) and to delete if C(state) is C(absent)
+        description: Image uuid
         type: str
         required: false
     desc:
@@ -67,7 +67,7 @@
         type: dict
     remove_categories:
         description:
-            - set this flag to remove detach all categories attached to image
+            - set this flag to remove dettach all categories attached to image
             - mutually_exclusive with C(categories)
         type: bool
         required: false
@@ -133,91 +133,6 @@
 """
 
 EXAMPLES = r"""
-<<<<<<< HEAD
-  - name: create image from local workstation
-    ntnx_images:
-      state: "present"
-      nutanix_host: "{{ ip }}"
-      nutanix_username: "{{ username }}"
-      nutanix_password: "{{ password }}"
-      validate_certs: False
-      source_path: "/Users/ubuntu/Downloads/alpine-virt-3.8.1-x86_64.iso"
-      clusters:
-        - name: "temp_cluster"
-      categories:
-        AppFamily:
-          - Backup
-      checksum:
-        checksum_algorithm: SHA_1
-        checksum_value: 44610efd741a3ab4a548a81ea94869bb8b692977
-      name: "ansible-test-with-categories-mapping"
-      desc: "description"
-      image_type: "ISO_IMAGE"
-      version:
-        product_name: "test"
-        product_version: "1.2.0"
-      wait: true
-
-  - name: create image from with source as remote server file location
-    ntnx_images:
-      state: "present"
-      nutanix_host: "{{ ip }}"
-      nutanix_username: "{{ username }}"
-      nutanix_password: "{{ password }}"
-      validate_certs: False
-      source_uri: "https://cloud-images.ubuntu.com/releases/xenial/release/ubuntu-16.04-server-cloudimg-amd64-disk1.img"
-      clusters:
-        - name: "temp_cluster"
-      categories:
-        AppFamily:
-          - Backup
-      checksum:
-        checksum_algorithm: SHA_1
-        checksum_value: 44610efd741a3ab4a548a81ea94869bb8b692977
-      name: "ansible-test-with-categories-mapping"
-      desc: "description"
-      image_type: "DISK_IMAGE"
-      version:
-        product_name: "test"
-        product_version: "1.2.0"
-      wait: true
-
-  - name: override categories of existing image
-    ntnx_images:
-      state: "present"
-      image_uuid: "<image-uuid>"
-      nutanix_host: "{{ ip }}"
-      nutanix_username: "{{ username }}"
-      nutanix_password: "{{ password }}"
-      validate_certs: False
-      categories:
-        AppTier:
-          - Default
-        AppFamily:
-          - Backup
-      wait: true
-
-  - name: detach all categories from existing image
-    ntnx_images:
-      state: "present"
-      image_uuid: "00000000-0000-0000-0000-000000000000"
-      nutanix_host: "{{ ip }}"
-      nutanix_username: "{{ username }}"
-      nutanix_password: "{{ password }}"
-      validate_certs: False
-      remove_categories: true
-      wait: true
-
-  - name: delete existing image
-    ntnx_images:
-      state: "absent"
-      image_uuid: "00000000-0000-0000-0000-000000000000"
-      nutanix_host: "{{ ip }}"
-      nutanix_username: "{{ username }}"
-      nutanix_password: "{{ password }}"
-      validate_certs: False
-      wait: true
-=======
 - name: create image from local workstation
   ntnx_images:
     state: "present"
@@ -301,7 +216,6 @@
     nutanix_password: "{{ password }}"
     validate_certs: false
     wait: true
->>>>>>> 98dc67cb
 """
 
 RETURN = r"""
