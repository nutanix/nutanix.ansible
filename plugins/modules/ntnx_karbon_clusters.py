--- conflicted
+++ resolved
@@ -188,37 +188,6 @@
 - name: create  DEV cluster with Flannel network provider
   ntnx_karbon_clusters:
     cluster:
-<<<<<<< HEAD
-      uuid: "00000000-0000-0000-0000-000000000000"
-    name: test-module21
-    k8s_version: "1.19.8-0"
-    host_os: "ntnx-1.0"
-    node_subnet:
-      name: "vlan.800"
-    cluster_type: DEV
-    cni:
-      node_cidr_mask_size: 24
-      service_ipv4_cidr: "172.19.0.0/16"
-      pod_ipv4_cidr: "172.20.0.0/16"
-      network_provider: Flannel
-    storage_class:
-      nutanix_cluster_password: "{{nutanix_cluster_password}}"
-      nutanix_cluster_username: "{{nutanix_cluster_username}}"
-      default_storage_class: true
-      name: test-storage-class
-      reclaim_policy: Delete
-      storage_container: "default-container-48394901932577"
-      file_system: ext4
-      flash_mode: false
-  register: result
-
-- name: delete cluster
-  ntnx_karbon_clusters:
-    state: absent
-    name: "{{cluster_name}"
-  register: result
-
-=======
       uuid: 00000000-0000-0000-0000-000000000000
     name: test-module21
     k8s_version: 1.19.8-0
@@ -246,22 +215,11 @@
     state: absent
     name: '{{cluster_name}'
   register: result
->>>>>>> 31d403e5
 - name: create  DEV cluster with Calico network provider
   ntnx_karbon_clusters:
     cluster:
       name: auto_cluster_prod_f34ce3677ecf
     name: test-module21
-<<<<<<< HEAD
-    k8s_version: "1.19.8-0"
-    host_os: "ntnx-1.0"
-    node_subnet:
-      uuid: "00000000-0000-0000-0000-000000000000"
-    cni:
-      node_cidr_mask_size: 24
-      service_ipv4_cidr: "172.19.0.0/16"
-      pod_ipv4_cidr: "172.20.0.0/16"
-=======
     k8s_version: 1.19.8-0
     host_os: ntnx-1.0
     node_subnet:
@@ -270,7 +228,6 @@
       node_cidr_mask_size: 24
       service_ipv4_cidr: 172.19.0.0/16
       pod_ipv4_cidr: 172.20.0.0/16
->>>>>>> 31d403e5
       network_provider: Calico
     custom_node_configs:
       etcd:
@@ -289,43 +246,6 @@
         memory_gb: 8
         disk_gb: 120
     storage_class:
-<<<<<<< HEAD
-      nutanix_cluster_password: "{{nutanix_cluster_password}}"
-      nutanix_cluster_username: "{{nutanix_cluster_username}}"
-      default_storage_class: true
-      name: test-storage-class
-      reclaim_policy: Retain
-      storage_container: "default-container-48394901932577"
-      file_system: xfs
-      flash_mode: true
-  register: result
-
-- name: create prod cluster
-  ntnx_karbon_clusters:
-    cluster:
-      uuid: "{{cluster.uuid}}"
-    name: "{{karbon_name}}"
-    k8s_version: "{{k8s_version}}"
-    host_os: "{{host_os}}"
-    node_subnet:
-      name: "{{node_subnet.name}}"
-    cluster_type: PROD
-    cni:
-      node_cidr_mask_size: 24
-      service_ipv4_cidr: "172.19.0.0/16"
-      pod_ipv4_cidr: "172.20.0.0/16"
-      network_provider: Flannel
-    storage_class:
-      nutanix_cluster_password: "{{nutanix_cluster_password}}"
-      nutanix_cluster_username: "{{nutanix_cluster_username}}"
-      default_storage_class: true
-      name: test-storage-class
-      reclaim_policy: Delete
-      storage_container: "{{storage_container.name}}"
-      file_system: ext4
-      flash_mode: false
-    control_plane_virtual_ip: "{{control_plane_virtual_ip}}"
-=======
       nutanix_cluster_password: '{{nutanix_cluster_password}}'
       nutanix_cluster_username: '{{nutanix_cluster_username}}'
       default_storage_class: true
@@ -360,7 +280,6 @@
       file_system: ext4
       flash_mode: false
     control_plane_virtual_ip: '{{control_plane_virtual_ip}}'
->>>>>>> 31d403e5
     custom_node_configs:
       etcd:
         num_instances: 1
