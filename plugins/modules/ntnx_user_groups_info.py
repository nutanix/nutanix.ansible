#!/usr/bin/python
# -*- coding: utf-8 -*-

# Copyright: (c) 2021, Prem Karat
# GNU General Public License v3.0+ (see COPYING or https://www.gnu.org/licenses/gpl-3.0.txt)
from __future__ import absolute_import, division, print_function

__metaclass__ = type

DOCUMENTATION = r"""
---
module: ntnx_user_groups_info
short_description: User Groups info module
version_added: 1.4.0
description: 'Get User Groups info'
options:
    kind:
      description:
        - The kind name
      type: str
      default: user_group
    usergroup_uuid:
        description:
            - user group UUID
        type: str
extends_documentation_fragment:
      - nutanix.ncp.ntnx_credentials
      - nutanix.ncp.ntnx_info
author:
 - Prem Karat (@premkarat)
 - Gevorg Khachatryan (@Gevorg-Khachatryan-97)
 - Alaa Bishtawi (@alaa-bish)
"""
EXAMPLES = r"""
- name: List user groups using name filter criteria
  ntnx_user_groups_info:
    nutanix_host: "{{ ip }}"
    nutanix_username: "{{ username }}"
    nutanix_password: "{{ password }}"
    validate_certs: false
    filter:
      group_name: "{{ name }}"
  register: result

- name: List user groups using length, offset, sort order and sort attribute
  ntnx_user_groups_info:
    nutanix_host: "{{ ip }}"
    nutanix_username: "{{ username }}"
    nutanix_password: "{{ password }}"
    validate_certs: false
    length: 2
    offset: 1
    sort_order: "DESCENDING"
    sort_attribute: "group_name"
  register: result

- name: test getting particular user group using uuid
  ntnx_user_groups_info:
    nutanix_host: "{{ ip }}"
    nutanix_username: "{{ username }}"
    nutanix_password: "{{ password }}"
    validate_certs: false
<<<<<<< HEAD
    usergroup_uuid: "{{ uuid  }}"
=======
    usergroup_uuid: '{{ uuid  }}'
>>>>>>> 31d403e5
  register: result
"""
RETURN = r"""
api_version:
  description: API Version of the Nutanix v3 API framework.
  returned: always
  type: str
  sample: "3.1"
metadata:
  description: Metadata for user groups list output
  returned: always
  type: dict
  sample: {
                "filter": "group_name=={{name}}",
                "kind": "user",
                "length": 2,
                "offset": 0,
                "total_matches": 2
            }
entities:
  description: user groups intent response
  returned: always
  type: list
  sample: [
                {
                    "metadata": {
                        "categories": {},
                        "categories_mapping": {},
                        "kind": "user_group",
                        "spec_hash": "00000000000000000000000000000000000000000000000000",
                        "spec_version": 0,
                        "uuid": "00000000-0000-0000-0000-000000000000"
                    },
                    "spec": {
                        "resources": {
                            "directory_service_user_group": {
                                "distinguished_name": "CN=test_custom_{_group_},CN=Users,DC=ad,DC=ds,DC=io"
                            }
                        }
                    },
                    "status": {
                        "execution_context": {
                            "task_uuid": [
                               "00000000-0000-0000-0000-000000000000"
                            ]
                        },
                        "resources": {
                            "access_control_policy_reference_list": [],
                            "directory_service_user_group": {
                                "directory_service_reference": {
                                    "kind": "directory_service",
                                    "name": "ds",
                                    "uuid": "00000000-0000-0000-0000-000000000000"
                                },
                                "distinguished_name": "cn=test_custom_{_group_},cn=users,dc=ad,dc=ds,dc=io"
                            },
                            "display_name": "test_custom_{_group_}",
                            "projects_reference_list": [],
                            "user_group_type": "DIRECTORY_SERVICE"
                        },
                        "state": "COMPLETE"
                    }
                },
                {
                    "metadata": {
                        "categories": {},
                        "categories_mapping": {},
                        "kind": "user_group",
                        "spec_hash": "00000000000000000000000000000000000000000000000000",
                        "spec_version": 1,
                        "uuid": "00000000-0000-0000-0000-000000000000"
                    },
                    "spec": {
                        "resources": {
                            "directory_service_user_group": {
                                "distinguished_name": "<distinguished-name>"
                            }
                        }
                    },
                    "status": {
                        "execution_context": {
                            "task_uuid": [
                               "00000000-0000-0000-0000-000000000000"
                            ]
                        },
                        "resources": {
                            "access_control_policy_reference_list": [],
                            "directory_service_user_group": {
                                "directory_service_reference": {
                                    "kind": "directory_service",
                                    "name": "qanucalm",
                                    "uuid": "00000000-0000-0000-0000-000000000000"
                                },
                                "distinguished_name": "<distinugished-name>"
                            },
                            "display_name": "name1",
                            "projects_reference_list": [],
                            "user_group_type": "DIRECTORY_SERVICE"
                        },
                        "state": "PENDING"
                    }
                }
            ]
"""


from ..module_utils.utils import remove_param_with_none_value  # noqa: E402
from ..module_utils.v3.base_info_module import BaseInfoModule  # noqa: E402
from ..module_utils.v3.prism.user_groups import UserGroup  # noqa: E402


def get_module_spec():

    module_args = dict(
        usergroup_uuid=dict(type="str"),
        kind=dict(type="str", default="user_group"),
        sort_order=dict(type="str"),
        sort_attribute=dict(type="str"),
    )

    return module_args


def get_user_group(module, result):
    user_group = UserGroup(module)
    uuid = module.params.get("usergroup_uuid")
    resp = user_group.read(uuid)
    result["response"] = resp


def get_user_groups(module, result):
    user_group = UserGroup(module)
    spec, err = user_group.get_info_spec()
    if err:
        result["error"] = err
        module.fail_json(msg="Failed generating user groups info Spec", **result)
    resp = user_group.list(spec)
    result["response"] = resp


def run_module():
    module = BaseInfoModule(
        argument_spec=get_module_spec(),
        supports_check_mode=False,
        required_together=[("sort_order", "sort_attribute")],
        mutually_exclusive=[
            ("usergroup_uuid", "filter"),
        ],
    )
    remove_param_with_none_value(module.params)
    result = {"changed": False, "error": None, "response": None}
    if module.params.get("usergroup_uuid"):
        get_user_group(module, result)
    else:
        get_user_groups(module, result)

    module.exit_json(**result)


def main():
    run_module()


if __name__ == "__main__":
    main()<|MERGE_RESOLUTION|>--- conflicted
+++ resolved
@@ -60,11 +60,7 @@
     nutanix_username: "{{ username }}"
     nutanix_password: "{{ password }}"
     validate_certs: false
-<<<<<<< HEAD
-    usergroup_uuid: "{{ uuid  }}"
-=======
     usergroup_uuid: '{{ uuid  }}'
->>>>>>> 31d403e5
   register: result
 """
 RETURN = r"""
