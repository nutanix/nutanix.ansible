--- conflicted
+++ resolved
@@ -73,11 +73,7 @@
     nutanix_password: "{{ password }}"
     validate_certs: false
     filters:
-<<<<<<< HEAD
-      archived: false
-=======
     archived: false
->>>>>>> 31d403e5
     length: 5
     offset: 1
 """
