--- conflicted
+++ resolved
@@ -233,13 +233,6 @@
     icmp_spec = dict(code=dict(type="int"), type=dict(type="int"))
 
     protocol_spec = dict(
-<<<<<<< HEAD
-        any=dict(type="bool", default=True),
-        tcp=dict(type="dict", options=tcp_and_udp_spec),
-        udp=dict(type="dict", options=tcp_and_udp_spec),
-        number=dict(type="int"),
-        icmp=dict(type="dict", options=icmp_spec),
-=======
         any=dict(type="bool"),
         tcp=dict(type="dict",
                  options=tcp_and_udp_spec),
@@ -248,7 +241,6 @@
         number=dict(type="int"),
         icmp=dict(type="dict",
                   options=icmp_spec),
->>>>>>> 2440af2e
     )
 
     action_spec = dict(
@@ -258,12 +250,8 @@
     )
 
     module_args = dict(
-<<<<<<< HEAD
-        priority=dict(type="int", required=True),
-=======
         priority=dict(type="int"),
 
->>>>>>> 2440af2e
         pbr_uuid=dict(type="str"),
         vpc=dict(
             type="dict", options=entity_by_spec, mutually_exclusive=mutually_exclusive
@@ -360,9 +348,6 @@
 
 
 def run_module():
-<<<<<<< HEAD
-    module = BaseModule(argument_spec=get_module_spec(), supports_check_mode=True)
-=======
     module = BaseModule(
         argument_spec=get_module_spec(),
         mutually_exclusive=[("priority", "pbr_uuid")],
@@ -372,7 +357,6 @@
         ],
         supports_check_mode=True
     )
->>>>>>> 2440af2e
     remove_param_with_none_value(module.params)
     result = {
         "changed": False,
