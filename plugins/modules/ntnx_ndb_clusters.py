#!/usr/bin/python
# -*- coding: utf-8 -*-

# Copyright: (c) 2021, Prem Karat
# GNU General Public License v3.0+ (see COPYING or https://www.gnu.org/licenses/gpl-3.0.txt)
from __future__ import absolute_import, division, print_function

__metaclass__ = type

DOCUMENTATION = r"""
---
module: ntnx_ndb_clusters
short_description: "Create, Update and Delete NDB clusters"
version_added: 1.8.0
description: "Create, Update and Delete NDB clusters"
options:
    name:
        type: str
        description:
         - Name of the cluster.
         - Update allowed.
    uuid:
        type: str
        description:
            - UUID of the cluster.
            - will be used to update if C(state) is C(present) and to delete if C(state) is C(absent)
    desc:
        type: str
        description:
            - Description of the cluster.
            - Update allowed.
    name_prefix:
        type: str
        description: Name prefix of the cluster.
    cluster_ip:
        type: str
        description:
         - IP address of cluster.
         - Update allowed.
    cluster_credentials:
        type: dict
        description:
         - Credentials of the cluster.
         - Update allowed.
        suboptions:
            username:
                type: str
                description: Cluster username
            password:
                type: str
                description: Cluster password
    agent_network:
        type: dict
        description: configure dns and ntp details.
        suboptions:
            dns_servers:
                type: list
                description: dns servers for clusters
                elements: str
            ntp_servers:
                type: list
                elements: str
                description: ntp servers for clusters
    vlan_access:
        type: dict
        description: VLAN access info for which you want to configure network segmentation
        suboptions:
            prism_vlan:
                type: dict
                description:
                    - VLAN access info to configure a VLAN that the NDB agent VM can use to communicate with Prism
                suboptions:
                    vlan_name:
                        type: str
                        description: Name of subnet
                    vlan_type:
                        type: str
                        description: type of subnet
                        choices: ["DHCP", "Static"]
                    static_ip:
                        type: str
                        description: ip address of subnet
                    gateway:
                        type: str
                        description: The gateway ip address
                    subnet_mask:
                        type: str
                        description: Subnet network address
            dsip_vlan:
                type: dict
                description: VLAN access info to configure a VLAN that the agent VM can use to make connection requests to the iSCSI data services IP.
                suboptions:
                    vlan_name:
                        type: str
                        description: Name of subnet
                    vlan_type:
                        type: str
                        description: Type of subnet
                        choices: ["DHCP", "Static"]
                    static_ip:
                        type: str
                        description: ip address of subnet
                    gateway:
                        type: str
                        description: The gateway ip address
                    subnet_mask:
                        type: str
                        description: Subnet network address
            dbserver_vlan:
                type: dict
                description:
                    - VLAN access info to configure a VLAN that is used for communications between
                      the NDB agent VM and the database server VM on the newly registered NDB server cluster.
                suboptions:
                    vlan_name:
                        type: str
                        description: Name of subnet
                    vlan_type:
                        type: str
                        description: Type of subnet
                        choices: ["DHCP", "Static"]
                    static_ip:
                        type: str
                        description: ip address of subnet
                    gateway:
                        type: str
                        description: The gateway ip address
                    subnet_mask:
                        type: str
                        description: Subnet network address
    storage_container:
        type: str
        description: Name of storage container.
extends_documentation_fragment:
      - nutanix.ncp.ntnx_operations
      - nutanix.ncp.ntnx_ndb_base_module
author:
    - Prem Karat (@premkarat)
    - Gevorg Khachatryan (@Gevorg-Khachatryan-97)
    - Alaa Bishtawi (@alaa-bish)
"""

EXAMPLES = r"""
<<<<<<< HEAD
  - name: Register Cluster with prism_vlan
    ntnx_ndb_clusters:
        nutanix_host: "<ndb_era_ip>"
        nutanix_username: "<ndb_era_username>"
        nutanix_password: "<ndb_era_password>"
        validate_certs: false
        name: "cluster_name"
        desc: "cluster_desc"
        name_prefix: "cluster_name_prefix"
        cluster_ip: "cluster_ip"
        cluster_credentials:
          username: "{{cluster_info.cluster_credentials.username}}"
          password: "{{cluster_info.cluster_credentials.password}}"
        agent_network:
          dns_servers:
            - "{{cluster_info.agent_network.dns_servers[0]}}"
            - "{{cluster_info.agent_network.dns_servers[1]}}"
          ntp_servers:
            - "{{cluster_info.agent_network.ntp_servers[0]}}"
            - "{{cluster_info.agent_network.ntp_servers[1]}}"
        vlan_access:
          prism_vlan:
            vlan_name: "{{cluster_info.vlan_access.prism_vlan.vlan_name}}"
            vlan_type: "{{cluster_info.vlan_access.prism_vlan.vlan_type}}"
            static_ip: "{{cluster_info.vlan_access.prism_vlan.static_ip}}"
            gateway: "{{cluster_info.vlan_access.prism_vlan.gateway}}"
            subnet_mask: "{{cluster_info.vlan_access.prism_vlan.subnet_mask}}"
        storage_container: "{{cluster_info.storage_container}}"

  - name: update cluster name , desc
    ntnx_ndb_clusters:
        nutanix_host: "<ndb_era_ip>"
        nutanix_username: "<ndb_era_username>"
        nutanix_password: "<ndb_era_password>"
        validate_certs: false
        uuid:  "cluster_uuid"
        name: newname
        desc: newdesc

  - name: delete cluster
    ntnx_ndb_clusters:
        nutanix_host: "<ndb_era_ip>"
        nutanix_username: "<ndb_era_username>"
        nutanix_password: "<ndb_era_password>"
        validate_certs: false
        uuid:    "cluster_uuid"
        state: absent
=======
- name: Register Cluster with prisim_vlan
  ntnx_ndb_clusters:
    nutanix_host: "<ndb_era_ip>"
    nutanix_username: "<ndb_era_username>"
    nutanix_password: "<ndb_era_password>"
    validate_certs: false
    name: "cluster_name"
    desc: "cluster_desc"
    name_prefix: "cluster_name_prefix"
    cluster_ip: "cluster_ip"
    cluster_credentials:
      username: "{{cluster_info.cluster_credentials.username}}"
      password: "{{cluster_info.cluster_credentials.password}}"
    agent_network:
      dns_servers:
        - "{{cluster_info.agent_network.dns_servers[0]}}"
        - "{{cluster_info.agent_network.dns_servers[1]}}"
      ntp_servers:
        - "{{cluster_info.agent_network.ntp_servers[0]}}"
        - "{{cluster_info.agent_network.ntp_servers[1]}}"
    vlan_access:
      prism_vlan:
        vlan_name: "{{cluster_info.vlan_access.prism_vlan.vlan_name}}"
        vlan_type: "{{cluster_info.vlan_access.prism_vlan.vlan_type}}"
        static_ip: "{{cluster_info.vlan_access.prism_vlan.static_ip}}"
        gateway: "{{cluster_info.vlan_access.prism_vlan.gateway}}"
        subnet_mask: "{{cluster_info.vlan_access.prism_vlan.subnet_mask}}"
    storage_container: "{{cluster_info.storage_container}}"

- name: update cluster name , desc
  ntnx_ndb_clusters:
    nutanix_host: "<ndb_era_ip>"
    nutanix_username: "<ndb_era_username>"
    nutanix_password: "<ndb_era_password>"
    validate_certs: false
    uuid: "cluster_uuid"
    name: newname
    desc: newdesc

- name: delete cluster
  ntnx_ndb_clusters:
    nutanix_host: "<ndb_era_ip>"
    nutanix_username: "<ndb_era_username>"
    nutanix_password: "<ndb_era_password>"
    validate_certs: false
    uuid: "cluster_uuid"
    state: absent
>>>>>>> 98dc67cb
"""

RETURN = r"""
response:
  description: An intentful representation of a cluster status
  returned: always
  type: dict
  sample:
            {
                        "cloudInfo": null,
                        "cloudType": "NTNX",
                        "dateCreated": "2023-01-22 08:59:42.12768",
                        "dateModified": "2023-01-22 09:12:07.842244",
                        "description": "newdesc",
                        "entityCounts": null,
                        "fqdns": null,
                        "healthy": true,
                        "hypervisorType": "AHV",
                        "hypervisorVersion": "6.1",
                        "id": "0000-0000-000-00000-0000",
                        "ipAddresses": [
                            "10.46.33.223"
                        ],
                        "managementServerInfo": null,
                        "name": "newname",
                        "nxClusterUUID": "0000-0000-000-00000-0000",
                        "ownerId": "0000-0000-000-00000-0000",
                        "password": "VALUE_SPECIFIED_IN_NO_LOG_PARAMETER",
                        "properties": [
                            {
                                "description": null,
                                "name": "CLUSTER_ID",
                                "ref_id": "0000-0000-000-00000-0000",
                                "secure": false,
                                "value": "0000-0000-000-00000-0000",
                            },
                            {
                                "description": null,
                                "name": "CLUSTER_INCARNATION_ID",
                                "ref_id": "0000-0000-000-00000-0000",
                                "secure": false,
                                "value": "1670238836188065"
                            },
                            {
                                "description": null,
                                "name": "ERA_STORAGE_CONTAINER",
                                "ref_id": "0000-0000-000-00000-0000",
                                "secure": false,
                                "value": "default-container-95673204421578"
                            },
                            {
                                "description": null,
                                "name": "MODEL_NAME",
                                "ref_id": "0000-0000-000-00000-0000",
                                "secure": false,
                                "value": "NX-1065-G5"
                            },
                            {
                                "description": null,
                                "name": "ONDEMAND_REPLICATION_SUPPORTED",
                                "ref_id": "0000-0000-000-00000-0000",
                                "secure": false,
                                "value": "true"
                            },
                            {
                                "description": null,
                                "name": "PRISM_VM_LIST_PAGINATION_LIMIT",
                                "ref_id": "0000-0000-000-00000-0000",
                                "secure": false,
                                "value": "500"
                            },
                            {
                                "description": null,
                                "name": "PRISM_VM_LIST_PAGINATION_SIZE",
                                "ref_id": "0000-0000-000-00000-0000",
                                "secure": false,
                                "value": "50"
                            },
                            {
                                "description": null,
                                "name": "RESOURCE_CONFIG",
                                "ref_id": "0000-0000-000-00000-0000",
                                "secure": false,
                                "value": "{\"storageThresholdPercentage\":95.0,\"memoryThresholdPercentage\":95.0}"
                            },
                            {
                                "description": null,
                                "name": "TIMEZONE",
                                "ref_id": "0000-0000-000-00000-0000",
                                "secure": false,
                                "value": "UTC"
                            }
                        ],
                        "referenceCount": 0,
                        "resourceConfig": {
                            "memoryThresholdPercentage": 95.0,
                            "storageThresholdPercentage": 95.0
                        },
                        "status": "UP",
                        "uniqueName": "NEWNAME",
                        "username": "admin",
                        "version": "v2",
            }
cluster_uuid:
  description: The created cluster uuid
  returned: always
  type: str
  sample: "00000000-0000-0000-0000-000000000000"
"""

import time  # noqa: E402

from ..module_utils import utils  # noqa: E402
from ..module_utils.v3.ndb.base_module import NdbBaseModule  # noqa: E402
from ..module_utils.v3.ndb.clusters import Cluster  # noqa: E402
from ..module_utils.v3.ndb.operations import Operation  # noqa: E402


def get_module_spec():

    credentials_spec = dict(
        username=dict(type="str"),
        password=dict(type="str", no_log=True),
    )

    agent_network_spec = dict(
        dns_servers=dict(type="list", elements="str"),
        ntp_servers=dict(type="list", elements="str"),
    )

    vlan_access_spec = dict(
        vlan_name=dict(type="str"),
        vlan_type=dict(type="str", choices=["DHCP", "Static"]),
        static_ip=dict(type="str"),
        gateway=dict(type="str"),
        subnet_mask=dict(type="str"),
    )

    vlan_access_type_spec = dict(
        prism_vlan=dict(type="dict", options=vlan_access_spec),
        dsip_vlan=dict(type="dict", options=vlan_access_spec),
        dbserver_vlan=dict(type="dict", options=vlan_access_spec),
    )

    module_args = dict(
        name=dict(type="str"),
        uuid=dict(type="str"),
        desc=dict(type="str"),
        name_prefix=dict(type="str"),
        cluster_ip=dict(type="str"),
        cluster_credentials=dict(
            type="dict",
            required_together=[("username", "password")],
            options=credentials_spec,
        ),
        agent_network=dict(type="dict", options=agent_network_spec),
        vlan_access=dict(type="dict", options=vlan_access_type_spec),
        storage_container=dict(type="str"),
    )

    return module_args


def create_cluster(module, result):
    cluster = Cluster(module)
    cluster_ip = module.params.get("cluster_ip")

    spec, err = cluster.get_spec()
    if err:
        result["error"] = err
        module.fail_json(msg="Failed generating create cluster spec", **result)

    if cluster.get_cluster_by_ip(cluster_ip):
        module.fail_json(
            msg="The provided cluster IP is already registered with NDB.", **result
        )

    if module.check_mode:
        result["response"] = spec
        return

    resp = cluster.create(spec)
    ops_uuid = resp["operationId"]

    cluster_name = module.params.get("name")
    cluster_uuid = cluster.get_uuid(key="name", value=cluster_name)

    if not cluster_uuid:
        result["error"] = err
        module.fail_json(msg="Failed getting cluster uuid", **result)

    result["cluster_uuid"] = cluster_uuid
    result["changed"] = True

    if module.params.get("wait"):
        operations = Operation(module)
        time.sleep(5)  # wait for ops to starts
        operations.wait_for_completion(ops_uuid)
        resp = cluster.read(cluster_uuid)

    result["response"] = resp


def update_cluster(module, result):
    cluster_uuid = module.params["uuid"]

    cluster = Cluster(module)

    resp = cluster.read(cluster_uuid)
    old_spec = cluster.get_default_update_spec(override_spec=resp)

    update_spec, err = cluster.get_spec(old_spec=old_spec)

    if err:
        result["error"] = err
        module.fail_json(msg="Failed generating update cluster spec", **result)

    result["cluster_uuid"] = cluster_uuid

    if module.check_mode:
        result["response"] = update_spec
        return

    if check_for_idempotency(old_spec, update_spec):
        result["skipped"] = True
        module.exit_json(msg="Nothing to change.")

    resp = cluster.update(data=update_spec, uuid=cluster_uuid)
    result["changed"] = True

    result["response"] = resp


def delete_cluster(module, result):
    cluster_uuid = module.params["uuid"]

    cluster = Cluster(module)
    resp, err = cluster.delete(cluster_uuid)
    if err:
        result["error"] = err
        module.fail_json(msg="Failed removing cluster", **result)
    result["response"] = resp

    ops_uuid = resp["operationId"]

    if module.params.get("wait"):
        operations = Operation(module)
        time.sleep(2)  # to get operation ID functional
        resp = operations.wait_for_completion(ops_uuid, delay=5)
        result["response"] = resp
    result["changed"] = True
    result["cluster_uuid"] = cluster_uuid


def check_for_idempotency(old_spec, update_spec):
    if old_spec == update_spec:
        return True
    return False


def run_module():
    module = NdbBaseModule(
        argument_spec=get_module_spec(),
        supports_check_mode=True,
        required_if=[
            ("state", "present", ("name", "uuid"), True),
            ("state", "present", ("cluster_ip", "uuid"), True),
            ("state", "present", ("cluster_credentials", "uuid"), True),
            ("state", "absent", ("uuid",)),
        ],
        mutually_exclusive=[
            ("uuid", "name_prefix"),
            ("uuid", "agent_network"),
            ("uuid", "vlan_access"),
            ("uuid", "storage_container"),
        ],
    )
    utils.remove_param_with_none_value(module.params)
    result = {"response": {}, "error": None, "changed": False}
    state = module.params["state"]
    if state == "present":
        if module.params.get("uuid"):
            update_cluster(module, result)
        else:
            create_cluster(module, result)
    else:
        delete_cluster(module, result)

    module.exit_json(**result)


def main():
    run_module()


if __name__ == "__main__":
    main()<|MERGE_RESOLUTION|>--- conflicted
+++ resolved
@@ -21,9 +21,7 @@
          - Update allowed.
     uuid:
         type: str
-        description:
-            - UUID of the cluster.
-            - will be used to update if C(state) is C(present) and to delete if C(state) is C(absent)
+        description: UUID of the cluster.
     desc:
         type: str
         description:
@@ -141,55 +139,6 @@
 """
 
 EXAMPLES = r"""
-<<<<<<< HEAD
-  - name: Register Cluster with prism_vlan
-    ntnx_ndb_clusters:
-        nutanix_host: "<ndb_era_ip>"
-        nutanix_username: "<ndb_era_username>"
-        nutanix_password: "<ndb_era_password>"
-        validate_certs: false
-        name: "cluster_name"
-        desc: "cluster_desc"
-        name_prefix: "cluster_name_prefix"
-        cluster_ip: "cluster_ip"
-        cluster_credentials:
-          username: "{{cluster_info.cluster_credentials.username}}"
-          password: "{{cluster_info.cluster_credentials.password}}"
-        agent_network:
-          dns_servers:
-            - "{{cluster_info.agent_network.dns_servers[0]}}"
-            - "{{cluster_info.agent_network.dns_servers[1]}}"
-          ntp_servers:
-            - "{{cluster_info.agent_network.ntp_servers[0]}}"
-            - "{{cluster_info.agent_network.ntp_servers[1]}}"
-        vlan_access:
-          prism_vlan:
-            vlan_name: "{{cluster_info.vlan_access.prism_vlan.vlan_name}}"
-            vlan_type: "{{cluster_info.vlan_access.prism_vlan.vlan_type}}"
-            static_ip: "{{cluster_info.vlan_access.prism_vlan.static_ip}}"
-            gateway: "{{cluster_info.vlan_access.prism_vlan.gateway}}"
-            subnet_mask: "{{cluster_info.vlan_access.prism_vlan.subnet_mask}}"
-        storage_container: "{{cluster_info.storage_container}}"
-
-  - name: update cluster name , desc
-    ntnx_ndb_clusters:
-        nutanix_host: "<ndb_era_ip>"
-        nutanix_username: "<ndb_era_username>"
-        nutanix_password: "<ndb_era_password>"
-        validate_certs: false
-        uuid:  "cluster_uuid"
-        name: newname
-        desc: newdesc
-
-  - name: delete cluster
-    ntnx_ndb_clusters:
-        nutanix_host: "<ndb_era_ip>"
-        nutanix_username: "<ndb_era_username>"
-        nutanix_password: "<ndb_era_password>"
-        validate_certs: false
-        uuid:    "cluster_uuid"
-        state: absent
-=======
 - name: Register Cluster with prisim_vlan
   ntnx_ndb_clusters:
     nutanix_host: "<ndb_era_ip>"
@@ -237,7 +186,6 @@
     validate_certs: false
     uuid: "cluster_uuid"
     state: absent
->>>>>>> 98dc67cb
 """
 
 RETURN = r"""
