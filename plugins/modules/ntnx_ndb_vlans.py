--- conflicted
+++ resolved
@@ -28,11 +28,7 @@
     type: str
   vlan_type:
     description:
-<<<<<<< HEAD
-      - whether the vlan is managed or not
-=======
       - Wether the vlan is managed or not
->>>>>>> 83140932
       - update allowed
     type: str
     choices: ["DHCP", "Static"]
