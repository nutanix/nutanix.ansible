#!/usr/bin/python
# -*- coding: utf-8 -*-

# Copyright: (c) 2021, Prem Karat
# GNU General Public License v3.0+ (see COPYING or https://www.gnu.org/licenses/gpl-3.0.txt)
from __future__ import absolute_import, division, print_function

__metaclass__ = type

DOCUMENTATION = r"""
---
module: ntnx_clusters_info
short_description: cluster info module
version_added: 1.4.0
description: 'Get cluster info'
options:
      kind:
        description:
          - The kind name
        type: str
        default: cluster
      cluster_uuid:
        description:
            - cluster UUID
        type: str
extends_documentation_fragment:
      - nutanix.ncp.ntnx_credentials
      - nutanix.ncp.ntnx_info
author:
  - Prem Karat (@premkarat)
  - Gevorg Khachatryan (@Gevorg-Khachatryan-97)
  - Alaa Bishtawi (@alaa-bish)
"""
EXAMPLES = r"""
<<<<<<< HEAD
  - name: List clusters
    ntnx_clusters_info:
      nutanix_host: "{{ ip }}"
      nutanix_username: "{{ username }}"
      nutanix_password: "{{ password }}"
      validate_certs: False
      kind: cluster
    register: result

  - name: test getting particular cluster using uuid
    ntnx_clusters_info:
        nutanix_host: "{{ ip }}"
        nutanix_username: "{{ username }}"
        nutanix_password: "{{ password }}"
        validate_certs: False
        cluster_uuid: cluster_uuid
    register: result
=======
- name: List clusterss
  ntnx_clusters_info:
    nutanix_host: "{{ ip }}"
    nutanix_username: "{{ username }}"
    nutanix_password: "{{ password }}"
    validate_certs: false
    kind: cluster
  register: result

- name: test getting particular cluster using uuid
  ntnx_clusters_info:
    nutanix_host: "{{ ip }}"
    nutanix_username: "{{ username }}"
    nutanix_password: "{{ password }}"
    validate_certs: false
    cluster_uuid: cluster_uuid
  register: result
>>>>>>> 98dc67cb
"""
RETURN = r"""
api_version:
  description: API Version of the Nutanix v3 API framework.
  returned: always
  type: str
  sample: "3.1"
metadata:
  description: Metadata for clusters list output
  returned: always
  type: dict
  sample: {
    "metadata": {
            "kind": "cluster",
            "length": 6,
            "offset": 0,
            "sort_attribute": "priority",
            "sort_order": "ASCENDING",
            "total_matches": 6
        }
        }
entities:
  description: cluster intent response
  returned: always
  type: list
  sample: {
    "entities": [ {
            "metadata": {
                "categories": {},
                "categories_mapping": {},
                "creation_time": "",
                "kind": "cluster",
                "last_update_time": "",
                "spec_hash": "",
                "spec_version": "",
                "uuid": ""
            },
            "spec": {
                "name": "Unnamed",
                "resources": {
                    "config": {
                        "domain_awareness_level": "",
                        "enabled_feature_list": [
                            "PASSWORD_REMOTE_LOGIN_ENABLED",
                            "SHADOW_CLONES_ENABLED"
                        ],
                        "encryption_status": "NOT_SUPPORTED",
                        "operation_mode": "NORMAL",
                        "redundancy_factor": 2,
                        "software_map": {
                            "NCC": {
                                "software_type": "NCC",
                                "status": "INSTALLED",
                                "version": ""
                            },
                            "NOS": {
                                "software_type": "NOS",
                                "status": "INSTALLED",
                                "version": ""
                            }
                        },
                        "supported_information_verbosity": "BASIC_PLUS_CORE_DUMP",
                        "timezone": "Atlantic/Reykjavik"
                    },
                    "network": {
                        "external_ip": "",
                        "external_subnet": "",
                        "internal_subnet": "",
                        "name_server_ip_list": [
                            "",
                        ],
                        "ntp_server_ip_list": [
                            "",
                        ]
                    }
                }
            },
            "status": {
                "name": "Unnamed",
                "resources": {
                    "config": {
                        "build": {
                            "build_type": "release",
                            "commit_date": "",
                            "commit_id": "",
                            "full_version": "",
                            "short_commit_id": "",
                            "version": ""
                        },
                        "cluster_arch": "",
                        "domain_awareness_level": "NODE",
                        "enabled_feature_list": [
                            "PASSWORD_REMOTE_LOGIN_ENABLED",
                            "SHADOW_CLONES_ENABLED"
                        ],
                        "encryption_status": "NOT_SUPPORTED",
                        "is_available": true,
                        "operation_mode": "NORMAL",
                        "redundancy_factor": 2,
                        "service_list": [
                            "PRISM_CENTRAL"
                        ],
                        "software_map": {
                            "NCC": {
                                "software_type": "NCC",
                                "status": "INSTALLED",
                                "version": ""
                            },
                            "NOS": {
                                "software_type": "NOS",
                                "status": "INSTALLED",
                                "version": ""
                            }
                        },
                        "supported_information_verbosity": "BASIC_PLUS_CORE_DUMP",
                        "timezone": "Atlantic/Reykjavik"
                    },
                    "network": {
                        "external_ip": "",
                        "external_subnet": "",
                        "internal_subnet": "",
                        "name_server_ip_list": [
                            ""
                        ],
                        "ntp_server_ip_list": [
                            "",
                        ]
                    },
                    "runtime_status_list": [
                        "SSP_CONFIG_OWNER"
                    ]
                },
                "state": "COMPLETE"
            }
        }
        ],
        }
"""

from ..module_utils.utils import remove_param_with_none_value  # noqa: E402
from ..module_utils.v3.base_info_module import BaseInfoModule  # noqa: E402
from ..module_utils.v3.prism.clusters import Cluster  # noqa: E402


def get_module_spec():

    module_args = dict(
        cluster_uuid=dict(type="str"),
        kind=dict(type="str", default="cluster"),
        sort_order=dict(type="str"),
        sort_attribute=dict(type="str"),
    )

    return module_args


def get_cluster(module, result):
    cluster = Cluster(module)
    cluster_uuid = module.params.get("cluster_uuid")
    resp = cluster.read(cluster_uuid)

    result["response"] = resp


def get_clusters(module, result):
    cluster = Cluster(module)
    spec, error = cluster.get_info_spec()

    resp = cluster.list(spec)

    result["response"] = resp


def run_module():
    module = BaseInfoModule(
        argument_spec=get_module_spec(),
        supports_check_mode=False,
        required_together=[("sort_order", "sort_attribute")],
    )
    remove_param_with_none_value(module.params)
    result = {"changed": False, "error": None, "response": None}
    if module.params.get("cluster_uuid"):
        get_cluster(module, result)
    else:
        get_clusters(module, result)
    module.exit_json(**result)


def main():
    run_module()


if __name__ == "__main__":
    main()<|MERGE_RESOLUTION|>--- conflicted
+++ resolved
@@ -32,25 +32,6 @@
   - Alaa Bishtawi (@alaa-bish)
 """
 EXAMPLES = r"""
-<<<<<<< HEAD
-  - name: List clusters
-    ntnx_clusters_info:
-      nutanix_host: "{{ ip }}"
-      nutanix_username: "{{ username }}"
-      nutanix_password: "{{ password }}"
-      validate_certs: False
-      kind: cluster
-    register: result
-
-  - name: test getting particular cluster using uuid
-    ntnx_clusters_info:
-        nutanix_host: "{{ ip }}"
-        nutanix_username: "{{ username }}"
-        nutanix_password: "{{ password }}"
-        validate_certs: False
-        cluster_uuid: cluster_uuid
-    register: result
-=======
 - name: List clusterss
   ntnx_clusters_info:
     nutanix_host: "{{ ip }}"
@@ -68,7 +49,6 @@
     validate_certs: false
     cluster_uuid: cluster_uuid
   register: result
->>>>>>> 98dc67cb
 """
 RETURN = r"""
 api_version:
