--- conflicted
+++ resolved
@@ -30,9 +30,6 @@
                     strip_extra_attrs_from_status(status[k][i], spec[k][i])
                 except IndexError:
                     status[k] = spec[k]
-<<<<<<< HEAD
-                    break
-=======
                     break
 
 
@@ -50,5 +47,4 @@
             )
         ):
             return True
-    return False
->>>>>>> 1347a66c
+    return False