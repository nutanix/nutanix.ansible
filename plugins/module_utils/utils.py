# This file is part of Ansible
# GNU General Public License v3.0+ (see COPYING or https://www.gnu.org/licenses/gpl-3.0.txt)

from __future__ import absolute_import, division, print_function

__metaclass__ = type


def remove_param_with_none_value(d):
    for k, v in d.copy().items():
        if v is None:
            d.pop(k)
        elif isinstance(v, dict):
            remove_param_with_none_value(v)
        elif isinstance(v, list):
            for e in v:
                if isinstance(e, dict):
                    remove_param_with_none_value(e)
<<<<<<< HEAD


def strip_extra_attrs_from_status(status, spec):
    for k, v in status.copy().items():
        if k not in spec:
            status.pop(k)
        elif isinstance(v, dict):
            strip_extra_attrs_from_status(status[k], spec[k])
        elif isinstance(v, list) and v and isinstance(v[0], dict):
            for i in range(len(v)):
                try:
                    strip_extra_attrs_from_status(status[k][i], spec[k][i])
                except IndexError:
                    status[k] = spec[k]
                    break


def check_for_idempotency(spec, resp, **kwargs):
    state = kwargs.get("state")
    if spec == resp:
        if (
            state == "present"
            or (
                state in ["soft_shutdown", "hard_poweroff", "power_off"]
                and resp["spec"]["resources"]["power_state"] == "OFF"
            )
            or (
                state == "power_on" and resp["spec"]["resources"]["power_state"] == "ON"
            )
        ):
            return True
=======
                else:
                    break


def intersection(first_obj, second_obj):
    if isinstance(first_obj, dict):
        for key, value in first_obj.items():
            if key in second_obj and second_obj[key] == value:
                return True
            if isinstance(value, (dict, list)):
                if intersection(value, second_obj):
                    return True

    elif isinstance(first_obj, list):
        for item in first_obj:
            if intersection(item, second_obj):
                return True
>>>>>>> 98035713
    return False<|MERGE_RESOLUTION|>--- conflicted
+++ resolved
@@ -16,7 +16,6 @@
             for e in v:
                 if isinstance(e, dict):
                     remove_param_with_none_value(e)
-<<<<<<< HEAD
 
 
 def strip_extra_attrs_from_status(status, spec):
@@ -48,9 +47,7 @@
             )
         ):
             return True
-=======
-                else:
-                    break
+    return False
 
 
 def intersection(first_obj, second_obj):
@@ -65,6 +62,4 @@
     elif isinstance(first_obj, list):
         for item in first_obj:
             if intersection(item, second_obj):
-                return True
->>>>>>> 98035713
-    return False+                return True