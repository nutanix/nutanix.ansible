--- conflicted
+++ resolved
@@ -110,11 +110,7 @@
                 ):
                     return (
                         None,
-<<<<<<< HEAD
-                        "rpo, rpo_unit, snapshot_type and at least one policy are required fields for asynchronous snapshot schedule",
-=======
                         "rpo, rpo_unit, snapshot_type and atleast one policy are required fields for asynchronous snapshot schedule",
->>>>>>> 83140932
                     )
 
                 spec["recovery_point_objective_secs"], err = convert_to_secs(
