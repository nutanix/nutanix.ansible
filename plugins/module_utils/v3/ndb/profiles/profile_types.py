# This file is part of Ansible
# GNU General Public License v3.0+ (see COPYING or https://www.gnu.org/licenses/gpl-3.0.txt)
from __future__ import absolute_import, division, print_function

from copy import deepcopy

__metaclass__ = type


from ...constants import NDB
from ..clusters import Cluster, get_cluster_uuid
from ..database_engines.db_engine_factory import create_db_engine
from .profiles import Profile


class ComputeProfile(Profile):
    def __init__(self, module):
        super(ComputeProfile, self).__init__(module)
        self._type = NDB.ProfileTypes.COMPUTE

    def get_create_profile_spec(self, old_spec=None, params=None, **kwargs):

        payload, err = super().get_create_profile_spec(
            old_spec=old_spec, params=params, **kwargs
        )
        if err:
            return None, err

        compute = self.module.params.get("compute", {})
        return self._build_spec_create_profile(payload, compute)

    def get_update_version_spec(self, old_spec=None, params=None, **kwargs):
        payload = deepcopy(old_spec)

        if not params:
            params = self.module.params.get("compute")

        if params:
            payload, err = self._build_spec_update_profile(payload, params)
            if err:
                return None, err

        # remove not required fields
        if payload.get("type") is not None:
            payload.pop("type")
        if payload.get("topology") is not None:
            payload.pop("topology")
        if payload.get("versionClusterAssociation") is not None:
            payload.pop("versionClusterAssociation")

        return self.build_spec_status(payload, params)

    def _build_spec_create_profile(self, payload, compute=None):
        properties = payload.get("properties", [])

        property_map = {
            "vcpus": {"name": "CPUS", "default": "1"},
            "cores_per_cpu": {"name": "CORE_PER_CPU", "default": "2"},
            "memory": {"name": "MEMORY_SIZE", "default": "16"},
        }

        for key, config in property_map.items():
            name = config.get("name")
            default = config.get("default")

            # fetch value from input or use default
            val = str(compute.get(key, default))
            properties.append(self.get_property_spec(name, val))

        payload["properties"] = properties
        return payload, None

    def _build_spec_update_profile(self, payload, compute):

        properties_map = deepcopy(payload["propertiesMap"])
        if compute.get("vcpus"):
            properties_map["CPUS"] = str(compute["vcpus"])

        if compute.get("cores_per_cpu"):
            properties_map["CORE_PER_CPU"] = str(compute["cores_per_cpu"])

        if compute.get("memory"):
            properties_map["MEMORY_SIZE"] = str(compute["memory"])

        properties = payload.get("properties", [])

        # update existing properties with new values
        for prop in properties:
            prop["value"] = properties_map.get(prop["name"])

        return payload, None


class NetworkProfile(Profile):
    def __init__(self, module):
        super(NetworkProfile, self).__init__(module)
        self._type = NDB.ProfileTypes.NETWORK

    def get_available_ips(self, uuid):
        endpoint = "{0}/get-available-ips".format(uuid)
        resp = self.read(endpoint=endpoint)
        return resp

    def get_default_version_update_spec(self, override_spec=None):
        spec = {
            "name": "",
            "description": "",
            "published": None,
            "properties": [],
            "propertiesMap": {},
            "topology": "",
            "engineType": "",
        }

        for key in spec:
            if key in override_spec:
                spec[key] = override_spec[key]

        return spec

    def get_create_profile_spec(self, old_spec=None, params=None, **kwargs):
        self.build_spec_methods.update({"network": self._build_spec_create_profile})
        return super().get_create_profile_spec(
            old_spec=old_spec, params=params, **kwargs
        )

    def get_update_version_spec(self, old_spec=None, params=None, **kwargs):
        self.build_spec_methods.update(
            {"network": self._build_spec_update_profile_version}
        )
        payload, err = super().get_spec(old_spec=old_spec, params=params)
        if err:
            return None, err

        return payload, None

    def _build_spec_create_profile(self, payload, profile):
        vlans = profile.get("vlans")

        if profile.get("topology") == "cluster" or len(vlans) > 1:
            payload, err = self._build_spec_multi_networks(payload, vlans)
            if err:
                return None, err
            payload["propertiesMap"]["NUM_CLUSTERS"] = len(vlans)

        else:
            payload, err = self._build_spec_single_network(payload, vlans[0])
            if err:
                return None, err

        payload["propertiesMap"]["ENABLE_IP_ADDRESS_SELECTION"] = str(
            profile.get("enable_ip_address_selection", False)
        ).lower()

        properties = []
        properties_map = payload.pop("propertiesMap")
        for name, val in properties_map.items():
            properties.append({"name": name, "value": val})

        payload["properties"] = properties

        topology = profile.get("topology")
        if topology == "all":
            topology = "ALL"

        payload["topology"] = topology

        return payload, None

    def _build_spec_update_profile_version(self, payload, profile):
        vlans = profile.get("vlans")

        enable_ip_address_selection = payload.get("propertiesMap", {}).get(
            "ENABLE_IP_ADDRESS_SELECTION", False
        )

        if vlans:
            payload["propertiesMap"] = {}
            err = None
            if payload.get("topology") == "cluster":
                payload, err = self._build_spec_multi_networks(payload, vlans)
                payload["propertiesMap"]["NUM_CLUSTERS"] = len(vlans)
            else:
                payload, err = self._build_spec_single_network(payload, vlans[0])
            if err:
                return None, err

        if profile.get("enable_ip_address_selection") is not None:
            enable_ip_address_selection = str(
                profile.get("enable_ip_address_selection", False)
            ).lower()
        payload["propertiesMap"][
            "ENABLE_IP_ADDRESS_SELECTION"
        ] = enable_ip_address_selection

        properties = []
        properties_map = payload.pop("propertiesMap")
        for name, val in properties_map.items():
            properties.append({"name": name, "value": val})

        payload["properties"] = properties
        return self.build_spec_status(payload, profile)

    def _build_spec_single_network(self, payload, vlan):
        cluster = vlan.get("cluster")
        cluster_uuid, err = get_cluster_uuid(self.module, cluster)
        if err:
            return None, err
        properties_map = payload.get("propertiesMap", {})

        properties_map["VLAN_NAME"] = vlan.get("vlan_name")
        payload["propertiesMap"] = properties_map

        payload["versionClusterAssociation"] = [{"nxClusterId": cluster_uuid}]

        return payload, None

    def _build_spec_multi_networks(self, payload, vlans):
        _clusters = Cluster(self.module)
        clusters_uuid_name_map = _clusters.get_all_clusters_uuid_name_map()
        clusters_name_uuid_map = _clusters.get_all_clusters_name_uuid_map()
        properties_map = payload.get("propertiesMap", {})
        for i in range(len(vlans)):

            properties_map["VLAN_NAME_" + str(i)] = vlans[i].get("vlan_name")

            cluster_name = vlans[i].get("cluster", {}).get("name")
            cluster_uuid = vlans[i].get("cluster", {}).get("uuid")

            if cluster_uuid and not cluster_name:
                if not clusters_uuid_name_map.get(cluster_uuid):
                    return None, "Cluster with uuid {0} not found".format(cluster_uuid)
                cluster_name = clusters_uuid_name_map[cluster_uuid]

            if not cluster_name:
                return None, "Please provide uuid or name for getting cluster info"

            properties_map["CLUSTER_NAME_" + str(i)] = cluster_name
            properties_map["CLUSTER_ID_" + str(i)] = clusters_name_uuid_map[
                cluster_name
            ]
        payload["propertiesMap"] = properties_map
        return payload, None


class SoftwareProfile(Profile):
    def __init__(self, module):
        super(SoftwareProfile, self).__init__(module)
        self._type = NDB.ProfileTypes.SOFTWARE

    def get_create_profile_spec(self, old_spec=None, params=None, **kwargs):
        self.build_spec_methods.update(
            {
                "software": self._build_spec_profile,
                "clusters": self._build_spec_clusters_availability,
            }
        )
        payload, err = super().get_create_profile_spec(
            old_spec=old_spec, params=params, **kwargs
        )
        if err:
            return None, err

        if payload.get("updateClusterAvailability"):
            payload.pop("updateClusterAvailability")

        return payload, None

    def get_update_profile_spec(self, old_spec=None, params=None, **kwargs):

        self.build_spec_methods.update(
            {"clusters": self._build_spec_clusters_availability}
        )
        payload, err = super().get_update_profile_spec(old_spec, params, **kwargs)
        if err:
            return None, err

        return payload, None

    def get_create_version_spec(self, old_spec=None, params=None, **kwargs):
        if not params:
            params = self.module.params.get("software")

        if not params:
            return None, "Please provide version config for creating new version"

        params["database_type"] = self.module.params.get("database_type")
        payload, err = super().get_spec(old_spec=old_spec, params=params)
        if err:
            return None, err

        payload["type"] = self._type

        # add new base version related properties
        payload, err = self._build_spec_version_create_properties(payload, params)
        if err:
            return None, err

        topology = self.module.params["software"].get("topology")
        if topology == "all":
            topology = "ALL"

        payload["topology"] = topology

        return payload, None

    def get_update_version_spec(self, old_spec=None, params=None, **kwargs):

        if not params:
            params = self.module.params.get("software")

        params["database_type"] = self.module.params.get("database_type")

        payload, err = super().get_spec(old_spec=old_spec, params=params)
        if err:
            return None, err

        # update version status and return
        return self.build_spec_status(payload, params)

    def _build_spec_profile(self, payload, profile):

        payload, err = self._build_spec_version_create_properties(
            payload, profile, base_version=True
        )
        if err:
            return None, err

        topology = profile.get("topology")
        if topology == "all":
            topology = "ALL"

        payload["topology"] = topology
        return payload, None

    def _build_spec_version_create_properties(
        self, payload, version, base_version=False
    ):
        properties = payload.get("properties", [])
        if base_version:
            if version.get("name"):
                properties.append(
                    self.get_property_spec("BASE_PROFILE_VERSION_NAME", version["name"])
                )
            if version.get("desc"):
                properties.append(
                    self.get_property_spec(
                        "BASE_PROFILE_VERSION_DESCRIPTION", version["desc"]
                    )
                )

        if version.get("notes", {}).get("os"):
            properties.append(
                self.get_property_spec("OS_NOTES", version["notes"]["os"])
            )

        if version.get("notes", {}).get("db_software"):
            properties.append(
                self.get_property_spec(
                    "DB_SOFTWARE_NOTES", version["notes"]["db_software"]
                )
            )

        if version.get("db_server_vm"):
            # importing here to avoid frozen import
            from ..db_server_vm import DBServerVM

            db_server_vm = DBServerVM(self.module)
            uuid, err = db_server_vm.get_db_server_uuid(version["db_server_vm"])
            if err:
                return None, err
            properties.append(self.get_property_spec("SOURCE_DBSERVER_ID", uuid))

        payload["properties"] = properties
        return payload, None

    def _build_spec_clusters_availability(self, payload, clusters):
        _clusters = Cluster(self.module)
        spec = []
        clusters_name_uuid_map = _clusters.get_all_clusters_name_uuid_map()
        for cluster in clusters:
            uuid = ""
            if cluster.get("name"):
                uuid = clusters_name_uuid_map.get(cluster["name"])
                if not uuid:
                    return None, "Cluster with name {0} not found".format(
                        cluster["name"]
                    )
            else:
                uuid = cluster["uuid"]

            spec.append(uuid)
        payload["availableClusterIds"] = spec
        payload["updateClusterAvailability"] = True
        return payload, None

    def build_spec_status(self, payload, params):
        if params.get("publish") is not None:
            payload["published"] = params.get("publish")
            payload["deprecated"] = False

        elif params.get("deprecate") is not None:
            payload["deprecated"] = params.get("deprecate")

        return payload, None


class DatabaseParameterProfile(Profile):
    def __init__(self, module):
        self._type = NDB.ProfileTypes.DB_PARAMS
        super(DatabaseParameterProfile, self).__init__(module)

    def get_db_engine_spec(self, payload=None, params=None, **kwargs):
        engine_type = kwargs.get("engine_type")
        if not engine_type:
            engine_type = self.module.params.get("database_type")

        db_engine, err = create_db_engine(self.module, engine_type=engine_type)
        if err:
            return None, err

        engine_type = db_engine.get_type()

        config = {}
        if params:
            config = params.get(engine_type, {})

        if not payload:
            payload = {}

        if kwargs.get("create_profile"):
            payload, err = db_engine.build_spec_create_db_params_profile_properties(
                payload, config
            )
            if err:
                return None, err
        elif kwargs.get("update_version"):
            payload, err = db_engine.build_spec_update_db_params_profile_version(
                payload, config
            )
            if err:
                return None, err

        return payload, err

    def get_create_profile_spec(self, old_spec=None, params=None, **kwargs):
        payload, err = super().get_create_profile_spec(old_spec, params, **kwargs)
        if err:
            return None, err

        if not params:
            params = self.module.params.get("database_parameter", {})
        return self.get_db_engine_spec(
            payload=payload, params=params, create_profile=True
        )

    def get_update_version_spec(self, old_spec=None, params=None, **kwargs):
        payload = deepcopy(old_spec)

        if not params:
            params = self.module.params.get("database_parameter")

        kwargs["update_version"] = True
        payload, err = self.get_db_engine_spec(payload=payload, params=params, **kwargs)
        if err:
            return None, err

        if payload.get("type") is not None:
            payload.pop("type")
        if payload.get("topology") is not None:
            payload.pop("topology")
        if payload.get("versionClusterAssociation") is not None:
            payload.pop("versionClusterAssociation")

        return self.build_spec_status(payload, params)


# Helper methods for getting profile type objects


def get_profile_type(module):
    profile_types = NDB.ProfileTypes.ALL

    for type in profile_types:
        if type in module.params:
            return type, None

<<<<<<< HEAD
    return None, "Input doesn't contains config for allowed profile types of databases"
=======
    return None, "Input doesn't contain config for allowed profile types of databases"
>>>>>>> 83140932


def get_profile_type_obj(module, profile_type=None):  # -> tuple[Profile, str]:
    profiles = {
        "software": SoftwareProfile,
        "network": NetworkProfile,
        "compute": ComputeProfile,
        "database_parameter": DatabaseParameterProfile,
    }

    if not profile_type:
        profile_type, err = get_profile_type(module)
        if err:
            return None, err

    if profile_type in profiles:
        return profiles[profile_type](module), None
    else:
        return None, "Profile type {0} is not supported".format(profile_type)<|MERGE_RESOLUTION|>--- conflicted
+++ resolved
@@ -485,11 +485,7 @@
         if type in module.params:
             return type, None
 
-<<<<<<< HEAD
-    return None, "Input doesn't contains config for allowed profile types of databases"
-=======
     return None, "Input doesn't contain config for allowed profile types of databases"
->>>>>>> 83140932
 
 
 def get_profile_type_obj(module, profile_type=None):  # -> tuple[Profile, str]:
