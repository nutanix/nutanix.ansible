--- conflicted
+++ resolved
@@ -300,11 +300,7 @@
         NETWORK = "Network"
         DB_PARAMS = "Database_Parameter"
         SOFTWARE = "Software"
-<<<<<<< HEAD
-        ALL = ["compute", "network", "database_parameters", "software"]
-=======
         ALL = ["compute", "network", "database_parameter", "software"]
->>>>>>> 70d18f9e
 
     class StatusCodes:
         SUCCESS = "5"
