# This file is part of Ansible
# GNU General Public License v3.0+ (see COPYING or https://www.gnu.org/licenses/gpl-3.0.txt)
from __future__ import absolute_import, division, print_function

from copy import deepcopy

<<<<<<< HEAD
from .clusters import Cluster, get_cluster_uuid
=======
from .clusters import Cluster
>>>>>>> 70d18f9e
from .nutanix_database import NutanixDatabase
from .slas import get_sla_uuid

__metaclass__ = type


class TimeMachine(NutanixDatabase):
    def __init__(self, module):
        resource_type = "/tms"
        super(TimeMachine, self).__init__(module, resource_type=resource_type)
        self.build_spec_methods = {
            "name": self._build_spec_name,
            "desc": self._build_spec_desc,
            "schedule": self._build_spec_schedule,
            "auto_tune_log_drive": self._build_spec_auto_tune_log_drive,
        }
<<<<<<< HEAD

    def log_catchup(self, time_machine_uuid, data):
        endpoint = "{0}/{1}".format(time_machine_uuid, "log-catchups")
        return self.create(data=data, endpoint=endpoint)

    def get_time_machine(self, uuid=None, name=None, query=None):
=======

    def log_catchup(self, time_machine_uuid, data):
        endpoint = "{0}/{1}".format(time_machine_uuid, "log-catchups")
        return self.create(data=data, endpoint=endpoint)

    def get_time_machine(self, uuid=None, name=None):
>>>>>>> 70d18f9e
        """
        Fetch time machine info based on uuid or name.
        Args:
            uuid(str): uuid of time machine
            name(str): name of time machine
<<<<<<< HEAD
            query(str): query params
=======
>>>>>>> 70d18f9e
        """
        if uuid:
            resp = self.read(uuid=uuid, query=query)
        elif name:
            endpoint = "{0}/{1}".format("name", name)
            resp = self.read(endpoint=endpoint, query=query)
            if isinstance(resp, list):
                if not resp:
                    return None, "Time machine with name {0} not found".format(name)
                else:
                    tm = None
                    for entity in resp:
                        if entity["name"] == name:
                            tm = entity
                            break
                    if not tm:
                        return None, "Time machine with name {0} not found".format(name)
                    resp = tm
        return resp, None

    def authorize_db_server_vms(self, uuid, data):
        endpoint = "dbservers"
        return self.update(data=data, uuid=uuid, endpoint=endpoint, method="POST")

    def deauthorize_db_server_vms(self, uuid, data):
        endpoint = "dbservers"
        return self.delete(data=data, uuid=uuid, endpoint=endpoint)

    def get_authorized_db_server_vms(self, uuid, query=None):
        endpoint = "candidate-dbservers"
        return self.read(uuid=uuid, endpoint=endpoint, query=query)
<<<<<<< HEAD

    def get_time_machines(self, value=None, key="uuid", endpoint=None, query=None):

        if value:
            endpoint = value
            if not query:
                query = {}

            query["value-type"] = key

        return self.read(endpoint=endpoint, query=query)

    def get_time_machine_uuid(self, config):
        uuid = ""
        if config.get("uuid"):
            uuid = config["uuid"]
        elif config.get("name"):
            name = config["name"]
            tm, err = self.get_time_machine(name=name)
            if err:
                return None, err
            uuid = tm.get("id")
        else:
            error = "time machine config {0} doesn't have name or uuid key".format(
                config
            )
            return None, error

        return uuid, None

    def get_log_catchup_spec(self, for_restore=False):
        return deepcopy(
            {
                "forRestore": for_restore,
                "actionArguments": [
                    {"name": "preRestoreLogCatchup", "value": for_restore},
                    {"name": "switch_log", "value": True},
                ],
            }
        )

    def get_authorized_db_server_vm_uuid(self, time_machine_uuid, config):
        uuid = ""
        if config.get("name"):
            resp = self.get_authorized_db_server_vms(
                uuid=time_machine_uuid, query={"usable": True}
            )
            for vm in resp:
                if vm.get("name") == config.get("name"):
                    uuid = vm.get("id")

            if not uuid:
                return None, "Authorized db server vm with name {0} not found".format(
                    config.get("name")
                )

        elif config.get("uuid"):
            uuid = config["uuid"]

        else:
            error = "Authorized db server vm config {0} doesn't have name or uuid key".format(
                config
            )
=======

    def get_time_machines(self, value=None, key="uuid", endpoint=None, query=None):

        if value:
            endpoint = value
            if not query:
                query = {}

            query["value-type"] = key

        return self.read(endpoint=endpoint, query=query)

    def get_time_machine_uuid(self, config):
        uuid = ""
        if config.get("uuid"):
            uuid = config["uuid"]
        elif config.get("name"):
            name = config["name"]
            tm, err = self.get_time_machine(name=name)
            if err:
                return None, err
            uuid = tm.get("id")
        else:
            error = "time machine config {0} doesn't have name or uuid key".format(
                config
            )
            return None, error

        return uuid, None

    @staticmethod
    def format_response(response):
        """This method formats time machine based responses.  It removes attributes as per requirement."""
        attrs = ["metadata", "ownerId", "accessLevel", "category"]
        for attr in attrs:
            if attr in response:
                response.pop(attr)
        return response

    def get_log_catchup_spec(self, for_restore=False):
        return deepcopy(
            {
                "forRestore": for_restore,
                "actionArguments": [
                    {"name": "preRestoreLogCatchup", "value": for_restore},
                    {"name": "switch_log", "value": True},
                ],
            }
        )

    def get_authorized_db_server_vm_uuid(self, time_machine_uuid, config):
        uuid = ""
        if config.get("name"):
            resp = self.get_authorized_db_server_vms(
                uuid=time_machine_uuid, query={"usable": True}
            )
            for vm in resp:
                if vm.get("name") == config.get("name"):
                    uuid = vm.get("id")

            if not uuid:
                return None, "Authorized db server vm with name {0} not found".format(
                    config.get("name")
                )

        elif config.get("uuid"):
            uuid = config["uuid"]

        else:
            error = "Authorized db server vm config {0} doesn't have name or uuid key".format(
                config
            )
>>>>>>> 70d18f9e
            return error, None

        return uuid, None

    def _get_default_spec(self):
        return deepcopy(
            {
                "name": "",
                "description": "",
                "schedule": {},
                "autoTuneLogDrive": True,
            }
        )

    def get_spec(self, old_spec, params=None, **kwargs):

        if not params:
            if self.module.params.get("time_machine"):
                params = self.module.params.get("time_machine")
            else:
                return None, "'time_machine' is required for creating time machine spec"

        time_machine_spec, err = super().get_spec(params=params)
        if err:
            return None, err

        # set sla spec
        sla_uuid, err = get_sla_uuid(self.module, params["sla"])
        if err:
            return None, err

        # set destination clusters incase of HA instance
        if params.get("clusters"):
            cluster_uuids = []

            # fetch all clusters name uuid map
            _cluster = Cluster(self.module)
            clusters_name_uuid_map = _cluster.get_all_clusters_name_uuid_map()

            for cluster in params.get("clusters"):
                cluster_uuid = ""
                if cluster.get("name"):
                    if clusters_name_uuid_map.get(cluster["name"]):
                        cluster_uuid = clusters_name_uuid_map[cluster["name"]]
                    else:
                        return None, "NDB cluster with name '{0}' not found".format(
                            cluster["name"]
                        )

                elif cluster.get("uuid"):
                    cluster_uuid = cluster["uuid"]

                cluster_uuids.append(cluster_uuid)

            time_machine_spec["slaDetails"] = {
                "primarySla": {"slaId": sla_uuid, "nxClusterIds": cluster_uuids}
            }
        else:
            time_machine_spec["slaId"] = sla_uuid

        old_spec["timeMachineInfo"] = time_machine_spec
        return old_spec, None

    def get_authorize_db_server_vms_spec(self):
        from .db_server_vm import DBServerVM

        _db_server_vms = DBServerVM(self.module)
        db_server_vms = self.module.params.get("db_server_vms")

        uuids, err = _db_server_vms.resolve_uuids_from_entity_specs(vms=db_server_vms)
        payload = uuids
        return payload, err

    def _build_spec_name(self, payload, name):
        payload["name"] = name
        return payload, None

    def _build_spec_desc(self, payload, desc):
        payload["description"] = desc
        return payload, None

    def _build_spec_auto_tune_log_drive(self, payload, auto_tune):
        payload["autoTuneLogDrive"] = auto_tune
        return payload, None

    def _build_spec_schedule(self, payload, schedule):
        schedule_spec = {}
        if schedule.get("daily"):

            time = schedule["daily"].split(":")
            if len(time) != 3:
                return None, "Daily snapshot schedule not in HH:MM:SS format."

            schedule_spec["snapshotTimeOfDay"] = {
                "hours": int(time[0]),
                "minutes": int(time[1]),
                "seconds": int(time[2]),
            }

        if schedule.get("weekly"):
            schedule_spec["weeklySchedule"] = {
                "enabled": True,
                "dayOfWeek": schedule["weekly"],
            }

        if schedule.get("monthly"):
            schedule_spec["monthlySchedule"] = {
                "enabled": True,
                "dayOfMonth": schedule["monthly"],
            }

            # set quaterly and yearly as they are dependent on monthly
            if schedule.get("quaterly"):
                schedule_spec["quartelySchedule"] = {
                    "enabled": True,
                    "startMonth": schedule["quaterly"],
                    "dayOfMonth": schedule.get("monthly"),
                }

            if schedule.get("yearly"):
                schedule_spec["yearlySchedule"] = {
                    "enabled": True,
                    "month": schedule["yearly"],
                    "dayOfMonth": schedule.get("monthly"),
                }

        if schedule.get("log_catchup") or schedule.get("snapshots_per_day"):
            schedule_spec["continuousSchedule"] = {
                "enabled": True,
                "logBackupInterval": schedule.get("log_catchup"),
                "snapshotsPerDay": schedule.get("snapshots_per_day"),
            }

        payload["schedule"] = schedule_spec
<<<<<<< HEAD
        return payload, None

    def get_default_data_access_management_spec(self, override_spec=None):
        spec = deepcopy({"nxClusterId": "", "type": "OTHER", "slaId": ""})
        if override_spec:
            for key in spec.keys():
                if override_spec.get(key):
                    spec[key] = deepcopy(override_spec[key])

        return spec

    def get_data_access_management_spec(self, old_spec=None):
        self.build_spec_methods = {
            "cluster": self._build_spec_cluster,
            "type": self._build_spec_type,
            "sla": self._build_spec_sla,
        }
        spec = old_spec or self.get_default_data_access_management_spec()
        return super().get_spec(old_spec=spec)

    def _build_spec_cluster(self, payload, param):
        uuid, err = get_cluster_uuid(self.module, param)
        if err:
            return None, err
        payload["nxClusterId"] = uuid
        return payload, None

    def _build_spec_type(self, payload, type):
        payload["type"] = type
        return payload, None

    def _build_spec_sla(self, payload, param):
        uuid, err = get_sla_uuid(self.module, param)
        if err:
            return None, err
        if payload.get("slaId"):
            payload["resetSlaId"] = True
        payload["slaId"] = uuid
        return payload, None

    def check_if_cluster_exists(
        self, time_machine_uuid, cluster_uuid
    ):
        """
        This method checks if cluster is associated with time machine
        """
        query = {
            "load-associated-clusters": True,
        }
        resp = self.read(uuid=time_machine_uuid, query=query)

        for cluster in resp.get("associatedClusters", []):
            if cluster.get("nxClusterId") == cluster_uuid:
                return True
            
        return False

    def read_data_access_instance(
        self, time_machine_uuid, cluster_uuid
    ):
        endpoint = "clusters/{0}".format(cluster_uuid)
        query = {"detailed": True}
        return self.read(uuid=time_machine_uuid, endpoint=endpoint, query=query)

    def create_data_access_instance(self, uuid=None, data=None):
        return self.update(uuid=uuid, data=data, endpoint="clusters", method="POST")

    def update_data_access_instance(self, tm_uuid=None, cluster_uuid=None, data=None):
        endpoint = "clusters/{0}".format(cluster_uuid)
        return self.update(
            uuid=tm_uuid, data=data, endpoint=endpoint, method="PATCH"
        )

    def delete_data_access_instance(self, tm_uuid=None, cluster_uuid=None):
        endpoint = "clusters/{0}".format(cluster_uuid)
        data = {
            "deleteReplicatedSnapshots": True,
            "deleteReplicatedProtectionDomains": True,
        }
        return self.delete(uuid=tm_uuid, data=data, endpoint=endpoint)
=======
        return payload, None
>>>>>>> 70d18f9e
<|MERGE_RESOLUTION|>--- conflicted
+++ resolved
@@ -4,11 +4,7 @@
 
 from copy import deepcopy
 
-<<<<<<< HEAD
 from .clusters import Cluster, get_cluster_uuid
-=======
-from .clusters import Cluster
->>>>>>> 70d18f9e
 from .nutanix_database import NutanixDatabase
 from .slas import get_sla_uuid
 
@@ -25,30 +21,18 @@
             "schedule": self._build_spec_schedule,
             "auto_tune_log_drive": self._build_spec_auto_tune_log_drive,
         }
-<<<<<<< HEAD
 
     def log_catchup(self, time_machine_uuid, data):
         endpoint = "{0}/{1}".format(time_machine_uuid, "log-catchups")
         return self.create(data=data, endpoint=endpoint)
 
     def get_time_machine(self, uuid=None, name=None, query=None):
-=======
-
-    def log_catchup(self, time_machine_uuid, data):
-        endpoint = "{0}/{1}".format(time_machine_uuid, "log-catchups")
-        return self.create(data=data, endpoint=endpoint)
-
-    def get_time_machine(self, uuid=None, name=None):
->>>>>>> 70d18f9e
         """
         Fetch time machine info based on uuid or name.
         Args:
             uuid(str): uuid of time machine
             name(str): name of time machine
-<<<<<<< HEAD
             query(str): query params
-=======
->>>>>>> 70d18f9e
         """
         if uuid:
             resp = self.read(uuid=uuid, query=query)
@@ -80,7 +64,6 @@
     def get_authorized_db_server_vms(self, uuid, query=None):
         endpoint = "candidate-dbservers"
         return self.read(uuid=uuid, endpoint=endpoint, query=query)
-<<<<<<< HEAD
 
     def get_time_machines(self, value=None, key="uuid", endpoint=None, query=None):
 
@@ -111,6 +94,15 @@
 
         return uuid, None
 
+    @staticmethod
+    def format_response(response):
+        """This method formats time machine based responses.  It removes attributes as per requirement."""
+        attrs = ["metadata", "ownerId", "accessLevel", "category"]
+        for attr in attrs:
+            if attr in response:
+                response.pop(attr)
+        return response
+
     def get_log_catchup_spec(self, for_restore=False):
         return deepcopy(
             {
@@ -144,80 +136,6 @@
             error = "Authorized db server vm config {0} doesn't have name or uuid key".format(
                 config
             )
-=======
-
-    def get_time_machines(self, value=None, key="uuid", endpoint=None, query=None):
-
-        if value:
-            endpoint = value
-            if not query:
-                query = {}
-
-            query["value-type"] = key
-
-        return self.read(endpoint=endpoint, query=query)
-
-    def get_time_machine_uuid(self, config):
-        uuid = ""
-        if config.get("uuid"):
-            uuid = config["uuid"]
-        elif config.get("name"):
-            name = config["name"]
-            tm, err = self.get_time_machine(name=name)
-            if err:
-                return None, err
-            uuid = tm.get("id")
-        else:
-            error = "time machine config {0} doesn't have name or uuid key".format(
-                config
-            )
-            return None, error
-
-        return uuid, None
-
-    @staticmethod
-    def format_response(response):
-        """This method formats time machine based responses.  It removes attributes as per requirement."""
-        attrs = ["metadata", "ownerId", "accessLevel", "category"]
-        for attr in attrs:
-            if attr in response:
-                response.pop(attr)
-        return response
-
-    def get_log_catchup_spec(self, for_restore=False):
-        return deepcopy(
-            {
-                "forRestore": for_restore,
-                "actionArguments": [
-                    {"name": "preRestoreLogCatchup", "value": for_restore},
-                    {"name": "switch_log", "value": True},
-                ],
-            }
-        )
-
-    def get_authorized_db_server_vm_uuid(self, time_machine_uuid, config):
-        uuid = ""
-        if config.get("name"):
-            resp = self.get_authorized_db_server_vms(
-                uuid=time_machine_uuid, query={"usable": True}
-            )
-            for vm in resp:
-                if vm.get("name") == config.get("name"):
-                    uuid = vm.get("id")
-
-            if not uuid:
-                return None, "Authorized db server vm with name {0} not found".format(
-                    config.get("name")
-                )
-
-        elif config.get("uuid"):
-            uuid = config["uuid"]
-
-        else:
-            error = "Authorized db server vm config {0} doesn't have name or uuid key".format(
-                config
-            )
->>>>>>> 70d18f9e
             return error, None
 
         return uuid, None
@@ -352,7 +270,6 @@
             }
 
         payload["schedule"] = schedule_spec
-<<<<<<< HEAD
         return payload, None
 
     def get_default_data_access_management_spec(self, override_spec=None):
@@ -432,7 +349,4 @@
             "deleteReplicatedSnapshots": True,
             "deleteReplicatedProtectionDomains": True,
         }
-        return self.delete(uuid=tm_uuid, data=data, endpoint=endpoint)
-=======
-        return payload, None
->>>>>>> 70d18f9e
+        return self.delete(uuid=tm_uuid, data=data, endpoint=endpoint)