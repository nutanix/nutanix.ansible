# This file is part of Ansible
# GNU General Public License v3.0+ (see COPYING or https://www.gnu.org/licenses/gpl-3.0.txt)
from __future__ import absolute_import, division, print_function

from copy import deepcopy

from .clusters import get_cluster_uuid
from .nutanix_database import NutanixDatabase

__metaclass__ = type


class VLAN(NutanixDatabase):
    def __init__(self, module):
        resource_type = "/resources/networks"
        super(VLAN, self).__init__(module, resource_type=resource_type)
        self.build_spec_methods = {
            "name": self._build_spec_name,
            "vlan_type": self._build_spec_type,
            "ip_pools": self._build_spec_ip_pools,
            "gateway": self._build_spec_gateway,
            "subnet_mask": self._build_spec_subnet_mask,
            "primary_dns": self._build_spec_primary_dns,
            "secondary_dns": self._build_spec_secondary_dns,
            "dns_domain": self._build_spec_dns_domain,
            "cluster": self._build_spec_cluster,
        }

    def get_spec(self, old_spec=None, params=None):
        err = self._validate_module_params(old_spec)
        if err:
            return None, err
        return super().get_spec(old_spec=old_spec, params=params)

    def get_uuid(
        self,
        value,
        key="name",
        data=None,
        entity_type=None,
        raise_error=True,
        no_response=False,
    ):
        query = {key: value}
        resp = self.read(query=query, raise_error=False)
        if resp is None:
            return None, "vlan instance with name {0} not found.".format(value)
        uuid = resp.get("id")
        return uuid, None

    def get_vlan(self, name=None, uuid=None, detailed=True):
        default_query = {"detailed": detailed}
        if uuid:
            query = {"id": uuid}
            query.update(deepcopy(default_query))
            resp = self.read(query=query)
            if not resp:
                return None, "vlan with uuid {0} not found".format(uuid)
        elif name:
            query = {"name": name}
            query.update(deepcopy(default_query))
            resp = self.read(query=query)
            if not resp:
                return None, "vlan with name {0} not found".format(name)
        else:
            return (
                None,
                "Please provide either uuid or name for fetching vlan details",
            )

        return resp, None

    def _get_default_spec(self):
        return deepcopy(
            {
                "name": "",
                "type": "",
                "properties": [],
                "ipPools": [],
                "clusterId": "",
            }
        )

    def get_default_update_spec(self, override_spec=None):
        spec = deepcopy(
            {
                "name": "",
                "type": "",
                "properties": [],
                "clusterId": "",
            }
        )
        if override_spec:
            for key in spec.keys():
                if override_spec.get(key):
                    spec[key] = deepcopy(override_spec[key])

        return spec

    def _build_spec_name(self, payload, name):
        payload["name"] = name
        return payload, None

    def _build_spec_type(self, payload, vlan_type):
        payload["type"] = vlan_type
        return payload, None

    def _build_spec_cluster(self, payload, param):
        uuid, err = get_cluster_uuid(config=param, module=self.module)
        if err:
            return None, err
        payload["clusterId"] = uuid
        return payload, None

    def _build_spec_ip_pools(self, payload, ip_pools):
        ip_pools_spec = []
        for ip_pool in ip_pools:
            start_ip = ip_pool["start_ip"]
            end_ip = ip_pool.get("end_ip") or ip_pool["start_ip"]
            ip_pool = {"startIP": start_ip, "endIP": end_ip}
            ip_pools_spec.append(ip_pool)
        payload["ipPools"] = ip_pools_spec
        return payload, None

    def _build_spec_remove_ip_pools(self, ip_pools):
        payload = {"ipPools": []}
        for ip_pool_uuid in ip_pools:
            ip_pool = {"id": ip_pool_uuid}
            payload["ipPools"].append(ip_pool)
        return payload

    def _build_spec_gateway(self, payload, gateway):
        old_property = self._get_property_by_name("VLAN_GATEWAY", payload["properties"])
        if old_property:
            old_property["value"] = gateway
        else:
            payload["properties"].append({"name": "VLAN_GATEWAY", "value": gateway})
        return payload, None

    def _build_spec_subnet_mask(self, payload, subnet_mask):
        old_property = self._get_property_by_name(
            "VLAN_SUBNET_MASK", payload["properties"]
        )
        if old_property:
            old_property["value"] = subnet_mask
        else:
            payload["properties"].append(
                {"name": "VLAN_SUBNET_MASK", "value": subnet_mask}
            )
        return payload, None

    def _build_spec_primary_dns(self, payload, primary_dns):
        old_property = self._get_property_by_name(
            "VLAN_PRIMARY_DNS", payload["properties"]
        )
        if old_property:
            old_property["value"] = primary_dns
        else:
            payload["properties"].append(
                {"name": "VLAN_PRIMARY_DNS", "value": primary_dns}
            )
        return payload, None

    def _build_spec_secondary_dns(self, payload, secondary_dns):
        old_property = self._get_property_by_name(
            "VLAN_SECONDARY_DNS", payload["properties"]
        )
        if old_property:
            old_property["value"] = secondary_dns
        else:
            payload["properties"].append(
                {"name": "VLAN_SECONDARY_DNS", "value": secondary_dns}
            )
        return payload, None

    def _build_spec_dns_domain(self, payload, dns_domain):
        old_property = self._get_property_by_name(
            "VLAN_DNS_DOMAIN", payload["properties"]
        )
        if old_property:
            old_property["value"] = dns_domain
        else:
            payload["properties"].append(
                {"name": "VLAN_DNS_DOMAIN", "value": dns_domain}
            )
        return payload, None

    def _validate_module_params(self, payload=None):
        updated_vlan_type = self.module.params.get("vlan_type")
        old_vlan_type = payload.get("type") if payload else None
        vlan_type = updated_vlan_type or old_vlan_type

        if vlan_type == "DHCP":
            for item in [
                "gateway",
                "subnet_mask",
                "primary_dns",
                "secondary_dns",
                "dns_domain",
                "ip_pools",
            ]:
                if item in self.module.params:
                    err = "{0} cannot be provided if vlan_type is DHCP".format(item)
                    return err
        if updated_vlan_type == "Static" and updated_vlan_type != old_vlan_type:
            for item in ["gateway", "subnet_mask", "primary_dns"]:
                if item not in self.module.params:
                    err = "{0} is required if vlan_type is Static".format(item)
                    return err
        return None

    def _get_property_by_name(self, name, properties):
        for property in properties:
            if property["name"] == name:
                return property
        return None

    def add_ip_pools(self, vlan_uuid, ip_pools, old_spec=None):
        vlan_type = self.module.params.get("vlan_type") or old_spec.get("type", None)
        if vlan_type == "DHCP":
            err = "ip_pools cannot be provided if vlan_type is DHCP"
            return None, err

        spec, err = self._build_spec_ip_pools({}, ip_pools)
        if err:
            return None, err
        endpoint = "ip-pool"
<<<<<<< HEAD
        resp = self.update(uuid=vlan_uuid, data=spec, endpoint=endpoint, method="POST", raise_error=False)
        if resp and resp.get("errorCode"):
=======
        resp = self.update(
            uuid=vlan_uuid,
            data=spec,
            endpoint=endpoint,
            method="POST",
            raise_error=False,
        )
        if resp.get("errorCode", None):
>>>>>>> 984d5b68
            err = resp.get("message")
            return None, err
        return resp, None

    def remove_ip_pools(self, vlan_uuid, ip_pools):
        spec = self._build_spec_remove_ip_pools(ip_pools)
        endpoint = "ip-pool"
        return self.delete(uuid=vlan_uuid, data=spec, endpoint=endpoint)<|MERGE_RESOLUTION|>--- conflicted
+++ resolved
@@ -225,10 +225,6 @@
         if err:
             return None, err
         endpoint = "ip-pool"
-<<<<<<< HEAD
-        resp = self.update(uuid=vlan_uuid, data=spec, endpoint=endpoint, method="POST", raise_error=False)
-        if resp and resp.get("errorCode"):
-=======
         resp = self.update(
             uuid=vlan_uuid,
             data=spec,
@@ -236,8 +232,7 @@
             method="POST",
             raise_error=False,
         )
-        if resp.get("errorCode", None):
->>>>>>> 984d5b68
+        if resp and resp.get("errorCode"):
             err = resp.get("message")
             return None, err
         return resp, None
