# This file is part of Ansible
# GNU General Public License v3.0+ (see COPYING or https://www.gnu.org/licenses/gpl-3.0.txt)
from __future__ import absolute_import, division, print_function
from copy import deepcopy

__metaclass__ = type


from .nutanix_database import NutanixDatabase


class Tag(NutanixDatabase):
    types = ["Database_Parameter"]

    def __init__(self, module):
        resource_type = "/tags"
        super(Tag, self).__init__(module, resource_type=resource_type)
        self.build_spec_methods = {
            "name": self._build_spec_name,
            "desc": self._build_spec_desc,
            "entity_type": self._build_spec_entity_type,
            "tag_value_required": self._build_spec_tag_vlaue_required,
            "status": self._build_spec_status
        }

    def read(self, uuid=None, endpoint=None, query=None, raise_error=True, no_response=False, timeout=30):
        
        if uuid:
            if not query:
                query = {}
            query["id"] = uuid

        return super().read(uuid=None, query=query, endpoint=endpoint, raise_error=raise_error, no_response=no_response, timeout=timeout)


    def get_tag_uuid(self, name, entity_type):
        # use name + entity_type combination to get tag details
        query = {}
        if entity_type:
            query["entityType"] = entity_type

        resp = self.read(query=query)

        uuid = None
        if isinstance(resp, list):
            for tag in resp:
                if tag.get("name") == name and tag.get("status") == "ENABLED":
                    uuid =  tag.get("id")

        else:
            return None, "Invalid API response"

        if not uuid:
            return None, "Tag with name {0} not found".format(name)

        return uuid, None

    def get_all_name_uuid_map(self, type=None):
        query = {}
        if type:
            query = {"entityType": type}
        resp = self.read(query=query)
        name_uuid_map = {}
        for tag in resp:
            name_uuid_map[tag["name"]] = tag["id"]
        return name_uuid_map

<<<<<<< HEAD
    def get_spec(self, old_spec=None, params=None, **kwargs):

        tags = params or self.module.params.get("tags")

        payload = old_spec
        if not tags:
            payload["tags"] = []
            return payload, None

        name_uuid_map = self.get_all_name_uuid_map(type=kwargs.get("type"))
        specs = []
        for name, val in tags.items():
            if name not in name_uuid_map:
                return None, "Tag with name {0} not found".format(name)
            spec = {"tagId": name_uuid_map[name], "tagName": name, "value": val}
            specs.append(spec)
        payload["tags"] = specs
=======
    def get_default_update_spec(self):
        return deepcopy({
            "id": "",
            "name": "",
            "description": "",
            "owner": "",
            "required": False,
            "status": "",
            "entityType": ""
        })

    def _get_default_spec(self):
        return deepcopy(
            {
                "entityType": "",
                "name": "",
                "required": False,
                "description": ""
            }
        )
    
    def _build_spec_name(self, payload, name):
        payload["name"] = name
        return payload, None

    def _build_spec_desc(self, payload, desc):
        payload["description"] = desc
        return payload, None
    
    def _build_spec_entity_type(self, payload, entity_type):
        payload["entityType"] = entity_type
        return payload, None
    
    def _build_spec_tag_vlaue_required(self, payload, tag_value_required):
        payload["required"] = tag_value_required
        return payload, None
    
    def _build_spec_status(self, payload, status):
        payload["status"] = status
>>>>>>> 13bbc9cc
        return payload, None<|MERGE_RESOLUTION|>--- conflicted
+++ resolved
@@ -65,25 +65,28 @@
             name_uuid_map[tag["name"]] = tag["id"]
         return name_uuid_map
 
-<<<<<<< HEAD
     def get_spec(self, old_spec=None, params=None, **kwargs):
 
-        tags = params or self.module.params.get("tags")
+        if kwargs.get("associate_to_entity"):
+            tags = params or self.module.params.get("tags")
 
-        payload = old_spec
-        if not tags:
-            payload["tags"] = []
+            payload = old_spec
+            if not tags:
+                payload["tags"] = []
+                return payload, None
+
+            name_uuid_map = self.get_all_name_uuid_map(type=kwargs.get("type"))
+            specs = []
+            for name, val in tags.items():
+                if name not in name_uuid_map:
+                    return None, "Tag with name {0} not found".format(name)
+                spec = {"tagId": name_uuid_map[name], "tagName": name, "value": val}
+                specs.append(spec)
+            payload["tags"] = specs
             return payload, None
+        else:
+            return super().get_spec(old_spec=old_spec, params=params, **kwargs)
 
-        name_uuid_map = self.get_all_name_uuid_map(type=kwargs.get("type"))
-        specs = []
-        for name, val in tags.items():
-            if name not in name_uuid_map:
-                return None, "Tag with name {0} not found".format(name)
-            spec = {"tagId": name_uuid_map[name], "tagName": name, "value": val}
-            specs.append(spec)
-        payload["tags"] = specs
-=======
     def get_default_update_spec(self):
         return deepcopy({
             "id": "",
@@ -123,5 +126,4 @@
     
     def _build_spec_status(self, payload, status):
         payload["status"] = status
->>>>>>> 13bbc9cc
         return payload, None