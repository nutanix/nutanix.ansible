# This file is part of Ansible
# GNU General Public License v3.0+ (see COPYING or https://www.gnu.org/licenses/gpl-3.0.txt)
from __future__ import absolute_import, division, print_function

<<<<<<< HEAD
__metaclass__ = type

import copy
=======
>>>>>>> 10bca2d3
import json
import os
from base64 import b64encode
from ..module_utils import utils

from ..module_utils import utils

try:
    from urllib.parse import parse_qsl, urlencode, urlparse, urlunparse
except ImportError:
    from urlparse import urlparse  # python2

from ansible.module_utils._text import to_text
from ansible.module_utils.urls import fetch_url

__metaclass__ = type


class Entity(object):
    entities_limitation = 250
    entity_type = "entities"

    def __init__(
        self,
        module,
        resource_type,
        scheme="https",
        cookies=None,
        additional_headers=None,
    ):
        self.module = module
        self.base_url = self._build_url(module, scheme, resource_type)
        self.headers = self._build_headers(module, additional_headers)
        self.cookies = cookies

    def create(
        self,
        data=None,
        endpoint=None,
        query=None,
        raise_error=True,
        no_response=False,
        timeout=30,
    ):
        url = self.base_url + "/{0}".format(endpoint) if endpoint else self.base_url
        if query:
            url = self._build_url_with_query(url, query)
        return self._fetch_url(
            url,
            method="POST",
            data=data,
            raise_error=raise_error,
            no_response=no_response,
            timeout=timeout,
        )

    def read(
        self,
        uuid=None,
        endpoint=None,
        query=None,
        raise_error=True,
        no_response=False,
        timeout=30,
    ):
        url = self.base_url + "/{0}".format(uuid) if uuid else self.base_url
        if endpoint:
            url = url + "/{0}".format(endpoint)
        if query:
            url = self._build_url_with_query(url, query)
        return self._fetch_url(
            url,
            method="GET",
            raise_error=raise_error,
            no_response=no_response,
            timeout=timeout,
        )

    def update(
        self,
        data=None,
        uuid=None,
        endpoint=None,
        query=None,
        raise_error=True,
        no_response=False,
        timeout=30,
    ):
        url = self.base_url + "/{0}".format(uuid) if uuid else self.base_url
        if endpoint:
            url = url + "/{0}".format(endpoint)
        if query:
            url = self._build_url_with_query(url, query)
        return self._fetch_url(
            url,
            method="PUT",
            data=data,
            raise_error=raise_error,
            no_response=no_response,
            timeout=timeout,
        )

    # source is the file path of resource where ansible yaml runs
    def upload(
        self,
        source,
        endpoint=None,
        query=None,
        raise_error=True,
        no_response=False,
        timeout=30,
    ):
        url = self.base_url + "/{0}".format(endpoint) if endpoint else self.base_url
        if endpoint:
            url = url + "/{0}".format(endpoint)
        if query:
            url = self._build_url_with_query(url, query)
        return self._upload_file(
            url,
            source,
            method="POST",
            raise_error=raise_error,
            no_response=no_response,
            timeout=timeout,
        )

    def delete(
        self,
        uuid=None,
        endpoint=None,
        query=None,
        raise_error=True,
        no_response=False,
        timeout=30,
    ):
        url = self.base_url + "/{0}".format(uuid) if uuid else self.base_url
        if endpoint:
            url = url + "/{0}".format(endpoint)
        if query:
            url = self._build_url_with_query(url, query)
        return self._fetch_url(
            url,
            method="DELETE",
            raise_error=raise_error,
            no_response=no_response,
            timeout=timeout,
        )

    def list(
        self,
        data=None,
        endpoint=None,
        use_base_url=False,
        raise_error=True,
        no_response=False,
        timeout=30,
    ):
        url = self.base_url if use_base_url else self.base_url + "/list"
        if endpoint:
            url = url + "/{0}".format(endpoint)
        entities_list = []
        while True:
            resp = self._fetch_url(
                url,
                method="POST",
                data=data,
                raise_error=raise_error,
                no_response=no_response,
                timeout=timeout,
            )
            entities_list.extend(resp["entities"])
            entities_count = len(entities_list)
            data["offset"] = entities_count
<<<<<<< HEAD
            if entities_count != 250:
=======
            if entities_count != self.entities_limitation:
>>>>>>> 10bca2d3
                break
        custom_filters = self.module.params.get("custom_filter")
        if custom_filters:
            entities_list = self.filter_entities(entities_list, custom_filters)
            entities_count = len(entities_list)

        resp["entities"] = entities_list
        resp["metadata"]["length"] = entities_count
        resp["metadata"]["total_matches"] = entities_count
        return resp

    def get_spec(self, old_spec=None):
        spec = copy.deepcopy(old_spec) or self._get_default_spec()
        for ansible_param, ansible_config in self.module.params.items():
            build_spec_method = self.build_spec_methods.get(ansible_param)
            if build_spec_method and ansible_config:
                spec, error = build_spec_method(spec, ansible_config)
                if error:
                    return None, error
        return spec, None

    def get_uuid(self, value, key="name", raise_error=True, no_response=False):
        data = {"filter": "{0}=={1}".format(key, value), "length": 1}
        resp = self.list(data, raise_error=raise_error, no_response=no_response)
        entities = resp.get("entities") if resp else None
        if entities:
            for entity in entities:
                if entity["spec"]["name"] == value:
                    return entity["metadata"]["uuid"]
        return None

    @staticmethod
    def update_entity_spec_version(spec):
        spec["metadata"]["entity_version"] = str(
            int(spec["metadata"]["entity_version"]) + 1
        )

    def get_info_spec(self):
        params = self.module.params
        spec = {
            "kind": None,
            "offset": None,
            "length": None,
            "filter": None,
            "sort_order": None,
            "sort_attribute": None,
        }

        for key in spec.copy().keys():
            if params.get(key):
                spec[key] = params[key]
            else:
                spec.pop(key)

        if params.get("filter", {}).get("name") and params.get("kind") == "vm":
            spec["filter"]["vm_name"] = spec["filter"].pop("name")

        spec["filter"] = self.parse_filters(params.get("filter", {}))

        return spec, None

    def _build_url(self, module, scheme, resource_type):
        host = module.params.get("nutanix_host")
        url = "{proto}://{host}".format(proto=scheme, host=host)
        port = module.params.get("nutanix_port")
        if port:
            url += ":{0}".format(port)
        if resource_type.startswith("/"):
            url += resource_type
        else:
            url += "/{0}".format(resource_type)
        return url

    def _build_headers(self, module, additional_headers):
        headers = {"Content-Type": "application/json", "Accept": "application/json"}
        if additional_headers:
            headers.update(additional_headers)
        usr = module.params.get("nutanix_username")
        pas = module.params.get("nutanix_password")
        if usr and pas:
            cred = "{0}:{1}".format(usr, pas)
            try:
                encoded_cred = b64encode(bytes(cred, encoding="ascii")).decode("ascii")
            except BaseException:
                encoded_cred = b64encode(bytes(cred).encode("ascii")).decode("ascii")
            auth_header = "Basic " + encoded_cred
            headers.update({"Authorization": auth_header})
        return headers

    def _build_url_with_query(self, url, query):
        url = urlparse(url)
        query_ = dict(parse_qsl(url.query))
        query_.update(query)
        query_ = urlencode(query_)
        url = url._replace(query=query_)
        return urlunparse(url)

    def _fetch_url(
        self, url, method, data=None, raise_error=True, no_response=False, timeout=30
    ):

        # only jsonify if content-type supports, added to avoid incase of form-url-encodeded type data
        if self.headers["Content-Type"] == "application/json":
            data = self.module.jsonify(data) if data else None

        resp, info = fetch_url(
            self.module,
            url,
            data=data,
            method=method,
            headers=self.headers,
            cookies=self.cookies,
            timeout=timeout,
        )

        status_code = info.get("status")
        body = resp.read() if resp else info.get("body")
        try:
            resp_json = json.loads(to_text(body)) if body else None
        except ValueError:
            resp_json = None

        if not raise_error:
            return resp_json

        if status_code >= 300:
            err = info.get("msg", "Status code != 2xx")
            self.module.fail_json(
                msg="Failed fetching URL: {0}".format(url),
                status_code=status_code,
                error=err,
                response=resp_json,
            )

        if no_response:
            return {"status_code": status_code}

        if not resp_json:
            self.module.fail_json(
                msg="Failed to convert API response to json",
                status_code=status_code,
                error=body,
                response=resp_json,
            )

        return resp_json

<<<<<<< HEAD
    @staticmethod
    def parse_filters(filters):
        return ",".join(map(lambda i: "{0}=={1}".format(i[0], i[1]), filters.items()))
=======
    # upload file in chunks to the given url
    def _upload_file(
        self, url, source, method, raise_error=True, no_response=False, timeout=30
    ):

        resp, info = fetch_url(
            self.module,
            url,
            data=FileChunksIterator(source),
            method=method,
            headers=self.headers,
            cookies=self.cookies,
            timeout=timeout,
        )

        status_code = info.get("status")
        body = resp.read() if resp else info.get("body")
        try:
            resp_json = json.loads(to_text(body)) if body else None
        except ValueError:
            resp_json = None

        if not raise_error:
            return resp_json

        if status_code >= 300:
            err = info.get("msg", "Status code != 2xx")
            self.module.fail_json(
                msg="Failed fetching URL: {0}".format(url),
                status_code=status_code,
                error=err,
                response=resp_json,
            )

        if no_response:
            return {"status_code": status_code}

        if not resp_json:
            self.module.fail_json(
                msg="Failed to convert API response to json",
                status_code=status_code,
                error=body,
                response=resp_json,
            )

        return resp_json

    def unify_spec(self, spec1, spec2):
        """
        This routine return intersection of two specs(dict) as per
        keys in first level of dictionary.
        """
        spec = {}
        for k in spec1:
            v = spec2.get(k)
            if v:
                spec[k] = v
        return spec
>>>>>>> 10bca2d3

    @staticmethod
    def filter_entities(entities, custom_filters):
        filtered_entities = []
        for entity in entities:
<<<<<<< HEAD
            if utils.intersection(entity, custom_filters.copy()):
                filtered_entities.append(entity)
        return filtered_entities
=======
            if utils.intersection(entity, custom_filters):
                filtered_entities.append(entity)
        return filtered_entities


# Read files in chunks and yeild it
class CreateChunks(object):
    def __init__(self, filename, chunk_size=1 << 13):
        self.filename = filename
        self.chunk_size = chunk_size
        self.total_size = os.path.getsize(filename)

    def __iter__(self):
        with open(self.filename, "rb") as file:
            while True:
                data = file.read(self.chunk_size)
                if not data:
                    break
                yield data

    def __len__(self):
        return self.total_size


# to iterate over chunks of file
class FileChunksIterator(object):
    def __init__(self, filename, chunk_size=1 << 13):
        iterable = CreateChunks(filename, chunk_size)
        self.iterator = iter(iterable)
        self.length = len(iterable)

    # request lib checks for read func in iterable object
    def read(self, size=None):
        return next(self.iterator, b"")

    def __len__(self):
        return self.length
>>>>>>> 10bca2d3
<|MERGE_RESOLUTION|>--- conflicted
+++ resolved
@@ -2,28 +2,20 @@
 # GNU General Public License v3.0+ (see COPYING or https://www.gnu.org/licenses/gpl-3.0.txt)
 from __future__ import absolute_import, division, print_function
 
-<<<<<<< HEAD
 __metaclass__ = type
 
 import copy
-=======
->>>>>>> 10bca2d3
 import json
-import os
 from base64 import b64encode
 from ..module_utils import utils
 
-from ..module_utils import utils
+from ansible.module_utils._text import to_text
+from ansible.module_utils.urls import fetch_url
 
 try:
     from urllib.parse import parse_qsl, urlencode, urlparse, urlunparse
 except ImportError:
     from urlparse import urlparse  # python2
-
-from ansible.module_utils._text import to_text
-from ansible.module_utils.urls import fetch_url
-
-__metaclass__ = type
 
 
 class Entity(object):
@@ -105,30 +97,6 @@
             url,
             method="PUT",
             data=data,
-            raise_error=raise_error,
-            no_response=no_response,
-            timeout=timeout,
-        )
-
-    # source is the file path of resource where ansible yaml runs
-    def upload(
-        self,
-        source,
-        endpoint=None,
-        query=None,
-        raise_error=True,
-        no_response=False,
-        timeout=30,
-    ):
-        url = self.base_url + "/{0}".format(endpoint) if endpoint else self.base_url
-        if endpoint:
-            url = url + "/{0}".format(endpoint)
-        if query:
-            url = self._build_url_with_query(url, query)
-        return self._upload_file(
-            url,
-            source,
-            method="POST",
             raise_error=raise_error,
             no_response=no_response,
             timeout=timeout,
@@ -181,16 +149,17 @@
             entities_list.extend(resp["entities"])
             entities_count = len(entities_list)
             data["offset"] = entities_count
-<<<<<<< HEAD
-            if entities_count != 250:
-=======
             if entities_count != self.entities_limitation:
->>>>>>> 10bca2d3
                 break
         custom_filters = self.module.params.get("custom_filter")
         if custom_filters:
             entities_list = self.filter_entities(entities_list, custom_filters)
             entities_count = len(entities_list)
+
+        resp["entities"] = entities_list
+        resp["metadata"]["length"] = entities_count
+        resp["metadata"]["total_matches"] = entities_count
+        return resp
 
         resp["entities"] = entities_list
         resp["metadata"]["length"] = entities_count
@@ -333,11 +302,6 @@
 
         return resp_json
 
-<<<<<<< HEAD
-    @staticmethod
-    def parse_filters(filters):
-        return ",".join(map(lambda i: "{0}=={1}".format(i[0], i[1]), filters.items()))
-=======
     # upload file in chunks to the given url
     def _upload_file(
         self, url, source, method, raise_error=True, no_response=False, timeout=30
@@ -396,18 +360,16 @@
             if v:
                 spec[k] = v
         return spec
->>>>>>> 10bca2d3
+
+    @staticmethod
+    def parse_filters(filters):
+        return ",".join(map(lambda i: "{0}=={1}".format(i[0], i[1]), filters.items()))
 
     @staticmethod
     def filter_entities(entities, custom_filters):
         filtered_entities = []
         for entity in entities:
-<<<<<<< HEAD
             if utils.intersection(entity, custom_filters.copy()):
-                filtered_entities.append(entity)
-        return filtered_entities
-=======
-            if utils.intersection(entity, custom_filters):
                 filtered_entities.append(entity)
         return filtered_entities
 
@@ -443,5 +405,4 @@
         return next(self.iterator, b"")
 
     def __len__(self):
-        return self.length
->>>>>>> 10bca2d3
+        return self.length