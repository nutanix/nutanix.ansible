# This file is part of Ansible
# GNU General Public License v3.0+ (see COPYING or https://www.gnu.org/licenses/gpl-3.0.txt)

from __future__ import absolute_import, division, print_function

__metaclass__ = type

import json
from ansible.module_utils.urls import fetch_url
from ansible.module_utils._text import to_text
from base64 import b64encode
#from urllib.parse import urlparse, parse_qsl, urlencode, urlunparse
try:
    from urllib.parse import urlparse, parse_qsl, urlencode, urlunparse
except ImportError:
     from urlparse import urlparse #python2

class Entity(object):
    def __init__(
        self,
        module,
        resource_type,
        scheme="https",
        cookies=None,
        additional_headers=None,
    ):
        self.module = module
        self.base_url = self._build_url(module, scheme, resource_type)
        self.headers = self._build_headers(module, additional_headers)
        self.cookies = cookies

    def create(self, data=None, endpoint=None, query=None, timeout=30):
        url = self.base_url + "/{0}".format(endpoint) if endpoint else self.base_url
        if query:
            url = self._build_url_with_query(url, query)
        return self._fetch_url(url, method="POST", data=data, timeout=timeout)

    def read(self, uuid=None, endpoint=None, query=None, timeout=30):
        url = self.base_url + "/{0}".format(uuid) if uuid else self.base_url
        if endpoint:
            url = url + "/{0}".format(endpoint)
        if query:
            url = self._build_url_with_query(url, query)
        return self._fetch_url(url, method="GET", timeout=timeout)

    def update(self, data=None, uuid=None, endpoint=None, query=None, timeout=30):
        url = self.base_url + "/{0}".format(uuid) if uuid else self.base_url
        if endpoint:
            url = url + "/{0}".format(endpoint)
        if query:
            url = self._build_url_with_query(url, query)
        return self._fetch_url(url, method="PUT", data=data, timeout=timeout)

    def delete(self, uuid=None, endpoint=None, query=None, timeout=30):
        url = self.base_url + "/{0}".format(uuid) if uuid else self.base_url
        if endpoint:
            url = url + "/{0}".format(endpoint)
        if query:
            url = self._build_url_with_query(url, query)
        return self._fetch_url(url, method="DELETE", timeout=timeout)

    def list(self, data=None, endpoint=None, use_base_url=False, timeout=30):
        url = self.base_url if use_base_url else self.base_url + "/list"
        if endpoint:
            url = url + "/{0}".format(endpoint)
        return self._fetch_url(url, method="POST", data=data, timeout=timeout)

    def get_uuid(self, name):
        data = {"filter": "name=={0}".format(name), "length": 1}
        resp, _ = self.list(data)
        if resp and resp.get("entities"):
            return resp["entities"][0]["metadata"]["uuid"]
        return None

    def _build_url(self, module, scheme, resource_type):
        host = module.params.get("nutanix_host")
        url = "{proto}://{host}".format(proto=scheme, host=host)
        port = module.params.get("nutanix_port")
        if port:
            url += ":{port}".format(port=port)
        if resource_type.startswith("/"):
            url += resource_type
        else:
            url += "/{resource_type}".format(resource_type=resource_type)
        return url

    def _build_headers(self, module, additional_headers):
        headers = {"Content-Type": "application/json", "Accept": "application/json"}
        if additional_headers:
            headers.update(additional_headers)
        usr = module.params.get("nutanix_username")
        pas = module.params.get("nutanix_password")
        if usr and pas:
            cred = "{0}:{1}".format(usr, pas)
            try:
                encoded_cred = b64encode(bytes(cred, encoding="ascii")).decode("ascii")
            except BaseException:
                encoded_cred = b64encode(bytes(cred).encode("ascii")).decode("ascii")
            auth_header = "Basic " + encoded_cred
            headers.update({"Authorization": auth_header})
        return headers

    def _build_url_with_query(self, url, query):
        url = urlparse(url)
        query_ = dict(parse_qsl(url.query))
        query_.update(query)
        query_ = urlencode(query_)
        url = url._replace(query=query_)
        return urlunparse(url)

    def _fetch_url(self, url, method, data=None, timeout=30):
        data = self.module.jsonify(data) if data else None
        resp, info = fetch_url(
            self.module,
            url,
            data=data,
            method=method,
            headers=self.headers,
            cookies=self.cookies,
            timeout=timeout,
        )

        status_code = info.get("status")
<<<<<<< HEAD
        self.module.debug("API Response code: {0}".format(status_code))
=======
>>>>>>> 82176b1e
        body = resp.read() if resp else info.get("body")
        try:
            resp_json = json.loads(to_text(body)) if body else None
        except ValueError:
            resp_json = None

        if 199 < status_code < 300:
            err = None
        else:
            err=info.get("msg", "Status code != 2xx")
            self.module.fail_json(
                msg="Failed fetching URL: {}".format(url),
                status_code=status_code,
                error=err,
                response=resp_json
            )
        status = {"error": err, "code": status_code}
        return resp_json, status<|MERGE_RESOLUTION|>--- conflicted
+++ resolved
@@ -68,7 +68,7 @@
     def get_uuid(self, name):
         data = {"filter": "name=={0}".format(name), "length": 1}
         resp, _ = self.list(data)
-        if resp and resp.get("entities"):
+        if resp.get("entities"):
             return resp["entities"][0]["metadata"]["uuid"]
         return None
 
@@ -121,10 +121,6 @@
         )
 
         status_code = info.get("status")
-<<<<<<< HEAD
-        self.module.debug("API Response code: {0}".format(status_code))
-=======
->>>>>>> 82176b1e
         body = resp.read() if resp else info.get("body")
         try:
             resp_json = json.loads(to_text(body)) if body else None
@@ -134,12 +130,6 @@
         if 199 < status_code < 300:
             err = None
         else:
-            err=info.get("msg", "Status code != 2xx")
-            self.module.fail_json(
-                msg="Failed fetching URL: {}".format(url),
-                status_code=status_code,
-                error=err,
-                response=resp_json
-            )
+            err = info.get("msg", "Refer error detail in response")
         status = {"error": err, "code": status_code}
         return resp_json, status