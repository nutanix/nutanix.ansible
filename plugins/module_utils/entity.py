# This file is part of Ansible
# GNU General Public License v3.0+ (see COPYING or https://www.gnu.org/licenses/gpl-3.0.txt)
from __future__ import absolute_import, division, print_function

try:
    from http.client import IncompleteRead
except ImportError:
    from httplib import IncompleteRead  # python2

__metaclass__ = type

import copy
import json
import os
from base64 import b64encode

from ansible.module_utils._text import to_text
from ansible.module_utils.urls import fetch_url

from ..module_utils import utils

try:
    from urllib.parse import parse_qsl, urlencode, urlparse, urlunparse
except ImportError:
    from urlparse import urlparse  # python2


class Entity(object):
    entities_limitation = 20
    entity_type = "entities"

    def __init__(
        self,
        module,
        resource_type,
        scheme="https",
        cookies=None,
        additional_headers=None,
    ):
        self.module = module
        self.base_url = self._build_url(module, scheme, resource_type)
        self.headers = self._build_headers(module, additional_headers)
        self.cookies = cookies

    def create(
        self,
        data=None,
        endpoint=None,
        query=None,
        raise_error=True,
        no_response=False,
        timeout=30,
    ):
        url = self.base_url + "/{0}".format(endpoint) if endpoint else self.base_url
        if query:
            url = self._build_url_with_query(url, query)
        return self._fetch_url(
            url,
            method="POST",
            data=data,
            raise_error=raise_error,
            no_response=no_response,
            timeout=timeout,
        )

    def read(
        self,
        uuid=None,
        endpoint=None,
        query=None,
        raise_error=True,
        no_response=False,
        timeout=30,
    ):
        url = self.base_url + "/{0}".format(uuid) if uuid else self.base_url
        if endpoint:
            url = url + "/{0}".format(endpoint)
        if query:
            url = self._build_url_with_query(url, query)
        return self._fetch_url(
            url,
            method="GET",
            raise_error=raise_error,
            no_response=no_response,
            timeout=timeout,
        )

    def update(
        self,
        data=None,
        uuid=None,
        endpoint=None,
        query=None,
        raise_error=True,
        no_response=False,
        timeout=30,
    ):
        url = self.base_url + "/{0}".format(uuid) if uuid else self.base_url
        if endpoint:
            url = url + "/{0}".format(endpoint)
        if query:
            url = self._build_url_with_query(url, query)
        return self._fetch_url(
            url,
            method="PUT",
            data=data,
            raise_error=raise_error,
            no_response=no_response,
            timeout=timeout,
        )

    # source is the file path of resource where ansible yaml runs
    def upload(
        self,
        source,
        endpoint=None,
        query=None,
        raise_error=True,
        no_response=False,
        timeout=30,
    ):
        url = self.base_url + "/{0}".format(endpoint) if endpoint else self.base_url
        if query:
            url = self._build_url_with_query(url, query)
        return self._upload_file(
            url,
            source,
            method="POST",
            raise_error=raise_error,
            no_response=no_response,
            timeout=timeout,
        )

    def delete(
        self,
        uuid=None,
        endpoint=None,
        query=None,
        raise_error=True,
        no_response=False,
        timeout=30,
    ):
        url = self.base_url + "/{0}".format(uuid) if uuid else self.base_url
        if endpoint:
            url = url + "/{0}".format(endpoint)
        if query:
            url = self._build_url_with_query(url, query)
        return self._fetch_url(
            url,
            method="DELETE",
            raise_error=raise_error,
            no_response=no_response,
            timeout=timeout,
        )

    def list(
        self,
        data=None,
        endpoint=None,
        use_base_url=False,
        raise_error=True,
        no_response=False,
        timeout=30,
    ):
        url = self.base_url if use_base_url else self.base_url + "/list"
        if endpoint:
            url = url + "/{0}".format(endpoint)

        resp = self._fetch_url(
            url,
            method="POST",
            data=data,
            raise_error=False,
            no_response=no_response,
<<<<<<< HEAD
            no_fail=False,
=======
>>>>>>> df52b044
            timeout=timeout,
        )
        if resp:
            return resp
        entities_list = []
<<<<<<< HEAD
=======
        main_length = data.get("length")
        main_offset = data.get("offset", 0)
>>>>>>> df52b044
        data["length"] = self.entities_limitation
        while True:
            resp = self._fetch_url(
                url,
                method="POST",
                data=data,
                raise_error=raise_error,
                no_response=no_response,
                timeout=timeout,
            )
            if self.entity_type not in resp:
                return resp
            entities_list.extend(resp[self.entity_type])
            entities_count = len(entities_list)
            data["offset"] = main_offset + entities_count
            if (
                len(resp[self.entity_type]) != self.entities_limitation
                or entities_count == main_length
            ):
                break
        custom_filters = self.module.params.get("custom_filter")
        if custom_filters:
            entities_list = self._filter_entities(entities_list, custom_filters)
            entities_count = len(entities_list)

        resp[self.entity_type] = entities_list
        resp["metadata"]["offset"] = main_offset
        resp["metadata"]["length"] = entities_count

        return resp

    def get_spec(self, old_spec=None):
        spec = copy.deepcopy(old_spec) or self._get_default_spec()
        for ansible_param, ansible_config in self.module.params.items():
            build_spec_method = self.build_spec_methods.get(ansible_param)
            if build_spec_method and ansible_config:
                spec, error = build_spec_method(spec, ansible_config)
                if error:
                    return None, error
        return spec, None

    def get_uuid(self, value, key="name", raise_error=True, no_response=False):
        data = {"filter": "{0}=={1}".format(key, value), "length": 1}
        resp = self.list(data, raise_error=raise_error, no_response=no_response)
        entities = resp.get("entities") if resp else None
        if entities:
            for entity in entities:
                if entity["spec"]["name"] == value:
                    return entity["metadata"]["uuid"]
        return None

    @staticmethod
    def update_entity_spec_version(spec):
        spec["metadata"]["entity_version"] = str(
            int(spec["metadata"]["entity_version"]) + 1
        )

    def get_info_spec(self):
        params = self.module.params
        spec = {
            "kind": None,
            "offset": None,
            "length": None,
            "filter": None,
            "sort_order": None,
            "sort_attribute": None,
        }

        for key in spec.copy().keys():
            if params.get(key):
                spec[key] = params[key]
            else:
                spec.pop(key)

        if params.get("filter", {}).get("name") and params.get("kind") == "vm":
            spec["filter"]["vm_name"] = spec["filter"].pop("name")

<<<<<<< HEAD
        spec["filter"] = self.parse_filters(params.get("filter", {}))
=======
        spec["filter"] = self._parse_filters(params.get("filter", {}))
>>>>>>> df52b044

        return spec, None

    def _build_url(self, module, scheme, resource_type):
        host = module.params.get("nutanix_host")
        url = "{proto}://{host}".format(proto=scheme, host=host)
        port = module.params.get("nutanix_port")
        if port:
            url += ":{0}".format(port)
        if resource_type.startswith("/"):
            url += resource_type
        else:
            url += "/{0}".format(resource_type)
        return url

    def _build_headers(self, module, additional_headers):
        headers = {"Content-Type": "application/json", "Accept": "application/json"}
        if additional_headers:
            headers.update(additional_headers)
        usr = module.params.get("nutanix_username")
        pas = module.params.get("nutanix_password")
        if usr and pas:
            cred = "{0}:{1}".format(usr, pas)
            try:
                encoded_cred = b64encode(bytes(cred, encoding="ascii")).decode("ascii")
            except BaseException:
                encoded_cred = b64encode(bytes(cred).encode("ascii")).decode("ascii")
            auth_header = "Basic " + encoded_cred
            headers.update({"Authorization": auth_header})
        return headers

    def _build_url_with_query(self, url, query):
        url = urlparse(url)
        query_ = dict(parse_qsl(url.query))
        query_.update(query)
        query_ = urlencode(query_)
        url = url._replace(query=query_)
        return urlunparse(url)

    def _fetch_url(
        self,
        url,
        method,
        data=None,
        raise_error=True,
        no_response=False,
        no_fail=False,
        timeout=30,
    ):

        # only jsonify if content-type supports, added to avoid incase of form-url-encodeded type data
        if self.headers["Content-Type"] == "application/json":
            data = self.module.jsonify(data) if data else None

        resp, info = fetch_url(
            self.module,
            url,
            data=data,
            method=method,
            headers=self.headers,
            cookies=self.cookies,
            timeout=timeout,
        )

        status_code = info.get("status")
        body = resp.read() if resp else info.get("body")
        while True:
            try:
                resp_json = json.loads(to_text(body)) if body else None
            except ValueError:
                resp_json = None
            except IncompleteRead:
                continue

            if not raise_error:
                return resp_json

            if status_code >= 300:
                if no_fail:
                    return None
                err = info.get("msg", "Status code != 2xx")
                self.module.fail_json(
                    msg="Failed fetching URL: {0}".format(url),
                    status_code=status_code,
                    error=err,
                    response=resp_json,
                )

            if no_response:
                return {"status_code": status_code}

            if not resp_json:
                self.module.fail_json(
                    msg="Failed to convert API response to json",
                    status_code=status_code,
                    error=body,
                    response=resp_json,
                )

            return resp_json

    # upload file in chunks to the given url
    def _upload_file(
        self, url, source, method, raise_error=True, no_response=False, timeout=30
    ):

        resp, info = fetch_url(
            self.module,
            url,
            data=FileChunksIterator(source),
            method=method,
            headers=self.headers,
            cookies=self.cookies,
            timeout=timeout,
        )

        status_code = info.get("status")
        body = resp.read() if resp else info.get("body")
        try:
            resp_json = json.loads(to_text(body)) if body else None
        except ValueError:
            resp_json = None

        if not raise_error:
            return resp_json

        if status_code >= 300:
            err = info.get("msg", "Status code != 2xx")
            self.module.fail_json(
                msg="Failed fetching URL: {0}".format(url),
                status_code=status_code,
                error=err,
                response=resp_json,
            )

        if no_response:
            return {"status_code": status_code}

        if not resp_json:
            self.module.fail_json(
                msg="Failed to convert API response to json",
                status_code=status_code,
                error=body,
                response=resp_json,
            )

        return resp_json

    def unify_spec(self, spec1, spec2):
        """
        This routine return intersection of two specs(dict) as per
        keys in first level of dictionary.
        """
        spec = {}
        for k in spec1:
            v = spec2.get(k)
            if v:
                spec[k] = v
        return spec

    @staticmethod
    def _parse_filters(filters):
        return ",".join(map(lambda i: "{0}=={1}".format(i[0], i[1]), filters.items()))

    @staticmethod
    def _filter_entities(entities, custom_filters):
        filtered_entities = []
        for entity in entities:
            if utils.intersection(entity, custom_filters.copy()):
                filtered_entities.append(entity)
        return filtered_entities


# Read files in chunks and yeild it
class CreateChunks(object):
    def __init__(self, filename, chunk_size=1 << 13):
        self.filename = filename
        self.chunk_size = chunk_size
        self.total_size = os.path.getsize(filename)

    def __iter__(self):
        with open(self.filename, "rb") as file:
            while True:
                data = file.read(self.chunk_size)
                if not data:
                    break
                yield data

    def __len__(self):
        return self.total_size


# to iterate over chunks of file
class FileChunksIterator(object):
    def __init__(self, filename, chunk_size=1 << 13):
        iterable = CreateChunks(filename, chunk_size)
        self.iterator = iter(iterable)
        self.length = len(iterable)

    # request lib checks for read func in iterable object
    def read(self, size=None):
        return next(self.iterator, b"")

    def __len__(self):
        return self.length<|MERGE_RESOLUTION|>--- conflicted
+++ resolved
@@ -172,20 +172,13 @@
             data=data,
             raise_error=False,
             no_response=no_response,
-<<<<<<< HEAD
-            no_fail=False,
-=======
->>>>>>> df52b044
             timeout=timeout,
         )
         if resp:
             return resp
         entities_list = []
-<<<<<<< HEAD
-=======
         main_length = data.get("length")
         main_offset = data.get("offset", 0)
->>>>>>> df52b044
         data["length"] = self.entities_limitation
         while True:
             resp = self._fetch_url(
@@ -263,11 +256,7 @@
         if params.get("filter", {}).get("name") and params.get("kind") == "vm":
             spec["filter"]["vm_name"] = spec["filter"].pop("name")
 
-<<<<<<< HEAD
-        spec["filter"] = self.parse_filters(params.get("filter", {}))
-=======
         spec["filter"] = self._parse_filters(params.get("filter", {}))
->>>>>>> df52b044
 
         return spec, None
 
@@ -308,14 +297,7 @@
         return urlunparse(url)
 
     def _fetch_url(
-        self,
-        url,
-        method,
-        data=None,
-        raise_error=True,
-        no_response=False,
-        no_fail=False,
-        timeout=30,
+        self, url, method, data=None, raise_error=True, no_response=False, timeout=30
     ):
 
         # only jsonify if content-type supports, added to avoid incase of form-url-encodeded type data
@@ -346,8 +328,6 @@
                 return resp_json
 
             if status_code >= 300:
-                if no_fail:
-                    return None
                 err = info.get("msg", "Status code != 2xx")
                 self.module.fail_json(
                     msg="Failed fetching URL: {0}".format(url),
@@ -429,11 +409,11 @@
         return spec
 
     @staticmethod
-    def _parse_filters(filters):
+    def parse_filters(filters):
         return ",".join(map(lambda i: "{0}=={1}".format(i[0], i[1]), filters.items()))
 
     @staticmethod
-    def _filter_entities(entities, custom_filters):
+    def filter_entities(entities, custom_filters):
         filtered_entities = []
         for entity in entities:
             if utils.intersection(entity, custom_filters.copy()):
