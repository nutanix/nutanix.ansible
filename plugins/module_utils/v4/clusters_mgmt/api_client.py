--- conflicted
+++ resolved
@@ -79,18 +79,6 @@
     return ntnx_clustermgmt_py_client.StorageContainersApi(client)
 
 
-<<<<<<< HEAD
-def get_ssl_certificates_api_instance(module):
-    """
-    This method will return SSL certificates api instance from sdk
-    Args:
-        module (AnsibleModule): AnsibleModule instance
-    Returns:
-        SSLCertificateApi: SSLCertificateApi instance
-    """
-    client = get_api_client(module)
-    return ntnx_clustermgmt_py_client.SSLCertificateApi(client)
-=======
 def get_password_manager_api_instance(module):
     """
     This method will return password manager api instance from sdk
@@ -101,4 +89,15 @@
     """
     client = get_api_client(module)
     return ntnx_clustermgmt_py_client.PasswordManagerApi(client)
->>>>>>> 0ac9a68e
+
+
+def get_ssl_certificates_api_instance(module):
+    """
+    This method will return SSL certificates api instance from sdk
+    Args:
+        module (AnsibleModule): AnsibleModule instance
+    Returns:
+        SSLCertificateApi: SSLCertificateApi instance
+    """
+    client = get_api_client(module)
+    return ntnx_clustermgmt_py_client.SSLCertificateApi(client)