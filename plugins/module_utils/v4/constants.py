--- conflicted
+++ resolved
@@ -41,11 +41,8 @@
         STORAGE_CONTAINER = "clustermgmt:config:storage-containers"
         ROUTE = "networking:config:route"
         OBJECTS = "objects:config:object-store"
-<<<<<<< HEAD
+        OVA = "vmm:content:ova"
         CLUSTER_PROFILE = "clustermgmt:config:cluster-profile"
-=======
-        OVA = "vmm:content:ova"
->>>>>>> 0ac9a68e
 
     class CompletetionDetailsName:
         """Completion details name for the task entities affected"""
