--- conflicted
+++ resolved
@@ -3,13 +3,9 @@
 from __future__ import absolute_import, division, print_function
 
 import uuid as _uuid
-<<<<<<< HEAD
+from copy import deepcopy
 
 from .accounts import Account, get_account_uuid
-=======
-from copy import deepcopy
-
->>>>>>> babf3467
 from .acps import ACP
 from .clusters import Cluster
 from .idempotence_identifiers import IdempotenceIdenitifiers
