--- conflicted
+++ resolved
@@ -78,20 +78,9 @@
         return super().delete(endpoint=endpoint, no_response=True)
 
     def _get_default_spec(self):
-<<<<<<< HEAD
-        return deepcopy(
-            {
-                "api_version": "3.1.0",
-                "value": None
-            }
-        )
+        return deepcopy({"api_version": "3.1.0", "value": None})
 
     def get_value_spec(self, value):
-=======
-        return deepcopy({"api_version": "3.1.0", "value": None})
-
-    def get_spec(self, value):
->>>>>>> 8fc2cb1a
         spec = self._get_default_spec()
         spec["value"] = value
         return spec