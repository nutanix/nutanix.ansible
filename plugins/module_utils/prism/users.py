--- conflicted
+++ resolved
@@ -26,7 +26,7 @@
             "categories": CategoriesMapping.build_categories_mapping_spec,
             "remove_categories": CategoriesMapping.build_remove_all_categories_spec,
         }
-
+    
     def _get_default_spec(self):
         return deepcopy(
             {
@@ -49,12 +49,6 @@
                 error = "Project {0} not found.".format(name)
                 return None, error
 
-<<<<<<< HEAD
-    @classmethod
-    def build_user_reference_spec(cls, uuid):
-        spec = {"kind": cls.kind, "uuid": uuid}
-        return spec
-=======
         elif "uuid" in config:
             uuid = config["uuid"]
 
@@ -93,4 +87,8 @@
         })
         payload["spec"]["resources"].pop("directory_service_user")
         return payload, None
->>>>>>> 102dd4e9
+    
+    @classmethod
+    def build_user_reference_spec(cls, uuid):
+        spec = {"kind": cls.kind, "uuid": uuid}
+        return spec