# This file is part of Ansible
# GNU General Public License v3.0+ (see COPYING or https://www.gnu.org/licenses/gpl-3.0.txt)
from __future__ import absolute_import, division, print_function

__metaclass__ = type

from copy import deepcopy

from .prism import Prism
from .projects import Project
from .spec.categories_mapping import CategoriesMapping


class Users(Prism):
    def __init__(self, module):
        resource_type = "/users"
        super(Users, self).__init__(module, resource_type=resource_type)
        self.build_spec_methods = {
            "project": self._build_spec_project,
            "principal_name": self._build_spec_principal_name,
            "directory_service_uuid": self._build_spec_directory_service,
            "username": self._build_spec_username,
            "identity_provider_uuid": self._build_spec_identity_provider,
            "categories": CategoriesMapping.build_categories_mapping_spec,
            "remove_categories": CategoriesMapping.build_remove_all_categories_spec,
        }

    def _get_default_spec(self):
        return deepcopy(
            {
                "metadata": {"kind": "user"},
                "spec": {
                    "resources": {
                        "directory_service_user": {},
                        "identity_provider_user": {},
                    }
                },
            }
        )

    def _build_spec_project(self, payload, config):
        if "name" in config:
            project = Project(self.module)
            name = config["name"]
            uuid = project.get_uuid(name)
            if not uuid:
                error = "Project {0} not found.".format(name)
                return None, error

        elif "uuid" in config:
            uuid = config["uuid"]

        payload["metadata"].update(
            {"project_reference": {"uuid": uuid, "kind": "project"}}
        )
        return payload, None

    def _build_spec_principal_name(self, payload, config):
        payload["spec"]["resources"]["directory_service_user"].update({
            "user_principal_name": config,
        })
        return payload, None

    def _build_spec_directory_service(self, payload, config):
        payload["spec"]["resources"]["directory_service_user"].update({
            "directory_service_reference":
                {
                    "kind": "directory_service",
                    "uuid": config,
                }
        })
        payload["spec"]["resources"].pop("identity_provider_user")
        return payload, None

    def _build_spec_username(self, payload, config):
        payload["spec"]["resources"]["identity_provider_user"].update({"username": config})
        return payload, None

<<<<<<< HEAD
    return uuid, None
=======
    def _build_spec_identity_provider(self, payload, config):
        payload["spec"]["resources"]["identity_provider_user"].update({
            "identity_provider_reference": {
                "kind": "identity_provider",
                "uuid": config,
            }
        })
        payload["spec"]["resources"].pop("directory_service_user")
        return payload, None
>>>>>>> 1005a6a4
<|MERGE_RESOLUTION|>--- conflicted
+++ resolved
@@ -76,9 +76,6 @@
         payload["spec"]["resources"]["identity_provider_user"].update({"username": config})
         return payload, None
 
-<<<<<<< HEAD
-    return uuid, None
-=======
     def _build_spec_identity_provider(self, payload, config):
         payload["spec"]["resources"]["identity_provider_user"].update({
             "identity_provider_reference": {
@@ -87,5 +84,4 @@
             }
         })
         payload["spec"]["resources"].pop("directory_service_user")
-        return payload, None
->>>>>>> 1005a6a4
+        return payload, None