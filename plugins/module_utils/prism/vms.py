# This file is part of Ansible
# GNU General Public License v3.0+ (see COPYING or https://www.gnu.org/licenses/gpl-3.0.txt)
from __future__ import absolute_import, division, print_function

__metaclass__ = type

import base64
import os
from copy import deepcopy

from .clusters import Cluster
from .groups import Groups
from .images import Image
from .prism import Prism
from .projects import Project
from .subnets import Subnet


class VM(Prism):
    def __init__(self, module):
        resource_type = "/vms"
        super(VM, self).__init__(module, resource_type=resource_type)
        self.build_spec_methods = {
            "name": self._build_spec_name,
            "desc": self._build_spec_desc,
            "project": self._build_spec_project,
            "cluster": self._build_spec_cluster,
            "vcpus": self._build_spec_vcpus,
            "cores_per_vcpu": self._build_spec_cores,
            "memory_gb": self._build_spec_mem,
            "networks": self._build_spec_networks,
            "disks": self._build_spec_disks,
            "boot_config": self._build_spec_boot_config,
            "guest_customization": self._build_spec_gc,
            "timezone": self._build_spec_timezone,
            "categories": self._build_spec_categories,
        }

    def get_spec(self):
        spec = self._get_default_spec()
        for ansible_param, ansible_value in self.module.params.items():
            build_spec_method = self.build_spec_methods.get(ansible_param)
            if build_spec_method and ansible_value:
                tmp, error = build_spec_method(spec, ansible_value)
                if error:
                    return None, error
        return spec, None

    def _get_default_spec(self):
        return deepcopy(
            {
                "api_version": "3.1.0",
                "metadata": {"kind": "vm"},
                "spec": {
                    "cluster_reference": {"kind": "cluster", "uuid": None},
                    "name": None,
                    "resources": {
                        "num_sockets": 1,
                        "num_vcpus_per_socket": 1,
                        "memory_size_mib": 4096,
                        "power_state": "ON",
                        "disk_list": [],
                        "nic_list": [],
                        "gpu_list": [],
                        "boot_config": {
                            "boot_type": "LEGACY",
                            "boot_device_order_list": ["CDROM", "DISK", "NETWORK"],
                        },
                        "hardware_clock_timezone": "UTC",
                    },
                },
            }
        )

    def _get_default_network_spec(self):
        return deepcopy(
            {
                "ip_endpoint_list": [],
                "subnet_reference": {"kind": "subnet", "uuid": None},
                "is_connected": True,
            }
        )

    def _get_default_disk_spec(self):
        return deepcopy(
            {
                "device_properties": {
                    "device_type": "DISK",
                    "disk_address": {"adapter_type": None, "device_index": None},
                },
                "disk_size_bytes": None,
                "storage_config": {
                    "storage_container_reference": {
                        "kind": "storage_container",
                        "uuid": None,
                    }
                },
                "data_source_reference": {"kind": "image", "uuid": None},
            }
        )

    def _build_spec_name(self, payload, value):
        payload["spec"]["name"] = value
        return payload, None

    def _build_spec_desc(self, payload, value):
        payload["spec"]["description"] = value
        return payload, None

    def _build_spec_project(self, payload, param):
        if "name" in param:
            project = Project(self.module)
            name = param["name"]
            uuid = project.get_uuid(name)
            if not uuid:
<<<<<<< HEAD
                error = "Failed to get UUID for project name: {0}".format(name)
=======
                error = "Project {} not found.".format(name)
>>>>>>> 8e86c7a5
                return None, error

        elif "uuid" in param:
            uuid = param["uuid"]

        payload["metadata"].update(
            {"project_reference": {"uuid": uuid, "kind": "project"}}
        )
        return payload, None

    def _build_spec_cluster(self, payload, param):
        if "name" in param:
            cluster = Cluster(self.module)
            name = param["name"]
            uuid = cluster.get_uuid(name)
            if not uuid:
<<<<<<< HEAD
                error = "Failed to get UUID for cluster name: {0}".format(name)
=======
                error = "Cluster {} not found.".format(name)
>>>>>>> 8e86c7a5
                return None, error

        elif "uuid" in param:
            uuid = param["uuid"]

        payload["spec"]["cluster_reference"]["uuid"] = uuid
        return payload, None

    def _build_spec_vcpus(self, payload, value):
        payload["spec"]["resources"]["num_sockets"] = value
        return payload, None

    def _build_spec_cores(self, payload, value):
        payload["spec"]["resources"]["num_vcpus_per_socket"] = value
        return payload, None

    def _build_spec_mem(self, payload, value):
        payload["spec"]["resources"]["memory_size_mib"] = value * 1024
        return payload, None

    def _build_spec_networks(self, payload, networks):
        nics = []
        for network in networks:
            nic = self._get_default_network_spec()
            if network.get("private_ip"):
                nic["ip_endpoint_list"].append({"ip": network["private_ip"]})

            nic["is_connected"] = network["is_connected"]

            if network.get("subnet", {}).get("name"):
                subnet = Subnet(self.module)
                name = network["subnet"]["name"]
                uuid = subnet.get_uuid(name)
                if not uuid:
<<<<<<< HEAD
                    error = "Failed to get UUID for subnet name: {0}".format(name)
=======
                    error = "Subnet {} not found.".format(name)
>>>>>>> 8e86c7a5
                    return None, error

            elif network.get("subnet", {}).get("uuid"):
                uuid = network["subnet"]["uuid"]

            nic["subnet_reference"]["uuid"] = uuid

            nics.append(nic)

        payload["spec"]["resources"]["nic_list"] = nics
        return payload, None

    # flake8: noqa: C901
    def _build_spec_disks(self, payload, vdisks):
        disks = []
        scsi_index = sata_index = pci_index = ide_index = 0

        for vdisk in vdisks:
            disk = self._get_default_disk_spec()

            if "type" in vdisk:
                disk["device_properties"]["device_type"] = vdisk["type"]

            if "bus" in vdisk:
                if vdisk["bus"] == "SCSI":
                    device_index = scsi_index
                    scsi_index += 1
                elif vdisk["bus"] == "SATA":
                    device_index = sata_index
                    sata_index += 1
                elif vdisk["bus"] == "PCI":
                    device_index = pci_index
                    pci_index += 1
                elif vdisk["bus"] == "IDE":
                    device_index = ide_index
                    ide_index += 1

                disk["device_properties"]["disk_address"]["adapter_type"] = vdisk["bus"]
                disk["device_properties"]["disk_address"]["device_index"] = device_index

            if vdisk.get("empty_cdrom"):
                disk.pop("disk_size_bytes")
                disk.pop("data_source_reference")
                disk.pop("storage_config")

            else:
                disk["disk_size_bytes"] = vdisk["size_gb"] * 1024 * 1024 * 1024

                if vdisk.get("storage_container"):
                    disk.pop("data_source_reference")
                    if "name" in vdisk["storage_container"]:
                        groups = Groups(self.module)
                        name = vdisk["storage_container"]["name"]
                        uuid = groups.get_uuid(
                            entity_type="storage_container",
                            filter="container_name=={0}".format(name),
                        )
                        if not uuid:
<<<<<<< HEAD
                            error = (
                                "Failed to get UUID for storgae container: {0}".format(
                                    name
                                )
=======
                            error = "Storage container {} not found.".format(
                                name
>>>>>>> 8e86c7a5
                            )
                            return None, error

                    elif "uuid" in vdisk["storage_container"]:
                        uuid = vdisk["storage_container"]["uuid"]

                    disk["storage_config"]["storage_container_reference"]["uuid"] = uuid

                elif vdisk.get("clone_image"):
                    if "name" in vdisk["clone_image"]:
                        image = Image(self.module)
                        name = vdisk["clone_image"]["name"]
                        uuid = image.get_uuid(name)
                        if not uuid:
<<<<<<< HEAD
                            error = "Failed to get UUID for image: {0}".format(name)
=======
                            error = "Image {} not found.".format(name)
>>>>>>> 8e86c7a5
                            return None, error

                    elif "uuid" in vdisk["clone_image"]:
                        uuid = vdisk["clone_image"]["uuid"]

                    disk["data_source_reference"]["uuid"] = uuid

            if (
                not disk.get("storage_config", {})
                .get("storage_container_reference", {})
                .get("uuid")
            ):
                disk.pop("storage_config", None)

            if not disk.get("data_source_reference", {}).get("uuid"):
                disk.pop("data_source_reference", None)

            disks.append(disk)

        payload["spec"]["resources"]["disk_list"] = disks
        return payload, None

    def _build_spec_boot_config(self, payload, param):
        boot_config = payload["spec"]["resources"]["boot_config"]
        if "LEGACY" == param["boot_type"] and "boot_order" in param:
            boot_config["boot_device_order_list"] = param["boot_order"]

        elif "UEFI" == param["boot_type"]:
            boot_config.pop("boot_device_order_list")
            boot_config["boot_type"] = "UEFI"

        elif "SECURE_BOOT" == param["boot_type"]:
            boot_config.pop("boot_device_order_list")
            boot_config["boot_type"] = "SECURE_BOOT"
            payload["spec"]["resources"]["machine_type"] = "Q35"
        return payload, None

    def _build_spec_gc(self, payload, param):
        fpath = param["script_path"]

        if not os.path.exists(fpath):
            error = "File not found: {0}".format(fpath)
            return None, error

        with open(fpath, "rb") as f:
            content = base64.b64encode(f.read())
        gc_spec = {"guest_customization": {}}

        if "sysprep" in param["type"]:
            gc_spec["guest_customization"] = {
                "sysprep": {"install_type": "PREPARED", "unattend_xml": content}
            }

        elif "cloud_init" in param["type"]:
            gc_spec["guest_customization"] = {"cloud_init": {"user_data": content}}

        if "is_overridable" in param:
            gc_spec["guest_customization"]["is_overridable"] = param["is_overridable"]
        payload["spec"]["resources"].update(gc_spec)
        return payload, None

    def _build_spec_timezone(self, payload, value):
        payload["spec"]["resources"]["hardware_clock_timezone"] = value
        return payload, None

    def _build_spec_categories(self, payload, value):
        payload["metadata"]["categories_mapping"] = value
        payload["metadata"]["use_categories_mapping"] = True
        return payload, None<|MERGE_RESOLUTION|>--- conflicted
+++ resolved
@@ -113,11 +113,8 @@
             name = param["name"]
             uuid = project.get_uuid(name)
             if not uuid:
-<<<<<<< HEAD
-                error = "Failed to get UUID for project name: {0}".format(name)
-=======
+
                 error = "Project {} not found.".format(name)
->>>>>>> 8e86c7a5
                 return None, error
 
         elif "uuid" in param:
@@ -134,11 +131,8 @@
             name = param["name"]
             uuid = cluster.get_uuid(name)
             if not uuid:
-<<<<<<< HEAD
-                error = "Failed to get UUID for cluster name: {0}".format(name)
-=======
+
                 error = "Cluster {} not found.".format(name)
->>>>>>> 8e86c7a5
                 return None, error
 
         elif "uuid" in param:
@@ -173,11 +167,7 @@
                 name = network["subnet"]["name"]
                 uuid = subnet.get_uuid(name)
                 if not uuid:
-<<<<<<< HEAD
-                    error = "Failed to get UUID for subnet name: {0}".format(name)
-=======
                     error = "Subnet {} not found.".format(name)
->>>>>>> 8e86c7a5
                     return None, error
 
             elif network.get("subnet", {}).get("uuid"):
@@ -236,15 +226,8 @@
                             filter="container_name=={0}".format(name),
                         )
                         if not uuid:
-<<<<<<< HEAD
-                            error = (
-                                "Failed to get UUID for storgae container: {0}".format(
-                                    name
-                                )
-=======
                             error = "Storage container {} not found.".format(
                                 name
->>>>>>> 8e86c7a5
                             )
                             return None, error
 
@@ -259,11 +242,7 @@
                         name = vdisk["clone_image"]["name"]
                         uuid = image.get_uuid(name)
                         if not uuid:
-<<<<<<< HEAD
-                            error = "Failed to get UUID for image: {0}".format(name)
-=======
                             error = "Image {} not found.".format(name)
->>>>>>> 8e86c7a5
                             return None, error
 
                     elif "uuid" in vdisk["clone_image"]:
