--- conflicted
+++ resolved
@@ -161,19 +161,9 @@
                     "ip": network["private_ip"]
                 })
 
-<<<<<<< HEAD
-            if "private_ip" in network:
-                nic["ip_endpoint_list"]["ip"] = network["private_ip"]
-
-            if "is_connected" in network:
-                nic["is_connected"] = network["is_connected"]
-
-            if network.get("subnet") and "name" in network["subnet"]:
-=======
             nic["is_connected"] = network["is_connected"]
 
             if network.get("subnet", {}).get('name'):
->>>>>>> 82176b1e
                 subnet = Subnet(self.module)
                 name = network["subnet"]["name"]
                 uuid = subnet.get_uuid(name)
@@ -181,11 +171,7 @@
                     error = "Failed to get UUID for subnet name: {0}".format(name)
                     return None, error
 
-<<<<<<< HEAD
-            elif "uuid" in network["subnet"]:
-=======
             elif network.get("subnet", {}).get('uuid'):
->>>>>>> 82176b1e
                 uuid = network["subnet"]["uuid"]
 
             nic["subnet_reference"]["uuid"] = uuid
@@ -265,19 +251,12 @@
                         uuid = vdisk["clone_image"]["uuid"]
 
                     disk["data_source_reference"]["uuid"] = uuid
-<<<<<<< HEAD
-            if not disk["storage_config"]["storage_container_reference"]["uuid"]:
-                disk.pop("storage_config")
-            if not disk["data_source_reference"]["uuid"]:
-                disk.pop("data_source_reference")
-=======
 
             if not disk.get("storage_config", {}).get("storage_container_reference", {}).get("uuid"):
                 disk.pop('storage_config', None)
 
             if not disk.get("data_source_reference", {}).get("uuid"):
                 disk.pop('data_source_reference', None)
->>>>>>> 82176b1e
 
             disks.append(disk)
 
