--- conflicted
+++ resolved
@@ -38,15 +38,8 @@
             "guest_customization": self._build_spec_gc,
             "timezone": self._build_spec_timezone,
             "categories": self._build_spec_categories,
-            "operations": self._build_spec_for_operation,
         }
 
-<<<<<<< HEAD
-    def get_clone_spec(self):
-        spec, error = self.get_spec({"spec": {"resources": {}}})
-        spec["spec"].update(spec["spec"].pop("resources", {}))
-        spec["spec"].pop("hardware_clock_timezone")
-=======
     @staticmethod
     def is_on(payload):
         return True if payload["spec"]["resources"]["power_state"] == "ON" else False
@@ -57,55 +50,26 @@
             return spec, error
         spec["spec"].update(spec["spec"].pop("resources", {}))
         spec["spec"].pop("hardware_clock_timezone", None)
->>>>>>> 1347a66c
         spec = {"override_spec": spec["spec"]}
         return spec, None
 
     def clone(self, spec):
         endpoint = "{0}/clone".format(self.module.params["vm_uuid"])
-<<<<<<< HEAD
-        resp, status = self.create(spec, endpoint)
-        return resp, status
-
-    def pause_replication(self):
-        self._replication()
-
-    def resume_replication(self):
-        self._replication()
-
-    def _replication(self):
-        endpoint = "{0}/{1}".format(
-            self.module.params["vm_uuid"], self.module.params["operations"]
-        )
-        resp, status = self.create(endpoint=endpoint)
-        return resp, status
-=======
         resp = self.create(spec, endpoint)
         return resp
->>>>>>> 1347a66c
 
     def get_ova_image_spec(self):
         return deepcopy(
             {
-<<<<<<< HEAD
-                "name": self.module.params["ova_name"],
-                "disk_file_format": self.module.params["ova_file_format"],
-=======
                 "name": self.module.params["name"],
                 "disk_file_format": self.module.params["file_format"],
->>>>>>> 1347a66c
             }
         )
 
     def create_ova_image(self, spec):
         endpoint = "{0}/{1}".format(self.module.params["vm_uuid"], "export")
-<<<<<<< HEAD
-        resp, status = self.create(spec, endpoint)
-        return resp, status
-=======
         resp = self.create(spec, endpoint)
         return resp
->>>>>>> 1347a66c
 
     def _get_default_spec(self):
         return deepcopy(
@@ -221,16 +185,6 @@
         nics = []
         for network in networks:
             if network.get("uuid"):
-<<<<<<< HEAD
-                nic, error = self.filter_by_uuid(
-                    network["uuid"], payload["spec"]["resources"]["nic_list"]
-                )
-                if error:
-                    return None, error
-                payload["spec"]["resources"]["nic_list"].remove(nic)
-                if network.get("state") == "absent":
-                    continue
-=======
                 nic = self.filter_by_uuid(
                     network["uuid"], payload["spec"]["resources"]["nic_list"]
                 )
@@ -244,7 +198,6 @@
                     network["uuid"], self.params_without_defaults.get("networks", [])
                 )
 
->>>>>>> 1347a66c
             else:
                 nic = self._get_default_network_spec()
             if network.get("private_ip"):
@@ -272,10 +225,6 @@
         else:
             payload["spec"]["resources"]["nic_list"] = nics
 
-<<<<<<< HEAD
-        payload["spec"]["resources"]["nic_list"] += nics
-=======
->>>>>>> 1347a66c
         return payload, None
 
     def _build_spec_disks(self, payload, vdisks):
@@ -288,24 +237,6 @@
         )
 
         for vdisk in vdisks:
-<<<<<<< HEAD
-            if vdisk.get("uuid"):
-                disk, error = self.filter_by_uuid(
-                    vdisk["uuid"], payload["spec"]["resources"]["disk_list"]
-                )
-                if error:
-                    return None, error
-                payload["spec"]["resources"]["disk_list"].remove(disk)
-                if vdisk.get("state") == "absent":
-                    continue
-                disk.pop("disk_size_mib")
-            else:
-                disk = self._get_default_disk_spec()
-
-            if vdisk.get("type"):
-                disk["device_properties"]["device_type"] = vdisk["type"]
-=======
->>>>>>> 1347a66c
 
             if vdisk.get("uuid"):
                 if vdisk.get("state") == "absent":
@@ -316,15 +247,6 @@
                 disk = self.add_disk(vdisk, device_indexes, existing_devise_indexes)
                 payload["spec"]["resources"]["disk_list"].append(disk)
 
-<<<<<<< HEAD
-            if not disk.get("data_source_reference", {}).get("uuid"):
-                disk.pop("data_source_reference", None)
-
-            disks.append(disk)
-
-        payload["spec"]["resources"]["disk_list"] += disks
-=======
->>>>>>> 1347a66c
         return payload, None
 
     def _build_spec_boot_config(self, payload, param):
@@ -375,25 +297,6 @@
         payload["metadata"]["use_categories_mapping"] = True
         return payload, None
 
-<<<<<<< HEAD
-    def _build_spec_for_operation(self, payload, value):
-        if value in ["soft_shutdown", "hard_poweroff"]:
-            payload["spec"]["resources"]["power_state"] = "OFF"
-            payload["spec"]["resources"]["power_state_mechanism"]["mechanism"] = (
-                "HARD" if value == "hard_poweroff" else "ACPI"
-            )
-        elif value == "on":
-            payload["spec"]["resources"]["power_state"] = "ON"
-
-        return payload, None
-
-    def filter_by_uuid(self, uuid, items_list):
-        try:
-            return next(filter(lambda d: d.get("uuid") == uuid, items_list)), None
-        except:
-            error = "Entity {0} not found.".format(uuid)
-            return None, error
-=======
     def check_and_set_require_vm_restart(self, current_value, new_value):
         if new_value < current_value:
             self.require_vm_restart = True
@@ -548,7 +451,6 @@
     @staticmethod
     def set_power_state(spec, power_state):
         spec["spec"]["resources"]["power_state"] = power_state
->>>>>>> 1347a66c
 
 
 # Helper functions
