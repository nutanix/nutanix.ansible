--- conflicted
+++ resolved
@@ -164,11 +164,7 @@
             if entities:
                 for entity in entities:
                     if (
-<<<<<<< HEAD
-                        entity["status"]["cluster_reference"]["uuid"]
-=======
                         entity["status"].get("cluster_reference", {}).get("uuid")
->>>>>>> 8566a901
                         == config["cluster_uuid"]
                     ):
                         uuid = entity["metadata"]["uuid"]
