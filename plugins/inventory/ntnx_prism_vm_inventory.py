# -*- coding: utf-8 -*-

# Copyright: (c) 2021 [Balu George, Prem Karat]
# GNU General Public License v3.0+ (see COPYING or https://www.gnu.org/licenses/gpl-3.0.txt)

from __future__ import absolute_import, division, print_function

__metaclass__ = type

DOCUMENTATION = r"""
    name: ntnx_prism_vm_inventory
    short_description: Get a list of Nutanix VMs for ansible dynamic inventory.
    description:
        - Get a list of Nutanix VMs for ansible dynamic inventory.
    version_added: "1.0.0"
    notes:
        - User needs to have API View access for resources for this inventory module to work.
    author:
        - "Balu George (@balugeorge)"
        - "Prem Karat (@premkarat)"
    requirements:
        - "json"
        - "tempfile"
    options:
        plugin:
            description: Name of the plugin
            required: true
            choices: ['ntnx_prism_vm_inventory', 'nutanix.ncp.ntnx_prism_vm_inventory']
        nutanix_hostname:
            description: Prism central hostname or IP address
            required: true
            type: str
            env:
                - name: NUTANIX_HOSTNAME
        nutanix_username:
            description: Prism central username
            required: true
            type: str
            env:
                - name: NUTANIX_USERNAME
        nutanix_password:
            description: Prism central password
            required: true
            type: str
            env:
                - name: NUTANIX_PASSWORD
        nutanix_port:
            description: Prism central port
            default: "9440"
            type: str
            env:
                - name: NUTANIX_PORT
        data:
            description:
                - Pagination support for listing VMs
                - Default length(number of records to retrieve) has been set to 500
            default: {"offset": 0, "length": 500}
            type: dict
        validate_certs:
            description:
                - Set value to C(False) to skip validation for self signed certificates
                - This is not recommended for production setup
            default: True
            type: boolean
            env:
                - name: VALIDATE_CERTS
        filters:
            description:
                - A list of Jinja2 expressions used to filter the inventory
                - All expressions are combined using an AND operation—each item must match every filter to be included.
            default: []
            elements: str
            type: list
    extends_documentation_fragment:
        - constructed
"""

import json  # noqa: E402
import tempfile  # noqa: E402

from ansible.errors import AnsibleError  # noqa: E402
from ansible.plugins.inventory import BaseInventoryPlugin, Constructable  # noqa: E402

from ..module_utils.v3.prism import vms  # noqa: E402


class Mock_Module:
    def __init__(self, host, port, username, password, validate_certs=False):
        self.tmpdir = tempfile.gettempdir()
        self.params = {
            "nutanix_host": host,
            "nutanix_port": port,
            "nutanix_username": username,
            "nutanix_password": password,
            "validate_certs": validate_certs,
            "load_params_without_defaults": False,
        }

    def jsonify(self, data):
        return json.dumps(data)


class InventoryModule(BaseInventoryPlugin, Constructable):
    """Nutanix VM dynamic invetory module for ansible"""

    NAME = "nutanix.ncp.ntnx_prism_vm_inventory"

    def verify_file(self, path):
        """Verify inventory configuration file"""
        if not super().verify_file(path):
            return False

        inventory_file_fmts = (
            "nutanix.yaml",
            "nutanix.yml",
            "nutanix_host_inventory.yaml",
            "nutanix_host_inventory.yml",
        )
        return path.endswith(inventory_file_fmts)

    def _build_host_vars(self, entity):
        """
        Build a dictionary of host variables from the raw entity.
        """
        cluster = entity.get("status", {}).get("cluster_reference", {}).get("name")
        vm_name = entity.get("status", {}).get("name")
        vm_uuid = entity.get("metadata", {}).get("uuid")
        vm_ip = None

        vm_resources = entity.get("status", {}).get("resources", {}).copy()
        for nics in vm_resources.get("nic_list", []):
            if nics.get("nic_type") == "NORMAL_NIC":
                for endpoint in nics.get("ip_endpoint_list", []):
                    if endpoint.get("type") in ["ASSIGNED", "LEARNED"]:
                        vm_ip = endpoint.get("ip")
                        break
                if vm_ip:
                    break

        # Remove unwanted keys.
        for key in [
            "disk_list",
            "vnuma_config",
            "nic_list",
            "power_state_mechanism",
            "host_reference",
            "serial_port_list",
            "gpu_list",
            "storage_config",
            "boot_config",
            "guest_customization",
        ]:
            vm_resources.pop(key, None)

        host_vars = {
            "ansible_host": vm_ip,
            "uuid": vm_uuid,
            "name": vm_name,
            "cluster": cluster,
        }
        host_vars.update(vm_resources)

        # Incorporate ntnx_categories if available.
        if "metadata" in entity and "categories" in entity["metadata"]:
            host_vars["ntnx_categories"] = entity["metadata"]["categories"]

        return host_vars

    def _should_add_host(self, host_vars, host_filters, strict):
        """
        Evaluate filter expressions against host_vars.
        Returns True if the host should be added, False otherwise.
        """
        if not host_filters:
            return True

        for host_filter in host_filters:
            try:
                if not self._compose(host_filter, host_vars):
                    return False
            except Exception as e:
                if strict:
                    raise AnsibleError(
                        "Could not evaluate filter '%s' - %s" % (host_filter, str(e))
                    )
                return False
        return True

    def parse(self, inventory, loader, path, cache=True):
        super().parse(inventory, loader, path, cache=cache)
        self._read_config_data(path)

        self.nutanix_hostname = self.get_option("nutanix_hostname")
        self.nutanix_username = self.get_option("nutanix_username")
        self.nutanix_password = self.get_option("nutanix_password")
        self.nutanix_port = self.get_option("nutanix_port")
        self.data = self.get_option("data")
        self.validate_certs = self.get_option("validate_certs")
        # Determines if composed variables or groups using nonexistent variables is an error
        strict = self.get_option("strict")
        host_filters = self.get_option("filters")

        module = Mock_Module(
            self.nutanix_hostname,
            self.nutanix_port,
            self.nutanix_username,
            self.nutanix_password,
            self.validate_certs,
        )
        vm = vms.VM(module)
        self.data["offset"] = self.data.get("offset", 0)
        resp = vm.list(self.data)
<<<<<<< HEAD
        keys_to_strip_from_resp = [
            "disk_list",
            "vnuma_config",
            "nic_list",
            "power_state_mechanism",
            "host_reference",
            "serial_port_list",
            "gpu_list",
            "storage_config",
            "boot_config",
            "guest_customization",
        ]

        for entity in resp["entities"]:
            cluster = entity["status"]["cluster_reference"]["name"]
            vm_name = entity["status"]["name"]
            vm_uuid = entity["metadata"]["uuid"]
            vm_ip = None

            # Get VM IP
            nic_count = 0
            for nics in entity["status"]["resources"]["nic_list"]:
                if nics["nic_type"] == "NORMAL_NIC" and nic_count == 0:
                    for endpoint in nics["ip_endpoint_list"]:
                        if endpoint["type"] in ["ASSIGNED", "LEARNED"]:
                            vm_ip = endpoint["ip"]
                            nic_count += 1
                            continue

            # Add inventory groups and hosts to inventory groups
            cluster = self.inventory.add_group(cluster)
            self.inventory.add_child("all", cluster)
            self.inventory.add_host(vm_name, group=cluster)
            self.inventory.set_variable(vm_name, "ansible_host", vm_ip)
            self.inventory.set_variable(vm_name, "uuid", vm_uuid)
            self.inventory.set_variable(vm_name, "name", vm_name)

            # Add hostvars
            for key in keys_to_strip_from_resp:
                try:
                    del entity["status"]["resources"][key]
                except KeyError:
                    pass

            for key, value in entity["status"]["resources"].items():
                self.inventory.set_variable(vm_name, key, value)

            if "metadata" in entity and "categories" in entity["metadata"]:
                self.inventory.set_variable(
                    vm_name, "ntnx_categories", entity["metadata"]["categories"]
                )

            # Add variables created by the user's Jinja2 expressions to the host
=======

        for entity in resp.get("entities", []):
            host_vars = self._build_host_vars(entity)

            if not self._should_add_host(host_vars, host_filters, strict):
                continue

            # Add host to inventory.
            vm_name = host_vars.get("name")
            cluster = host_vars.get("cluster")
            vm_ip = host_vars.get("ansible_host")
            vm_uuid = host_vars.get("uuid")

            if cluster:
                self.inventory.add_group(cluster)
                self.inventory.add_child("all", cluster)
            if vm_name:
                self.inventory.add_host(vm_name, group=cluster)
                self.inventory.set_variable(vm_name, "ansible_host", vm_ip)
                self.inventory.set_variable(vm_name, "uuid", vm_uuid)
                self.inventory.set_variable(vm_name, "name", vm_name)
                # Set all host_vars as variables.
                for key, value in host_vars.items():
                    self.inventory.set_variable(vm_name, key, value)

>>>>>>> 98dc67cb
            self._set_composite_vars(
                self.get_option("compose"),
                host_vars,
                vm_name,
                strict=strict,
            )
            self._add_host_to_composed_groups(
                self.get_option("groups"),
                host_vars,
                vm_name,
                strict=strict,
            )
            self._add_host_to_keyed_groups(
                self.get_option("keyed_groups"),
                host_vars,
                vm_name,
                strict=strict,
            )<|MERGE_RESOLUTION|>--- conflicted
+++ resolved
@@ -210,61 +210,6 @@
         vm = vms.VM(module)
         self.data["offset"] = self.data.get("offset", 0)
         resp = vm.list(self.data)
-<<<<<<< HEAD
-        keys_to_strip_from_resp = [
-            "disk_list",
-            "vnuma_config",
-            "nic_list",
-            "power_state_mechanism",
-            "host_reference",
-            "serial_port_list",
-            "gpu_list",
-            "storage_config",
-            "boot_config",
-            "guest_customization",
-        ]
-
-        for entity in resp["entities"]:
-            cluster = entity["status"]["cluster_reference"]["name"]
-            vm_name = entity["status"]["name"]
-            vm_uuid = entity["metadata"]["uuid"]
-            vm_ip = None
-
-            # Get VM IP
-            nic_count = 0
-            for nics in entity["status"]["resources"]["nic_list"]:
-                if nics["nic_type"] == "NORMAL_NIC" and nic_count == 0:
-                    for endpoint in nics["ip_endpoint_list"]:
-                        if endpoint["type"] in ["ASSIGNED", "LEARNED"]:
-                            vm_ip = endpoint["ip"]
-                            nic_count += 1
-                            continue
-
-            # Add inventory groups and hosts to inventory groups
-            cluster = self.inventory.add_group(cluster)
-            self.inventory.add_child("all", cluster)
-            self.inventory.add_host(vm_name, group=cluster)
-            self.inventory.set_variable(vm_name, "ansible_host", vm_ip)
-            self.inventory.set_variable(vm_name, "uuid", vm_uuid)
-            self.inventory.set_variable(vm_name, "name", vm_name)
-
-            # Add hostvars
-            for key in keys_to_strip_from_resp:
-                try:
-                    del entity["status"]["resources"][key]
-                except KeyError:
-                    pass
-
-            for key, value in entity["status"]["resources"].items():
-                self.inventory.set_variable(vm_name, key, value)
-
-            if "metadata" in entity and "categories" in entity["metadata"]:
-                self.inventory.set_variable(
-                    vm_name, "ntnx_categories", entity["metadata"]["categories"]
-                )
-
-            # Add variables created by the user's Jinja2 expressions to the host
-=======
 
         for entity in resp.get("entities", []):
             host_vars = self._build_host_vars(entity)
@@ -279,7 +224,7 @@
             vm_uuid = host_vars.get("uuid")
 
             if cluster:
-                self.inventory.add_group(cluster)
+                cluster = self.inventory.add_group(cluster)
                 self.inventory.add_child("all", cluster)
             if vm_name:
                 self.inventory.add_host(vm_name, group=cluster)
@@ -290,7 +235,6 @@
                 for key, value in host_vars.items():
                     self.inventory.set_variable(vm_name, key, value)
 
->>>>>>> 98dc67cb
             self._set_composite_vars(
                 self.get_option("compose"),
                 host_vars,
