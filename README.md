--- conflicted
+++ resolved
@@ -106,9 +106,7 @@
 | ntnx_floating_ips | Create or delete a Floating Ip. |
 | ntnx_floating_ips_info | List existing Floating_Ips. |
 | ntnx_pbrs | Create or delete a PBR. |
-<<<<<<< HEAD
 | ntnx_pbrs_info | List existing PBRs. |
-=======
 | ntnx_foundation | Image nodes and create new cluster. |
 | ntnx_foundation_bmc_ipmi_config | Configure IPMI IP address on BMC of nodes. |
 | ntnx_foundation_image_upload | Upload hypervisor or AOS image to Foundation VM. |
@@ -121,7 +119,6 @@
 | ntnx_foundation_central_api_keys_info | List all the api keys created in Foundation Central. |
 | ntnx_foundation_central_imaged_clusters_info | List all the clusters created using Foundation Central. |
 | ntnx_foundation_central_imaged_nodes_info | List all the nodes registered with Foundation Central. |
->>>>>>> fbb5c3fe
 
 ## Inventory Plugins
 
