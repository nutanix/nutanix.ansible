# Nutanix Ansible
Official nutanix ansible collection

# About
Nutanix ansible collection <font color=rolyalblue>nutanix.ncp</font> is the official Nutanix ansible collection to automate Nutanix Cloud Platform (ncp).

It is designed keeping simplicity as the core value. Hence it is
1. Easy to use
2. Easy to develop

Checkout this [blog](https://www.nutanix.dev/2022/08/05/getting-started-with-the-nutanix-ansible-module/) for getting started with nutanix ansible module.

NOTE: The latest version of the Nutanix Ansible collection is [v2.1.1](https://github.com/nutanix/nutanix.ansible/releases/tag/v2.1.1).

### Introducing Nutanix Ansible Collection Version 2.1.0
We're excited to announce the release of Nutanix Ansible Collection Version 2.1.0! This major update brings significant improvements to your infrastructure management experience:
 
- Built on the latest v4 APIs/SDKs: Leveraging the power of Nutanix v4 APIs/SDKs, this version offers enhanced functionality and better integration with the latest Nutanix features.
- Expanded Resource Coverage:  Discover new resources and data sources, enabling you to model and manage a broader spectrum of Nutanix infrastructure components within your Ansible configurations.
- Version Suffix: To easily distinguish resources and data sources specific to version 2.0.0 and later, they are marked with the *_v2 suffix.

## Important Notice 
Upcoming Deprecation of Legacy Nutanix Ansible Modules. Starting with the Nutanix Ansible Collection release planned for Q4-CY2026, legacy modules which are based on v0.8,v1,v2 and v3 APIs will be deprecated and no longer supported. For more information, visit 
[Legacy API Deprecation Announcement](https://portal.nutanix.com/page/documents/eol/list?type=announcement)
[Legacy API Deprecation - FAQs](https://portal.nutanix.com/page/documents/kbs/details?targetId=kA0VO0000005rgP0AQ)
Nutanix strongly encourages you to migrate your scripts and applications to the latest v2 version of the Nutanix Ansible modules, which are built on our v4 APIs/SDKs. By adopting the latest v2 version based on v4 APIs and SDKs, our users can leverage the enhanced capabilities and latest innovations from Nutanix. 
We understand that this transition may require some effort, and we are committed to supporting you throughout the process. Please refer to our documentation and support channels for guidance and assistance.

## Support

Update!! 
We now have a brand new developer-centric Support Program designed for organizations that require a deeper level of developer support to manage their Nutanix environment and build applications quickly and efficiently. As part of this new Advanced API/SDK Support Program, you will get access to trusted technical advisors who specialize in developer tools including Nutanix Ansible Collections and receive support for your unique development needs and custom integration queries.
[Visit our Support Portal - Premium Add-On Support Programs](https://www.nutanix.com/support-services/product-support/premium-support-programs)  to learn more about this program.<br /><br />
Customers not taking advantage of the [Advanced API/SDK Support Program](https://www.nutanix.com/support-services/product-support/premium-support-programs) will continue to receive the support through our standard, community-supported model. This community model also provides support for contributions to the open-source Nutanix Ansible Collections repository.Visit https://portal.nutanix.com/kb/13424   for more details.


# Version compatibility

## Ansible
This collection requires ansible-core>=2.16.0. This should be installed explicitly if ansible-core version is not installed previously or is below the specified version.

## Python
This collection requires Python 3.10 or greater

## Releases

| Ansible Version |  AOS Version | PC version  | Other software versions | Supported |
|  :--- |  :--- | :--- | :--- | :--- |
| 2.1.1 | 7.0.1, 7.0| pc2024.3, pc2024.3.1 or later| | yes |
| 2.1.0 | 7.0.1, 7.0| pc2024.3, pc2024.3.1 or later| | yes |
| 2.0.0 | 7.0 | pc2024.3 or later | nke v2.8, foundation v5.7, ndb v2.7| yes |
| 1.9.2 | | pc2024.1 | | yes |
| 1.9.1 | | pc2023.1.0.2, pc2023.3 | ndb v2.5.1.1, nke v2.8.0, foundation v5.2 | yes |
| 1.9.0 | | pc2023.1, pc.2023.1.0.1 | ndb v2.5.0.2, nke v2.6.0, nke v2.7.0, nke v2.8.0 | no |
| 1.8.0 | | pc2022.6 | ndb v2.5.0, ndb v2.5.1 | no |
| 1.7.0 | | pc2022.6, pc2022.4, pc2022.1.0.2 | | no |
| 1.6.0 | | | nke v2.3.0, nke v2.4.0, nke v2.5.0 | no |
| 1.5.0 | | pc2022.6, pc2022.4.0.2, pc2022.1.0.2 | | no |
| 1.4.0 | | pc2022.4, pc2022.1.0.2, pc2021.9.0.4 | | no |
| 1.3.0 | | pc2022.4, pc2022.1.0.2, pc2021.9.0.4 |  | no |
| 1.2.0 | | pc2022.4, pc2022.1.0.2, pc.2021.9.0.5 | | no |
| 1.1.0 | | pc2022.1.0.2, pc.2021.9.0.5, pc.2021.8.0.1 | foundation v5.2, foundation v5.1.1, foundation central v1.3, foundation central v1.2 | no |

### Notes:
1. Static routes module (ntnx_static_routes) is supported for PC versions >= pc.2022.1

2. Adding cluster references in projects module (ntnx_projects) is supported for PC versions >= pc.2022.1

3. For Users and User Groups modules (ntnx_users and ntnx_user_groups), adding Identity Provider (IdP) & Organizational Unit (OU) based users/groups are supported for PC versions >= pc.2022.1

4. ntnx_security_rules - The ``apptier`` option in target group has been removed. New option called ``apptiers`` has been added to support multi tier policy.

5. Currently NDB based modules are supported and tested against postgres based databases.

### Examples:
1. Prism Central: https://github.com/nutanix/nutanix.ansible/tree/main/examples/

2. Foundation: https://github.com/nutanix/nutanix.ansible/tree/main/examples/foundation

3. Foundation Central: https://github.com/nutanix/nutanix.ansible/tree/main/examples/fc

4. Karbon: https://github.com/nutanix/nutanix.ansible/tree/main/examples/karbon

5. NDB: https://github.com/nutanix/nutanix.ansible/tree/main/examples/ndb

# Installing the collection
**Prerequisite**

Ansible should be pre-installed. If not, please follow official ansible [install guide](https://docs.ansible.com/ansible/latest/installation_guide/intro_installation.html) .

Installtion can be done as per usage using below methods:

## **1. Install from Ansible Galaxy Portal:**

Published at : https://galaxy.ansible.com/ui/repo/published/nutanix/ncp/

Installation:

```ansible-galaxy collection install nutanix.ncp```

Install [requirements](https://github.com/nutanix/nutanix.ansible/blob/main/requirements.txt) from repository if dependencies are missing in environment (Ref: https://github.com/nutanix/nutanix.ansible/issues/600):

```pip install -r requirements.txt```


## **2. Build and install from code:**

For <font color=royalblue>Developers</font>, please follow [this install guide](https://docs.ansible.com/ansible/latest/dev_guide/developing_modules_general.html) for setting up dev environment.

**1. Clone the GitHub repository to a local directory**

```git clone https://github.com/nutanix/nutanix.ansible.git```

**2. Git checkout release version**

```git checkout <release_version> -b <release_version>```

**3. Install requirements**

```pip install -r requirements.txt```

**3. Build the collection**

```ansible-galaxy collection build```

**4. Install the collection**

```ansible-galaxy collection install nutanix-ncp-<version>.tar.gz```

**Note** Add <font color=red>`--force`</font> option for rebuilding or reinstalling to overwrite existing data

# Using this collection
You can either call modules by their Fully Qualified Collection Namespace (FQCN), such as<font color=royalblue> nutanix.ncp.ntnx_vms</font>, or you can call modules by their short name if you list the <font color=royalblue>nutanix.ncp </font>collection in the playbook's ```collections:``` keyword

For example, the playbook for iaas.yml is as follows:
```yaml
---
- name: IaaS Provisioning
  hosts: localhost
  gather_facts: false
  collections:
    - nutanix.ncp
  module_defaults:
    group/nutanix.ncp.ntnx:
      nutanix_host: <pc_ip>
      nutanix_username: <user>
      nutanix_password: <pass>
      validate_certs: true
  tasks:
    - include_role:
        name: external_subnet
    - include_role:
        name: vpc
    - include_role:
        name: overlay_subnet
    - include_role:
        name: vm
    - include_role:
        name: fip
```
To run this playbook, use <font color=royalblue>ansible-playbook</font> command as follows:
```
ansible-playbook <playbook_name>
ansible-playbook examples/iaas/iaas.yml
```

# Included Content

Note: v1 are based on legacy APIs (v0.8,v1,v2 and v3 APIs) and v2 are based on prism central v4 APIs.

## Resources

| v1 Resources| v2 Resources |
|  :--- |  :--- |
| ntnx_acps | ntnx_authorization_policies_v2 |
| ntnx_address_groups | ntnx_address_groups_v2 |
| ntnx_categories | ntnx_categories_v2
| ntnx_floating_ips | ntnx_floating_ips_v2 |
| ntnx_images | ntnx_images_v2 |
| ntnx_image_placement_policy | ntnx_image_placement_policies_v2 |
| ntnx_pbrs | ntnx_pbrs_v2 |
| ntnx_projects | - |
| ntnx_protection_rules | - |
| ntnx_recovery_plans | - |
| ntnx_recovery_plan_jobs | - |
| ntnx_roles | ntnx_roles_v2 |
| ntnx_security_rules | ntnx_security_rules_v2 |
| ntnx_service_groups | ntnx_service_groups_v2 |
| ntnx_static_routes | ntnx_routes_v2 |
| ntnx_subnets | ntnx_subnets_v2 |
| ntnx_users | ntnx_users_v2 |
| ntnx_user_groups | ntnx_user_groups_v2 |
| ntnx_vms_ova | - |
| ntnx_vms_clone | ntnx_vms_clone_v2 |
| ntnx_vms | ntnx_vms_v2 |
| ntnx_vpcs | ntnx_vpcs_v2 |
| ntnx_foundation_bmc_ipmi_config | - |
| ntnx_foundation_image_upload | - |
| ntnx_foundation | - |
| ntnx_foundation_central | - |
| ntnx_foundation_central_api_keys | - |
| ntnx_karbon_clusters | - |
| ntnx_karbon_clusters_node_pools | - |
| ntnx_karbon_registries | - |
| ntnx_ndb_databases | - |
| ntnx_ndb_register_database | - |
| ntnx_ndb_db_server_vms | - |
| ntnx_ndb_clusters | - |
| ntnx_ndb_vlans | - |
| ntnx_ndb_stretched_vlans | - |
| ntnx_ndb_time_machine_clusters | - |
| ntnx_ndb_tags | - |
| ntnx_ndb_database_clones | - |
| ntnx_ndb_database_snapshots | - |
| ntnx_ndb_database_clone_refresh | - |
| ntnx_ndb_authorize_db_server_vms | - |
| ntnx_ndb_profiles | - |
| ntnx_ndb_database_log_catchup | - |
| ntnx_ndb_database_restore | - |
| ntnx_ndb_database_scale | - |
| ntnx_ndb_linked_databases | - |
| ntnx_ndb_replicate_database_snapshots | - |
| ntnx_ndb_register_db_server_vm | - |
| ntnx_ndb_maintenance_tasks | - |
| ntnx_ndb_maintenance_window | - |
| ntnx_ndb_slas | - |
| - | ntnx_vms_ngt_v2 |
| - | ntnx_vms_ngt_update_v2 |
| - | ntnx_vms_ngt_upgrade_v2 |
| - | ntnx_vms_ngt_insert_iso_v2 |
| - | ntnx_vms_disks_v2 |
| - | ntnx_vms_categories_v2 |
| - | ntnx_vms_nics_v2 |
| - | ntnx_vms_nics_ip_v2 |
| - | ntnx_vms_nics_migrate_v2 |
| - | ntnx_vms_cd_rom_v2 |
| - | ntnx_vms_cd_rom_iso_v2 |
| - | ntnx_vms_stage_guest_customization_v2 |
| - | ntnx_vms_serial_port_v2 |
| - | ntnx_templates_deploy_v2 |
| - | ntnx_templates_guest_os_v2 |
| - | ntnx_templates_v2 |
| - | ntnx_templates_version_v2 |
| - | ntnx_vms_power_actions_v2 |
| - | ntnx_volume_groups_v2 |
| - | ntnx_volume_groups_disks_v2 |
| - | ntnx_volume_groups_vms_v2 |
| - | ntnx_volume_groups_iscsi_clients_v2 |
| - | ntnx_directory_services_v2 |
| - | ntnx_saml_identity_providers_v2 |
| - | ntnx_clusters_v2 |
| - | ntnx_recovery_points_v2 |
| - | ntnx_recovery_point_restore_v2 |
| - | ntnx_vm_revert_v2 |
| - | ntnx_recovery_point_replicate_v2 |
| - | ntnx_gpus_v2 |
| - | ntnx_clusters_nodes_v2 |
| - | ntnx_pc_registration_v2 |
| - | ntnx_discover_unconfigured_nodes_v2 |
| - | ntnx_storage_containers_stats_v2 |
| - | ntnx_storage_containers_v2 |
| - | ntnx_pc_unregistration_v2 |
| - | ntnx_pc_backup_target_v2 |
| - | ntnx_pc_deploy_v2 |
| - | ntnx_pc_restore_v2 |
| - | ntnx_pc_restore_source_v2 |
| - | ntnx_protection_policies_v2 |
| - | ntnx_promote_protected_resources_v2 |
| - | ntnx_restore_protected_resources_v2 |
| - | ntnx_volume_groups_categories_v2 |
| - | ntnx_lcm_config_v2 |
| - | ntnx_lcm_inventory_v2 |
| - | ntnx_lcm_prechecks_v2 |
| - | ntnx_lcm_upgrades_v2 |

## Data Sources

| v1 datasources | v2 datasources |
|  :--- |  :--- |
| ntnx_acps_info | ntnx_authorization_policies_info_v2 |
| ntnx_address_groups_info | ntnx_address_groups_info_v2 |
| ntnx_categories_info | ntnx_categories_info_v2 |
| ntnx_clusters_info | ntnx_clusters_info_v2 |
| ntnx_floating_ips_info | ntnx_floating_ips_info_v2 |
| ntnx_images_info | ntnx_images_info_v2 |
| ntnx_image_placement_policies_info | ntnx_image_placement_policies_info_v2 |
| ntnx_pbrs_info | ntnx_pbrs_info_v2 |
| ntnx_permissions_info | ntnx_operations_info_v2 |
| ntnx_projects_info | - |
| ntnx_protection_rules_info | - |
| ntnx_recovery_plans_info | - |
| ntnx_recovery_plan_jobs_info | - |
| ntnx_roles_info | ntnx_roles_info_v2 |
| ntnx_security_rules_info | ntnx_security_rules_info_v2 |
| ntnx_service_groups_info | ntnx_service_groups_info_v2 |
| ntnx_static_routes_info | ntnx_routes_info_v2 |
| ntnx_subnets_info | ntnx_subnets_info_v2 |
| ntnx_user_groups_info | ntnx_user_groups_info_v2 |
| ntnx_users_info | ntnx_users_info_v2 |
| ntnx_vms_info | ntnx_vms_info_v2 |
| ntnx_vpcs_info | ntnx_vpcs_info_v2 |
| ntnx_foundation_aos_packages_info | - |
| ntnx_foundation_discover_nodes_info | - |
| ntnx_foundation_hypervisor_images_info | - |
| ntnx_foundation_node_network_info | - |
| ntnx_foundation_central_imaged_nodes_info | - |
| ntnx_foundation_central_imaged_clusters_info | - |
| ntnx_foundation_central_api_keys_info | - |
| ntnx_karbon_clusters_info | - |
| ntnx_karbon_registries_info | - |
| ntnx_ndb_databases_info | - |
| ntnx_ndb_clones_info | - |
| ntnx_ndb_time_machines_info | - |
| ntnx_ndb_profiles_info | - |
| ntnx_ndb_db_servers_info | - |
| ntnx_ndb_slas_info | - |
| ntnx_ndb_clusters_info | - |
| ntnx_ndb_snapshots_info | - |
| ntnx_ndb_vlans_info | - |
| ntnx_ndb_tags_info | - |
| ntnx_ndb_maintenance_windows_info | - |
| - | ntnx_vms_ngt_info_v2 |
| - | ntnx_vms_disks_info_v2 |
| - | ntnx_vms_nics_info_v2 |
| - | ntnx_vms_cd_rom_info_v2 |
| - | ntnx_vms_serial_port_info_v2 |
| - | ntnx_templates_info_v2 |
| - | ntnx_templates_versions_info_v2 |
| - | ntnx_route_tables_info_v2 |
| - | ntnx_volume_groups_info_v2 |
| - | ntnx_volume_groups_disks_info_v2 |
| - | ntnx_volume_groups_iscsi_clients_info_v2 |
| - | ntnx_directory_services_info_v2 |
| - | ntnx_saml_identity_providers_info_v2 |
| ntnx_hosts_info | ntnx_hosts_info_v2 |
| - | ntnx_recovery_points_info_v2 |
| - | ntnx_vm_recovery_point_info_v2 |
| - | ntnx_gpus_info_v2 |
| - | ntnx_nodes_network_info_v2 |
| - | ntnx_storage_containers_info_v2 |
| - | ntnx_pc_backup_target_info_v2 |
| - | ntnx_pc_config_info_v2 |
| - | ntnx_pc_restore_source_info_v2 |
| - | ntnx_pc_restorable_domain_managers_info_v2 |
| - | ntnx_pc_restore_points_info_v2 |
| - | ntnx_protection_policies_info_v2 |
| - | ntnx_protected_resources_info_v2 |
| - | ntnx_lcm_config_info_v2 |
| - | ntnx_lcm_entities_info_v2 |
| - | ntnx_lcm_status_info_v2 |

<<<<<<< HEAD
| Name | Description |
| --- | --- |
| ntnx_acps | Create, Update, Delete acp. |
| ntnx_acps_info | Get acp info. |
| ntnx_address_groups | Create, Update, Delete Nutanix address groups. |
| ntnx_address_groups_info | Get address groups info. |
| ntnx_categories | Create, Update, Delete categories |
| ntnx_categories_info | Get categories info. |
| ntnx_clusters_info | Get cluster info. |
| ntnx_floating_ips | Create or delete a Floating Ip. |
| ntnx_floating_ips_info | List existing Floating_Ips. |
| ntnx_hosts_info | Get host info. |
| ntnx_images | Create, update or delete a image. |
| ntnx_images_info | List existing images. |
| ntnx_image_placement_policy | Create, update or delete a image placement policy. |
| ntnx_image_placement_policies_info | List existing image placement policies. |
| ntnx_karbon_clusters | Create, Delete k8s clusters |
| ntnx_karbon_clusters_info | Get clusters info. |
| ntnx_karbon_clusters_node_pools | Update node pools of kubernetes cluster |
| ntnx_karbon_registries | Create, Delete a karbon private registry entry |
| ntnx_karbon_registries_info | Get karbon private registry registry info. |
| ntnx_pbrs | Create or delete a PBR. |
| ntnx_pbrs_info | List existing PBRs. |
| ntnx_permissions_info | List permissions info |
| ntnx_projects | create, update and delete pc projects |
| ntnx_projects_info | Get projects info. |
| ntnx_protection_rules | create, update and delete pc protection rules |
| ntnx_protection_rules_info | Get pc protection rules info. |
| ntnx_recovery_plans | create, update and delete pc recovery plans |
| ntnx_recovery_plans_info | Get pc recovery plans info. |
| ntnx_recovery_plan_jobs | create and perform action on pc recovery plans |
| ntnx_recovery_plan_jobs_info | Get pc recovery plan jobs info. |
| ntnx_roles | Create, Update, Delete Nutanix roles |
| ntnx_roles_info | Get roles info. |
| ntnx_security_rules | Create, update or delete a Security Rule. |
| ntnx_security_rules_info | List existing Security Rules. |
| ntnx_service_groups | Create, Update, Delete service_group |
| ntnx_service_groups_info | Get service groups info. |
| ntnx_static_routes | Update static routes of a vpc. |
| ntnx_static_routes_info | List existing static routes of a vpc. |
| ntnx_subnets | Create or delete a Subnet. |
| ntnx_subnets_info | List existing Subnets. |
| ntnx_user_groups | Create, Delete user_groups. |
| ntnx_user_groups_info | Get user groups info. |
| ntnx_users | Create, Delete users |
| ntnx_users_info | Get users info. |
| ntnx_vms | Create or delete a VM. |
| ntnx_vms_clone | Clone VM. |
| ntnx_vms_ova | Create OVA image from VM. |
| ntnx_vms_info | List existing VMs. |
| ntnx_vpcs | Create or delete a VPC. |
| ntnx_vpcs_info | List existing VPCs. |
| ntnx_foundation | Image nodes and create new cluster. |
| ntnx_foundation_aos_packages_info | List the AOS packages uploaded to Foundation. |
| ntnx_foundation_bmc_ipmi_config | Configure IPMI IP address on BMC of nodes. |
| ntnx_foundation_discover_nodes_info | List the nodes discovered by Foundation. |
| ntnx_foundation_hypervisor_images_info | List the hypervisor images uploaded to Foundation. |
| ntnx_foundation_image_upload | Upload hypervisor or AOS image to Foundation VM. |
| ntnx_foundation_node_network_info | Get node network information discovered by Foundation. |
| ntnx_foundation_central | Create a cluster out of nodes registered with Foundation Central. |
| ntnx_foundation_central_api_keys | Create a new api key which will be used by remote nodes to authenticate with Foundation Central. |
| ntnx_foundation_central_api_keys_info | List all the api keys created in Foundation Central. |
| ntnx_foundation_central_imaged_clusters_info | List all the clusters created using Foundation Central. |
| ntnx_foundation_central_imaged_nodes_info | List all the nodes registered with Foundation Central. |
| ntnx_ndb_databases_info | Get ndb database instance info |
| ntnx_ndb_clones_info | Get ndb database clones info. |
| ntnx_ndb_time_machines_info | Get ndb time machines info. |
| ntnx_ndb_profiles_info | Get ndb profiles info.  |
| ntnx_ndb_db_servers_info | Get ndb database server vms info.  |
| ntnx_ndb_databases | Create, update and delete database instances. |
| ntnx_ndb_register_database | Register database instance. |
| ntnx_ndb_db_server_vms | Create, update and delete database server vms. |
| ntnx_ndb_clusters_info | Get clusters info. |
| ntnx_ndb_clusters | Create, update and delete clusters in NDB |
| ntnx_ndb_snapshots_info | Get snapshots info |
| ntnx_ndb_vlans | Create, update and delete vlans |
| ntnx_ndb_vlans_info | Get vlans info in NDB |
| ntnx_ndb_stretched_vlans | Get stretched vlans inf in NDB |
| ntnx_ndb_time_machine_clusters | Manage clusters in NDB time machines |
| ntnx_ndb_tags | Create, update and delete tags |
| ntnx_ndb_tags_info | Get tags info |
| ntnx_ndb_database_clones | Create, update and delete database clones |
| ntnx_ndb_database_snapshots | Create, update and delete database snapshots |
| ntnx_ndb_database_clone_refresh | Perform database clone refresh |
| ntnx_ndb_authorize_db_server_vms | authorize database server vms with time machines |
| ntnx_ndb_profiles | create, update and delete all kind of profiles |
| ntnx_ndb_database_log_catchup | perform log catchup |
| ntnx_ndb_database_restore | perform database restore |
| ntnx_ndb_database_scale | perform database scaling |
| ntnx_ndb_linked_databases | Add and remove linked databases of database instance |
| ntnx_ndb_replicate_database_snapshots | replicate snapshots across clusters in time machines |
| ntnx_ndb_register_db_server_vm | register database server vm |
| ntnx_ndb_maintenance_tasks | Add and remove maintenance tasks in window |
| ntnx_ndb_maintenance_window | Create, update and delete maintenance window |
| ntnx_ndb_maintenance_windows_info | Get maintenance window info |
| ntnx_ndb_slas | Create, update and delete sla |
| ntnx_ndb_slas_info | Get slas info |
=======
>>>>>>> 98dc67cb

## Inventory Plugins

| Name | Description |
| --- | --- |
| ntnx_prism_vm_inventory | Nutanix VMs inventory source |

# Module documentation and examples
```
ansible-doc nutanix.ncp.<module_name>
```

# How to contribute

We glady welcome contributions from the community. From updating the documentation to adding more functions for Ansible, all ideas are welcome. Thank you in advance for all of your issues, pull requests, and comments!

* [Contributing Guide](CONTRIBUTING.md)
* [Code of Conduct](CODE_OF_CONDUCT.md)

# Testing

## Integration Testing for Nutanix Ansible Modules

To conduct integration tests for a specific Ansible module such as the `ntnx_vms` module, the following step-by-step procedures can be followed:

### Prerequisites
- Ensure you are in the installed collection directory where the module is located. For example:
`/Users/mac.user1/.ansible/collections/ansible_collections/nutanix/ncp`

### Setting up Variables
1. Navigate to the `tests/integration/targets` directory within the collection.

2. Define the necessary variables within the feature-specific var files, such as `tests/integration/targets/prepare_env/vars/main.yml`, `tests/integration/targets/prepare_foundation_env/vars/main.yml`,`tests/integration/targets/prepare_ndb_env/tasks/prepare_env.yml`, etc.

Note: For Karbon and FC tests, use the PC vars exclusively, as these features rely on pc setup. Not all variables are mandatory; define only the required variables for the particular feature to be tested.

3. Run the test setup playbook for the specific feature you intend to test to create entities in setup:
    - For PC, NDB, and Foundation tests, execute the relevant commands:
      ```bash
      ansible-playbook prepare_env/tasks/prepare_env.yml
      ansible-playbook prepare_ndb_env/tasks/prepare_env.yml
      ansible-playbook prepare_foundation_env/tasks/prepare_foundation_env.yml
      ```

### Running Integration Tests
1. Conduct integration tests for all modules using:
    ```bash
    ansible-test integration
    ```

2. To perform integration tests for a specific module:
    ```bash
    ansible-test integration module_test_name
    ```
    Replace `module_test_name` with test directory name under tests/integration/targets.

### Cleanup
1. After completing the integration tests, perform a cleanup specific to the tested feature:
    - For PC tests, execute the command:
      ```bash
      ansible-playbook prepare_env/tasks/clean_up.yml
      ```
    - For Foundation tests, execute the command:
      ```bash
      ansible-playbook prepare_foundation_env/tasks/clean_up.yml
      ```

By following these steps, you can perform comprehensive integration testing for the specified Ansible module and ensure a clean testing environment afterward. Define only the necessary variables for the specific feature you intend to test.

# Examples
## Playbook for IaaS provisioning on Nutanix

**Refer to [`examples/iaas`](https://github.com/nutanix/nutanix.ansible/tree/main/examples/iaas) for full implementation**

```yaml
---
- name: IaaS Provisioning
  hosts: localhost
  gather_facts: false
  collections:
    - nutanix.ncp
  vars:
      nutanix_host: <pc_ip>
      nutanix_username: <user>
      nutanix_password: <pass>
      validate_certs: true
  tasks:
    - name: Inputs for external subnets task
      include_tasks: external_subnet.yml
      with_items:
        - { name: Ext-Nat, vlan_id: 102, ip: 10.44.3.192, prefix: 27, gip: 10.44.3.193, sip: 10.44.3.198, eip: 10.44.3.207, eNat: True }

    - name: Inputs for vpcs task
      include_tasks: vpc.yml
      with_items:
      - { name: Prod, subnet_name: Ext-Nat}
      - { name: Dev, subnet_name: Ext-Nat}

    - name: Inputs for overlay subnets
      include_tasks: overlay_subnet.yml
      with_items:
        - { name: Prod-SubnetA, vpc_name: Prod , nip: 10.1.1.0, prefix: 24, gip: 10.1.1.1, sip: 10.1.1.2, eip: 10.1.1.5,
            domain_name: "calm.nutanix.com", dns_servers : ["8.8.8.8","8.8.8.4"], domain_search: ["calm.nutanix.com","eng.nutanix.com"] }
        - { name: Prod-SubnetB, vpc_name: Prod , nip: 10.1.2.0, prefix: 24, gip: 10.1.2.1, sip: 10.1.2.2, eip: 10.1.2.5,
            domain_name: "calm.nutanix.com", dns_servers : ["8.8.8.8","8.8.8.4"], domain_search: ["calm.nutanix.com","eng.nutanix.com"] }
        - { name: Dev-SubnetA, vpc_name:  Dev , nip: 10.1.1.0, prefix: 24, gip: 10.1.1.1, sip: 10.1.1.2, eip: 10.1.1.5,
            domain_name: "calm.nutanix.com", dns_servers : ["8.8.8.8","8.8.8.4"], domain_search: ["calm.nutanix.com","eng.nutanix.com"] }
        - { name: Dev-SubnetB, vpc_name:  Dev , nip: 10.1.2.0, prefix: 24, gip: 10.1.2.1, sip: 10.1.2.2, eip: 10.1.2.5,
            domain_name: "calm.nutanix.com", dns_servers : ["8.8.8.8","8.8.8.4"], domain_search: ["calm.nutanix.com","eng.nutanix.com"] }

    - name: Inputs for vm task
      include_tasks: vm.yml
      with_items:
       - {name: "Prod-Wordpress-App", desc: "Prod-Wordpress-App", is_connected: True , subnet_name: Prod-SubnetA, image_name: "wordpress-appserver", private_ip: ""}
       - {name: "Prod-Wordpress-DB", desc: "Prod-Wordpress-DB", is_connected: True , subnet_name: Prod-SubnetB, image_name: "wordpress-db", private_ip: 10.1.2.5}
       - {name: "Dev-Wordpress-App", desc: "Dev-Wordpress-App", is_connected: True , subnet_name: Dev-SubnetA, image_name: "wordpress-appserver", private_ip: ""}
       - {name: "Dev-Wordpress-DB", desc: "Dev-Wordpress-DB", is_connected: True , subnet_name: Dev-SubnetB, image_name: "wordpress-db",private_ip: 10.1.2.5}

    - name: Inputs for Floating IP task
      include_tasks: fip.yml
      with_items:
        - {vm_name: "Prod-Wordpress-App"}
        - {vm_name: "Dev-Wordpress-App"}

```<|MERGE_RESOLUTION|>--- conflicted
+++ resolved
@@ -14,21 +14,21 @@
 
 ### Introducing Nutanix Ansible Collection Version 2.1.0
 We're excited to announce the release of Nutanix Ansible Collection Version 2.1.0! This major update brings significant improvements to your infrastructure management experience:
- 
+
 - Built on the latest v4 APIs/SDKs: Leveraging the power of Nutanix v4 APIs/SDKs, this version offers enhanced functionality and better integration with the latest Nutanix features.
 - Expanded Resource Coverage:  Discover new resources and data sources, enabling you to model and manage a broader spectrum of Nutanix infrastructure components within your Ansible configurations.
 - Version Suffix: To easily distinguish resources and data sources specific to version 2.0.0 and later, they are marked with the *_v2 suffix.
 
-## Important Notice 
-Upcoming Deprecation of Legacy Nutanix Ansible Modules. Starting with the Nutanix Ansible Collection release planned for Q4-CY2026, legacy modules which are based on v0.8,v1,v2 and v3 APIs will be deprecated and no longer supported. For more information, visit 
+## Important Notice
+Upcoming Deprecation of Legacy Nutanix Ansible Modules. Starting with the Nutanix Ansible Collection release planned for Q4-CY2026, legacy modules which are based on v0.8,v1,v2 and v3 APIs will be deprecated and no longer supported. For more information, visit
 [Legacy API Deprecation Announcement](https://portal.nutanix.com/page/documents/eol/list?type=announcement)
 [Legacy API Deprecation - FAQs](https://portal.nutanix.com/page/documents/kbs/details?targetId=kA0VO0000005rgP0AQ)
-Nutanix strongly encourages you to migrate your scripts and applications to the latest v2 version of the Nutanix Ansible modules, which are built on our v4 APIs/SDKs. By adopting the latest v2 version based on v4 APIs and SDKs, our users can leverage the enhanced capabilities and latest innovations from Nutanix. 
+Nutanix strongly encourages you to migrate your scripts and applications to the latest v2 version of the Nutanix Ansible modules, which are built on our v4 APIs/SDKs. By adopting the latest v2 version based on v4 APIs and SDKs, our users can leverage the enhanced capabilities and latest innovations from Nutanix.
 We understand that this transition may require some effort, and we are committed to supporting you throughout the process. Please refer to our documentation and support channels for guidance and assistance.
 
 ## Support
 
-Update!! 
+Update!!
 We now have a brand new developer-centric Support Program designed for organizations that require a deeper level of developer support to manage their Nutanix environment and build applications quickly and efficiently. As part of this new Advanced API/SDK Support Program, you will get access to trusted technical advisors who specialize in developer tools including Nutanix Ansible Collections and receive support for your unique development needs and custom integration queries.
 [Visit our Support Portal - Premium Add-On Support Programs](https://www.nutanix.com/support-services/product-support/premium-support-programs)  to learn more about this program.<br /><br />
 Customers not taking advantage of the [Advanced API/SDK Support Program](https://www.nutanix.com/support-services/product-support/premium-support-programs) will continue to receive the support through our standard, community-supported model. This community model also provides support for contributions to the open-source Nutanix Ansible Collections repository.Visit https://portal.nutanix.com/kb/13424   for more details.
@@ -349,106 +349,6 @@
 | - | ntnx_lcm_entities_info_v2 |
 | - | ntnx_lcm_status_info_v2 |
 
-<<<<<<< HEAD
-| Name | Description |
-| --- | --- |
-| ntnx_acps | Create, Update, Delete acp. |
-| ntnx_acps_info | Get acp info. |
-| ntnx_address_groups | Create, Update, Delete Nutanix address groups. |
-| ntnx_address_groups_info | Get address groups info. |
-| ntnx_categories | Create, Update, Delete categories |
-| ntnx_categories_info | Get categories info. |
-| ntnx_clusters_info | Get cluster info. |
-| ntnx_floating_ips | Create or delete a Floating Ip. |
-| ntnx_floating_ips_info | List existing Floating_Ips. |
-| ntnx_hosts_info | Get host info. |
-| ntnx_images | Create, update or delete a image. |
-| ntnx_images_info | List existing images. |
-| ntnx_image_placement_policy | Create, update or delete a image placement policy. |
-| ntnx_image_placement_policies_info | List existing image placement policies. |
-| ntnx_karbon_clusters | Create, Delete k8s clusters |
-| ntnx_karbon_clusters_info | Get clusters info. |
-| ntnx_karbon_clusters_node_pools | Update node pools of kubernetes cluster |
-| ntnx_karbon_registries | Create, Delete a karbon private registry entry |
-| ntnx_karbon_registries_info | Get karbon private registry registry info. |
-| ntnx_pbrs | Create or delete a PBR. |
-| ntnx_pbrs_info | List existing PBRs. |
-| ntnx_permissions_info | List permissions info |
-| ntnx_projects | create, update and delete pc projects |
-| ntnx_projects_info | Get projects info. |
-| ntnx_protection_rules | create, update and delete pc protection rules |
-| ntnx_protection_rules_info | Get pc protection rules info. |
-| ntnx_recovery_plans | create, update and delete pc recovery plans |
-| ntnx_recovery_plans_info | Get pc recovery plans info. |
-| ntnx_recovery_plan_jobs | create and perform action on pc recovery plans |
-| ntnx_recovery_plan_jobs_info | Get pc recovery plan jobs info. |
-| ntnx_roles | Create, Update, Delete Nutanix roles |
-| ntnx_roles_info | Get roles info. |
-| ntnx_security_rules | Create, update or delete a Security Rule. |
-| ntnx_security_rules_info | List existing Security Rules. |
-| ntnx_service_groups | Create, Update, Delete service_group |
-| ntnx_service_groups_info | Get service groups info. |
-| ntnx_static_routes | Update static routes of a vpc. |
-| ntnx_static_routes_info | List existing static routes of a vpc. |
-| ntnx_subnets | Create or delete a Subnet. |
-| ntnx_subnets_info | List existing Subnets. |
-| ntnx_user_groups | Create, Delete user_groups. |
-| ntnx_user_groups_info | Get user groups info. |
-| ntnx_users | Create, Delete users |
-| ntnx_users_info | Get users info. |
-| ntnx_vms | Create or delete a VM. |
-| ntnx_vms_clone | Clone VM. |
-| ntnx_vms_ova | Create OVA image from VM. |
-| ntnx_vms_info | List existing VMs. |
-| ntnx_vpcs | Create or delete a VPC. |
-| ntnx_vpcs_info | List existing VPCs. |
-| ntnx_foundation | Image nodes and create new cluster. |
-| ntnx_foundation_aos_packages_info | List the AOS packages uploaded to Foundation. |
-| ntnx_foundation_bmc_ipmi_config | Configure IPMI IP address on BMC of nodes. |
-| ntnx_foundation_discover_nodes_info | List the nodes discovered by Foundation. |
-| ntnx_foundation_hypervisor_images_info | List the hypervisor images uploaded to Foundation. |
-| ntnx_foundation_image_upload | Upload hypervisor or AOS image to Foundation VM. |
-| ntnx_foundation_node_network_info | Get node network information discovered by Foundation. |
-| ntnx_foundation_central | Create a cluster out of nodes registered with Foundation Central. |
-| ntnx_foundation_central_api_keys | Create a new api key which will be used by remote nodes to authenticate with Foundation Central. |
-| ntnx_foundation_central_api_keys_info | List all the api keys created in Foundation Central. |
-| ntnx_foundation_central_imaged_clusters_info | List all the clusters created using Foundation Central. |
-| ntnx_foundation_central_imaged_nodes_info | List all the nodes registered with Foundation Central. |
-| ntnx_ndb_databases_info | Get ndb database instance info |
-| ntnx_ndb_clones_info | Get ndb database clones info. |
-| ntnx_ndb_time_machines_info | Get ndb time machines info. |
-| ntnx_ndb_profiles_info | Get ndb profiles info.  |
-| ntnx_ndb_db_servers_info | Get ndb database server vms info.  |
-| ntnx_ndb_databases | Create, update and delete database instances. |
-| ntnx_ndb_register_database | Register database instance. |
-| ntnx_ndb_db_server_vms | Create, update and delete database server vms. |
-| ntnx_ndb_clusters_info | Get clusters info. |
-| ntnx_ndb_clusters | Create, update and delete clusters in NDB |
-| ntnx_ndb_snapshots_info | Get snapshots info |
-| ntnx_ndb_vlans | Create, update and delete vlans |
-| ntnx_ndb_vlans_info | Get vlans info in NDB |
-| ntnx_ndb_stretched_vlans | Get stretched vlans inf in NDB |
-| ntnx_ndb_time_machine_clusters | Manage clusters in NDB time machines |
-| ntnx_ndb_tags | Create, update and delete tags |
-| ntnx_ndb_tags_info | Get tags info |
-| ntnx_ndb_database_clones | Create, update and delete database clones |
-| ntnx_ndb_database_snapshots | Create, update and delete database snapshots |
-| ntnx_ndb_database_clone_refresh | Perform database clone refresh |
-| ntnx_ndb_authorize_db_server_vms | authorize database server vms with time machines |
-| ntnx_ndb_profiles | create, update and delete all kind of profiles |
-| ntnx_ndb_database_log_catchup | perform log catchup |
-| ntnx_ndb_database_restore | perform database restore |
-| ntnx_ndb_database_scale | perform database scaling |
-| ntnx_ndb_linked_databases | Add and remove linked databases of database instance |
-| ntnx_ndb_replicate_database_snapshots | replicate snapshots across clusters in time machines |
-| ntnx_ndb_register_db_server_vm | register database server vm |
-| ntnx_ndb_maintenance_tasks | Add and remove maintenance tasks in window |
-| ntnx_ndb_maintenance_window | Create, update and delete maintenance window |
-| ntnx_ndb_maintenance_windows_info | Get maintenance window info |
-| ntnx_ndb_slas | Create, update and delete sla |
-| ntnx_ndb_slas_info | Get slas info |
-=======
->>>>>>> 98dc67cb
 
 ## Inventory Plugins
 
