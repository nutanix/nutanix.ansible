#!/usr/bin/python

# Copyright: (c) 2021
# GNU General Public License v3.0+ (see COPYING or https://www.gnu.org/licenses/gpl-3.0.txt)
<<<<<<< HEAD
from __future__ import (absolute_import, division, print_function)
__metaclass__ = type


DOCUMENTATION = r'''
=======
from __future__ import absolute_import, division, print_function

from ..module_utils.base_module import BaseModule
from ..module_utils.prism.vms import VM

__metaclass__ = type

DOCUMENTATION = r"""
>>>>>>> 4ba015cf
---
module: nutanix_vms
short_description: This module allows to communicate with the resource /vms
version_added: 1.0.0
description: This module allows to perform the following tasks on /vms
options:
  state:
    description: This is the action used to indicate the type of request
    aliases:
      - action
    required: true
    type: str
  auth:
    description: Credentials needed for authenticating to the subnet
    required: true
    type: dict
  data:
    description: >-
      This acts as either the params or the body payload depending on the HTTP
      action
    required: false
    type: dict
  operations:
    description: This acts as the sub_url in the requested url
    required: false
    type: list
    elements: str
  wait_timeout:
    description: This is the wait_timeout description
    required: false
    type: int
    default: 300
  wait:
    description: This is the wait description
    required: false
    type: bool
    default: true
  validate_certs:
    description: This is the validate_certs description
    required: false
    type: bool
    default: false
  vcpus:
    description: This is the vcpus description
    aliases:
      - spec__resources__num_sockets
    required: false
    type: int
    default: 1
  name:
    description: vm Name
    aliases:
      - spec__name
    required: false
    type: str
  desc:
    description: A description for vm.
    aliases:
      - description
      - spec__description
    required: false
    type: str
  cores_per_vcpu:
    description: This is the num_vcpus_per_socket description
    aliases:
      - spec__resources__num_vcpus_per_socket
    type: int
    default: 1
  timezone:
    description: VM's hardware clock timezone in IANA TZDB format (America/Los_Angeles).
    aliases:
      - spec__resources__hardware_clock_timezone
    type: str
    default: UTC
  boot_type:
    description: >-
      Indicates whether the VM should use Secure boot, UEFI boot or Legacy
      boot.If UEFI or Secure boot is enabled then other legacy boot options
      (like boot_device and boot_device_order_list) are ignored. Secure boot
      depends on UEFI    boot, i.e. enabling Secure boot means that UEFI boot is
      also enabled.
    aliases:
      - spec__resources__boot_config__boot_type
    type: str
    default: LEGACY
  memory_overcommit_enabled:
    description: This is the memory_overcommit_enabled description
    aliases:
      - spec__resources__memory_overcommit_enabled
    type: bool
    default: false
  memory_size_mib:
    description: Memory size in MiB
    aliases:
      - memory_gb
      - spec__resources__memory_size_mib
    type: int
    default: 1
  cluster:
    description: The reference to a cluster
    type: dict
    default: {}
    suboptions:
      cluster_name:
        description: Cluster Name
        aliases:
          - name
          - spec__cluster_reference__name
        type: str
        required: false
      cluster_uuid:
        description: Cluster UUID
        aliases:
          - uuid
          - spec__cluster_reference__uuid
        type: str
        required: false
      cluster_kind:
        description: The Kind Name
        aliases:
          - spec__cluster_reference__kind
        type: str
        required: false
        default: cluster
  categories:
    description: >-
      Categories for the vm. This allows assigning one value of a key to any
      entity. Changes done in this will be reflected   in the categories_mapping
      field.
    aliases:
      - metadata__categories_mapping
    type: dict
  use_categories_mapping:
    description: >-
      Client need to specify this field as true if user want to use the newer
      way of assigning the categories. Without this things should work as it was
      earlier.
    aliases:
      - metadata__use_categories_mapping
    type: bool
    default: false
  uuid:
    description: VM UUID
    aliases:
      - metadata__uuid
    type: str
    required: false
  networks:
    description: NICs attached to the VM.
    aliases:
      - spec__resources__nic_list
    type: list
    elements: dict
    default: []
    suboptions:
      nic_uuid:
        description: >-
          The NIC's UUID, which is used to uniquely identify this particular
          NIC. This UUID may be used to refer to the   NIC outside the context
          of the particular VM it is attached to.
        aliases:
          - uuid
        type: str
      subnet_name:
        description: This is the subnet_uuid description
        type: str
      subnet_uuid:
        description: The subnet uuid
        type: str
      subnet_kind:
        description: This is the subnet_kind description
        type: str
        default: subnet
      is_connected:
        description: Whether or not the NIC is connected. True by default.
        aliases:
          - connected
        type: bool
        default: true
      private_ip:
        description: 'IP endpoints for the adapter. Currently, IPv4 addresses are supported.'
        aliases:
          - ip_endpoint_list
        elements: str
        default: []
        type: list
      nic_type:
        description: The type of this Network function NIC.
        default: NORMAL_NIC
        type: str
  disks:
    description: Disks attached to the VM
    aliases:
      - spec__resources__disk_list
    type: list
    elements: dict
    default: []
    suboptions:
      type:
        description: 'Disk Type , CDROM or Disk'
        default: DISK
        type: str
      size_gb:
        description: The Disk Size in Giga
        type: int
      bus:
        description: 'The Disk bus , like sata or pcie'
        type: str
      storage_container:
        description: >-
          This preference specifies the storage configuration parameters for VM
          disks.
        aliases:
          - storage_config
        type: dict
        suboptions:
          storage_container_name:
            description: storage container name
            type: str
          storage_container_uuid:
            description: storage container uuid
            aliases:
              - uuid
            type: str
  boot_device_order_list:
    description: >-
      Indicates the order of device types in which VM should try to boot from.
      If boot device  order is not provided the system will decide appropriate
      boot device order.
    aliases:
      - spec__resources__boot_config__boot_device_order_list
    type: list
    elements: str
    default:
      - CDROM
      - DISK
      - NETWORK


author:
 - Gevorg Khachatryan (@gevorg_khachatryan)
"""

EXAMPLES = r"""
"""

<<<<<<< HEAD
RETURN = r'''
'''
from ..module_utils.base_module import BaseModule
from ..module_utils.prism.vms import VM


def run_module():
    BaseModule.argument_spec.update(dict(
        spec__name=dict(type='str', required=False, aliases=['name']),
        spec__description=dict(type='str', required=False, aliases=[
                               'desc', 'description']),
        metadata__uuid=dict(type='str', aliases=['uuid'], required=False),
        spec__resources__num_sockets=dict(
            type='int', default=1, aliases=['vcpus']),

        spec__resources__num_vcpus_per_socket=dict(type='int', default=1,
                                                   aliases=['cores_per_vcpu']),
        cluster=dict(type='dict', default={}, options=dict(
            spec__cluster_reference__uuid=dict(
                type='str', aliases=['cluster_uuid', 'uuid'], required=False),
            spec__cluster_reference__name=dict(
                type='str', aliases=['cluster_name', 'name'], required=False),
            spec__cluster_reference__kind=dict(type='str', aliases=['cluster_kind'], required=False,
                                               default='cluster'), ),
        ),
        spec__resources__nic_list=dict(type='list', aliases=['networks'], elements='dict', options=dict(
            uuid=dict(type='str', aliases=['nic_uuid']),
            subnet_uuid=dict(type='str'),
            subnet_name=dict(type='str'),
            subnet_kind=dict(type='str', default='subnet'),
            is_connected=dict(type='bool', aliases=[
                              'connected'], default=True),
            ip_endpoint_list=dict(type='list', elements='str', aliases=[
                                  'private_ip'], default=[]),
            nic_type=dict(type='str', default='NORMAL_NIC'),

        ), default=[]),
        spec__resources__disk_list=dict(type='list', aliases=['disks'], elements='dict', options=dict(
            type=dict(type='str', default='DISK'),
            size_gb=dict(type='int'),
            bus=dict(type='str'),
            storage_config=dict(type='dict', aliases=['storage_container'], options=dict(
                storage_container_name=dict(type='str'),
                storage_container_uuid=dict(type='str', aliases=['uuid'])
            ))

        ), default=[]),
        spec__resources__hardware_clock_timezone=dict(
            type='str', default='UTC', aliases=['timezone']),
        spec__resources__boot_config__boot_type=dict(type='str',
                                                     default='LEGACY',
                                                     aliases=['boot_type']),
        spec__resources__boot_config__boot_device_order_list=dict(
            type='list', elements="str", default=[
                "CDROM",
                "DISK",
                "NETWORK"
            ], aliases=['boot_device_order_list']),
        spec__resources__memory_overcommit_enabled=dict(
            type='bool', default=False, aliases=['memory_overcommit_enabled']),
        spec__resources__memory_size_mib=dict(type='int', default=1, aliases=[
                                              'memory_size_mib', 'memory_gb']),
        metadata__categories_mapping=dict(type='dict', aliases=['categories']),
        metadata__use_categories_mapping=dict(
            type='bool', aliases=['use_categories_mapping'], default=False)
    ))
=======
RETURN = r"""
"""


def run_module():
    BaseModule.argument_spec.update(
        dict(
            spec__name=dict(type="str", required=False, aliases=["name"]),
            spec__description=dict(
                type="str", required=False, aliases=["desc", "description"]
            ),
            metadata__uuid=dict(type="str", aliases=["uuid"], required=False),
            spec__resources__num_sockets=dict(
                type="int", default=1, aliases=["core_count", "vcpus"]
            ),
            spec__resources__num_threads_per_core=dict(
                type="int", aliases=["threads_per_core"]  # default=1,#will not provide
            ),
            spec__resources__num_vcpus_per_socket=dict(
                type="int",
                default=1,
                aliases=["num_vcpus_per_socket", "cores_per_vcpu"],
            ),
            cluster=dict(
                type="dict",
                default={},
                options=dict(
                    spec__cluster_reference__uuid=dict(
                        type="str", aliases=["cluster_uuid", "uuid"], required=False
                    ),
                    spec__cluster_reference__name=dict(
                        type="str", aliases=["cluster_name", "name"], required=False
                    ),
                    spec__cluster_reference__kind=dict(
                        type="str",
                        aliases=["cluster_kind"],
                        required=False,
                        default="cluster",
                    ),
                ),
            ),
            spec__resources__nic_list=dict(
                type="list",
                aliases=["networks"],
                elements="dict",
                options=dict(
                    uuid=dict(type="str", aliases=["nic_uuid"]),
                    subnet_uuid=dict(type="str"),
                    subnet_name=dict(type="str"),
                    subnet_kind=dict(type="str", default="subnet"),
                    is_connected=dict(
                        type="bool", aliases=["connected"], default=False
                    ),
                    ip_endpoint_list=dict(
                        type="list", aliases=["private_ip"], default=[]
                    ),
                    nic_type=dict(type="str", default="NORMAL_NIC"),
                ),
                default=[],
            ),
            spec__resources__disk_list=dict(
                type="list",
                aliases=["disks"],
                options=dict(
                    type=dict(type="str"),
                    size_gb=dict(type="int"),
                    bus=dict(type="str"),
                    storage_config=dict(
                        type=dict,
                        aliases=["storage_container"],
                        options=dict(
                            storage_container_name=dict(type="str"),
                            storage_container_uuid=dict(type="str", aliases=["uuid"]),
                        ),
                    ),
                ),
                default=[],
            ),
            spec__resources__hardware_clock_timezone=dict(
                type="str", default="UTC", aliases=["timezone"]
            ),
            spec__resources__boot_config__boot_type=dict(
                type="str", default="LEGACY", aliases=["boot_type"]
            ),
            spec__resources__boot_config__boot_device_order_list=dict(
                type="list",
                default=["CDROM", "DISK", "NETWORK"],
                aliases=["boot_device_order_list"],
            ),
            spec__resources__memory_overcommit_enabled=dict(
                type="bool", default=False, aliases=["memory_overcommit_enabled"]
            ),
            spec__resources__memory_size_mib=dict(
                type="int", default=1, aliases=["memory_size_mib", "memory_gb"]
            ),
            metadata__categories_mapping=dict(type="dict", aliases=["categories"]),
            metadata__use_categories_mapping=dict(
                type="bool", aliases=["use_categories_mapping"], default=False
            ),
            spec__resources__guest_customization=dict(
                type="dict",
                aliases=["guest_customization"],
                options=dict(
                    type=dict(
                        type="str", choices=["sysprep", "cloud_init"], default="sysprep"
                    ),
                    script_path=dict(type="str", required=True),
                    is_overridable=dict(type="bool", default=False),
                ),
            ),
        )
    )
>>>>>>> 4ba015cf

    module = BaseModule()
    if module.params.get("spec__resources__memory_size_mib"):
        module.params["spec__resources__memory_size_mib"] = (
            module.params["spec__resources__memory_size_mib"] * 1024
        )
    if module.params.get("metadata__categories_mapping"):
        module.params["metadata__use_categories_mapping"] = True
    VM(module)


def main():
    run_module()


if __name__ == "__main__":
    main()<|MERGE_RESOLUTION|>--- conflicted
+++ resolved
@@ -2,22 +2,13 @@
 
 # Copyright: (c) 2021
 # GNU General Public License v3.0+ (see COPYING or https://www.gnu.org/licenses/gpl-3.0.txt)
-<<<<<<< HEAD
+
 from __future__ import (absolute_import, division, print_function)
 __metaclass__ = type
 
 
 DOCUMENTATION = r'''
-=======
-from __future__ import absolute_import, division, print_function
-
-from ..module_utils.base_module import BaseModule
-from ..module_utils.prism.vms import VM
-
-__metaclass__ = type
-
-DOCUMENTATION = r"""
->>>>>>> 4ba015cf
+
 ---
 module: nutanix_vms
 short_description: This module allows to communicate with the resource /vms
@@ -264,74 +255,7 @@
 EXAMPLES = r"""
 """
 
-<<<<<<< HEAD
-RETURN = r'''
-'''
-from ..module_utils.base_module import BaseModule
-from ..module_utils.prism.vms import VM
-
-
-def run_module():
-    BaseModule.argument_spec.update(dict(
-        spec__name=dict(type='str', required=False, aliases=['name']),
-        spec__description=dict(type='str', required=False, aliases=[
-                               'desc', 'description']),
-        metadata__uuid=dict(type='str', aliases=['uuid'], required=False),
-        spec__resources__num_sockets=dict(
-            type='int', default=1, aliases=['vcpus']),
-
-        spec__resources__num_vcpus_per_socket=dict(type='int', default=1,
-                                                   aliases=['cores_per_vcpu']),
-        cluster=dict(type='dict', default={}, options=dict(
-            spec__cluster_reference__uuid=dict(
-                type='str', aliases=['cluster_uuid', 'uuid'], required=False),
-            spec__cluster_reference__name=dict(
-                type='str', aliases=['cluster_name', 'name'], required=False),
-            spec__cluster_reference__kind=dict(type='str', aliases=['cluster_kind'], required=False,
-                                               default='cluster'), ),
-        ),
-        spec__resources__nic_list=dict(type='list', aliases=['networks'], elements='dict', options=dict(
-            uuid=dict(type='str', aliases=['nic_uuid']),
-            subnet_uuid=dict(type='str'),
-            subnet_name=dict(type='str'),
-            subnet_kind=dict(type='str', default='subnet'),
-            is_connected=dict(type='bool', aliases=[
-                              'connected'], default=True),
-            ip_endpoint_list=dict(type='list', elements='str', aliases=[
-                                  'private_ip'], default=[]),
-            nic_type=dict(type='str', default='NORMAL_NIC'),
-
-        ), default=[]),
-        spec__resources__disk_list=dict(type='list', aliases=['disks'], elements='dict', options=dict(
-            type=dict(type='str', default='DISK'),
-            size_gb=dict(type='int'),
-            bus=dict(type='str'),
-            storage_config=dict(type='dict', aliases=['storage_container'], options=dict(
-                storage_container_name=dict(type='str'),
-                storage_container_uuid=dict(type='str', aliases=['uuid'])
-            ))
-
-        ), default=[]),
-        spec__resources__hardware_clock_timezone=dict(
-            type='str', default='UTC', aliases=['timezone']),
-        spec__resources__boot_config__boot_type=dict(type='str',
-                                                     default='LEGACY',
-                                                     aliases=['boot_type']),
-        spec__resources__boot_config__boot_device_order_list=dict(
-            type='list', elements="str", default=[
-                "CDROM",
-                "DISK",
-                "NETWORK"
-            ], aliases=['boot_device_order_list']),
-        spec__resources__memory_overcommit_enabled=dict(
-            type='bool', default=False, aliases=['memory_overcommit_enabled']),
-        spec__resources__memory_size_mib=dict(type='int', default=1, aliases=[
-                                              'memory_size_mib', 'memory_gb']),
-        metadata__categories_mapping=dict(type='dict', aliases=['categories']),
-        metadata__use_categories_mapping=dict(
-            type='bool', aliases=['use_categories_mapping'], default=False)
-    ))
-=======
+
 RETURN = r"""
 """
 
@@ -444,7 +368,7 @@
             ),
         )
     )
->>>>>>> 4ba015cf
+
 
     module = BaseModule()
     if module.params.get("spec__resources__memory_size_mib"):
