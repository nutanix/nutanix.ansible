#!/usr/bin/python

# Copyright: (c) 2021
# GNU General Public License v3.0+ (see COPYING or https://www.gnu.org/licenses/gpl-3.0.txt)
from __future__ import (absolute_import, division, print_function)
from ..module_utils.prism.vms import VM
from ..module_utils.base_module import BaseModule

__metaclass__ = type

DOCUMENTATION = r'''
---
module: nutanix_vms

short_description: This module allows to communicate with the resource /vms

version_added: "1.0.0"

description: This module allows to perform the following tasks on /vms

options:
    action:
        description: This is the HTTP action used to indicate the type of request
        required: true
        type: str
    credentials:
        description: Credentials needed for authenticating to the subnet
        required: true
        type: dict (Variable from file)
    data:
        description: This acts as either the params or the body payload depending on the HTTP action
        required: false
        type: dict
    operation:
        description: This acts as the sub_url in the requested url
        required: false
        type: str
    ip_address:
        description: This acts as the ip_address of the subnet. It can be passed as a list in ansible using with_items
        required: True
        type: str

author:
 - Gevorg Khachatryan (@gevorg_khachatryan)
'''

EXAMPLES = r'''
'''

RETURN = r'''
'''


def run_module():
    BaseModule.argument_spec.update(dict(
        spec__name=dict(type='str', required=False, aliases=['name']),
        spec__description=dict(type='str', required=False, aliases=[
                               'desc', 'description']),
        metadata__uuid=dict(type='str', aliases=['uuid'], required=False),
        spec__resources__num_sockets=dict(
            type='int', default=1, aliases=['core_count', 'vcpus']),
        spec__resources__num_threads_per_core=dict(type='int',  # default=1,#will not provide
                                                   aliases=['threads_per_core']),
        spec__resources__num_vcpus_per_socket=dict(type='int', default=1,
                                                   aliases=['num_vcpus_per_socket', 'cores_per_vcpu']),
        cluster=dict(type='dict', default={}, options=dict(
            spec__cluster_reference__uuid=dict(
                type='str', aliases=['cluster_uuid', 'uuid'], required=False),
            spec__cluster_reference__name=dict(
                type='str', aliases=['cluster_name', 'name'], required=False),
            spec__cluster_reference__kind=dict(type='str', aliases=['cluster_kind'], required=False,
                                               default='cluster'), ),
        ),
        spec__resources__nic_list=dict(type='list', aliases=['networks'], elements='dict', options=dict(
            uuid=dict(type='str', aliases=['nic_uuid']),
            subnet_uuid=dict(type='str'),
            subnet_name=dict(type='str'),
            subnet_kind=dict(type='str', default='subnet'),
            is_connected=dict(type='bool', aliases=[
                              'connected'], default=False),
            ip_endpoint_list=dict(type='list', aliases=[
                                  'private_ip'], default=[]),
            nic_type=dict(type='str', default='NORMAL_NIC'),

        ), default=[]),
        spec__resources__disk_list=dict(type='list', aliases=['disks'], options=dict(
            type=dict(type='str'),
            size_gb=dict(type='int'),
            bus=dict(type='str'),
            storage_config=dict(type=dict, aliases=['storage_container'], options=dict(
                storage_container_name=dict(type='str'),
                storage_container_uuid=dict(type='str', aliases=['uuid'])
            ))

        ), default=[]),
        spec__resources__hardware_clock_timezone=dict(
            type='str', default='UTC', aliases=['timezone']),
        spec__resources__boot_config__boot_type=dict(type='str',
                                                     default='LEGACY',
                                                     aliases=['boot_type']),
        spec__resources__boot_config__boot_device_order_list=dict(
            type='list', default=[
                "CDROM",
                "DISK",
                "NETWORK"
            ], aliases=['boot_device_order_list']),
        spec__resources__memory_overcommit_enabled=dict(
            type='bool', default=False, aliases=['memory_overcommit_enabled']),
        spec__resources__memory_size_mib=dict(type='int', default=1, aliases=[
                                              'memory_size_mib', 'memory_gb']),
        metadata__categories_mapping=dict(type='dict', aliases=['categories']),
        metadata__use_categories_mapping=dict(
<<<<<<< HEAD
            type='bool', aliases=['use_categories_mapping'], default=False)
=======
            type='bool', aliases=['use_categories_mapping'], default=False),
        spec__resources__guest_customization=dict(type='dict', aliases=['guest_customization'], options=dict(
            type=dict(type="str", choices=["sysprep", "cloud_init"], default="sysprep"),
            script_path=dict(type="str", required=True),
            is_overridable=dict(type="bool", default=False)
        ))
>>>>>>> fcc92478
    ))

    module = BaseModule()
    if module.params.get('spec__resources__memory_size_mib'):
        module.params['spec__resources__memory_size_mib'] = module.params['spec__resources__memory_size_mib'] * 1024
    if module.params.get("metadata__categories_mapping"):
        module.params["metadata__use_categories_mapping"] = True
    VM(module)


def main():
    run_module()


if __name__ == '__main__':
    main()<|MERGE_RESOLUTION|>--- conflicted
+++ resolved
@@ -110,16 +110,12 @@
                                               'memory_size_mib', 'memory_gb']),
         metadata__categories_mapping=dict(type='dict', aliases=['categories']),
         metadata__use_categories_mapping=dict(
-<<<<<<< HEAD
-            type='bool', aliases=['use_categories_mapping'], default=False)
-=======
             type='bool', aliases=['use_categories_mapping'], default=False),
         spec__resources__guest_customization=dict(type='dict', aliases=['guest_customization'], options=dict(
             type=dict(type="str", choices=["sysprep", "cloud_init"], default="sysprep"),
             script_path=dict(type="str", required=True),
             is_overridable=dict(type="bool", default=False)
         ))
->>>>>>> fcc92478
     ))
 
     module = BaseModule()
