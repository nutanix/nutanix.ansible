#!/usr/bin/python

# Copyright: (c) 2021
# GNU General Public License v3.0+ (see COPYING or https://www.gnu.org/licenses/gpl-3.0.txt)
<<<<<<< HEAD
from __future__ import (absolute_import, division, print_function)
=======
from __future__ import absolute_import, division, print_function

from ..module_utils.base_module import BaseModule
from ..module_utils.prism.images import Image

>>>>>>> 4ba015cf
__metaclass__ = type


DOCUMENTATION = r"""
---
module: nutanix_images

short_description: This module allows to communicate with the resource /images

version_added: "1.0.0"

description: This module allows to perform the following tasks on /images

options:
    state:
        description: This is the action used to indicate the type of request
        aliases: ['action']
        required: true
        type: str
    auth:
        description: Credentials needed for authenticating to the subnet
        required: true
        type: dict #(Variable from file)
    data:
        description: This acts as either the params or the body payload depending on the HTTP action
        required: false
        type: dict
    operations:
        description: This acts as the sub_url in the requested url
        required: false
        type: list
        elements: str
    wait_timeout: ###
        description: This is the wait_timeout description
        required: False
        type: int
        default: 300
    wait: ###
        description: This is the wait description
        required: False
        type: bool
        default: true
    validate_certs: ###
        description: This is the validate_certs description
        required: False
        type: bool
        default: False

author:
 - Gevorg Khachatryan (@gevorg_khachatryan)
"""

EXAMPLES = r"""

#CREATE action, request to /images
- hosts: [hosts_group]
  tasks:
  - name: create Image
    nutanix_images:
      action: create
      credentials: str (Variable from file)
      ip_address: str (Variable from file)
      port: str (Variable from file)
      data:
        spec:
         name: string
         resources:
           image_type: string
           source_uri: string

#UPDATE action, request to /images/{uuid}
- hosts: [hosts_group]
  tasks:
  - name: update Image
    nutanix_images:
      action: update
      credentials: str (Variable from file)
      ip_address: str (Variable from file)
      port: str (Variable from file)
      data:
        metadata:
          uuid: string
        spec:
          name: string
          resources:
            image_type: string
            source_uri: string

#LIST action, request to /images/list
- hosts: [hosts_group]
  tasks:
  - name: List Images
    nutanix_images:
      action: list
      credentials: str (Variable from file)
      ip_address: str (Variable from file)
      port: str (Variable from file)
      data:
      - kind: string
      - sort_attribute: string
      - filter: string
      - length: integer
      - sort_order: string
      - offset: integer

#DELETE action, request to /images/{uuid}
- hosts: [hosts_group]
  tasks:
  - name: delete Image
    nutanix_images:
      action: delete
      credentials: str (Variable from file)
      ip_address: str (Variable from file)
      port: str (Variable from file)
      data:
        metadata:
          uuid: string
"""

RETURN = r"""
CREATE:
    description: CREATE /images Response for nutanix imagese
    returned: (for CREATE /images  operation)
    type: str
    sample:
      - default Internal Error
      - 202 Request Accepted
UPDATE:
    description: UPDATE /images/{uuid} Response for nutanix images
    returned: (for UPDATE /images  operation)
    type: str
    sample:
      - default Internal Error
      - 404 Invalid UUID provided
      - 202 Request Accepted
LIST:
    description:  LIST /images/list Response for nutanix imagese
    returned: (for LIST /images  operation)
    type: str
    sample:
      - default Internal Error
      - 200 Success
DELETE:
    description: DELETE /images/{uuid} Response for nutanix images
    returned: (for DELETE /images  operation)
    type: str
    sample:
      - default Internal Error
      - 404 Invalid UUID provided
      - 202 Request Accepted
<<<<<<< HEAD
'''
from ..module_utils.prism.images import Image
from ..module_utils.base_module import BaseModule
=======
"""
>>>>>>> 4ba015cf


def run_module():
    module = BaseModule()
    Image(module)


def main():
    run_module()


if __name__ == "__main__":
    main()<|MERGE_RESOLUTION|>--- conflicted
+++ resolved
@@ -2,16 +2,9 @@
 
 # Copyright: (c) 2021
 # GNU General Public License v3.0+ (see COPYING or https://www.gnu.org/licenses/gpl-3.0.txt)
-<<<<<<< HEAD
+
 from __future__ import (absolute_import, division, print_function)
-=======
-from __future__ import absolute_import, division, print_function
 
-from ..module_utils.base_module import BaseModule
-from ..module_utils.prism.images import Image
-
->>>>>>> 4ba015cf
-__metaclass__ = type
 
 
 DOCUMENTATION = r"""
@@ -161,13 +154,10 @@
       - default Internal Error
       - 404 Invalid UUID provided
       - 202 Request Accepted
-<<<<<<< HEAD
-'''
+
 from ..module_utils.prism.images import Image
 from ..module_utils.base_module import BaseModule
-=======
-"""
->>>>>>> 4ba015cf
+
 
 
 def run_module():
