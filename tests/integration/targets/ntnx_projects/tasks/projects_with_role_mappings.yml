--- conflicted
+++ resolved
@@ -135,8 +135,6 @@
   ansible.builtin.set_fact:
     user_group_to_delete: "{{result.response.status.project_status.resources.external_user_group_reference_list[0].uuid}}"
 
-<<<<<<< HEAD
-=======
 - name: Get user UUID to delete
   ansible.builtin.set_fact:
     user_to_delete: "{{ item.uuid }}"
@@ -144,7 +142,6 @@
   when: item.name == new_user
   no_log: true
 
->>>>>>> 98dc67cb
 - name: Update Project role mappings and subnets and quotas
   ntnx_projects:
     project_uuid: "{{result.project_uuid}}"
@@ -351,11 +348,7 @@
   register: result
   ignore_errors: true
 
-<<<<<<< HEAD
-- name: Check listing status
-=======
 - name: Check deleting user group
->>>>>>> 98dc67cb
   ansible.builtin.assert:
     that:
       - result.response is defined
@@ -363,9 +356,6 @@
       - result.changed == true
       - result.response.status == "SUCCEEDED" or  result.response.status.state == "DELETE_PENDING"
     fail_msg: "Unable to delete user  group  "
-<<<<<<< HEAD
-    success_msg: "user group deleted successfully"
-=======
     success_msg: "user group deletd successfully"
 
 - name: Delete user
@@ -383,5 +373,4 @@
       - result.changed == true
       - result.response.status == "SUCCEEDED" or  result.response.status.state == "DELETE_PENDING"
     fail_msg: "Unable to delete user  "
-    success_msg: "user deletd successfully"
->>>>>>> 98dc67cb
+    success_msg: "user deletd successfully"