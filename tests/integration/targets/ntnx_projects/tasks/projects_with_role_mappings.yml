--- conflicted
+++ resolved
@@ -301,7 +301,7 @@
     that:
       - result.changed == false
       - "'Nothing to update' in result.msg"
-    fail_msg: "Project update didn't got skipped for update spec same as existing project"
+    fail_msg: "Project update didnt got skipped for update spec same as existing project"
     success_msg: "Project got skipped successfully for no change in spec"
 
 - name: Create project with existing name
@@ -325,7 +325,7 @@
     that:
       - result.changed == false
       - "'Project with given name already exists' in result.msg"
-    fail_msg: "Project creation didn't failed for existing name"
+    fail_msg: "Project creation didnt failed for existing name"
     success_msg: "Project creation failed as expected"
 
 #################################################################
@@ -356,9 +356,6 @@
       - result.changed == true
       - result.response.status == "SUCCEEDED" or  result.response.status.state == "DELETE_PENDING"
     fail_msg: "Unable to delete user  group  "
-<<<<<<< HEAD
-    success_msg: "user group deleted successfully"
-=======
     success_msg: "user group deletd successfully"
 
 - name: Delete user
@@ -376,5 +373,4 @@
       - result.changed == true
       - result.response.status == "SUCCEEDED" or  result.response.status.state == "DELETE_PENDING"
     fail_msg: "Unable to delete user  "
-    success_msg: "user deletd successfully"
->>>>>>> 98dc67cb
+    success_msg: "user deletd successfully"