- name: Start ntnx_project tests with role mappings
  ansible.builtin.debug:
    msg: "Start ntnx_project tests with role mappings"

- name: Generate random project_name
  ansible.builtin.set_fact:
    random_name: "{{query('community.general.random_string',numbers=false, special=false,length=12)[0]}}"

<<<<<<< HEAD
- name: Set suffix name
  ansible.builtin.set_fact:
    suffix_name: "ansible-role-mapping"

- name: Set project names
=======
- name: Define suffix name variable
  ansible.builtin.set_fact:
    suffix_name: "ansible-role-mapping"

- name: Define project name variable
>>>>>>> 98dc67cb
  ansible.builtin.set_fact:
    project1_name: "{{random_name}}{{suffix_name}}1"
    project2_name: "{{random_name}}{{suffix_name}}2"
    project3_name: "{{random_name}}{{suffix_name}}3"

- name: Create Project with min spec
  ntnx_projects:
    name: "{{project1_name}}"
    desc: "project with role mappings"
    collaboration: true
    role_mappings:
      - role:
<<<<<<< HEAD
          name: "{{test_roles[0]}}"
=======
          name: "{{role_mappings[0]}}"
>>>>>>> 98dc67cb
        user:
          uuid: "{{users[0]}}"
  register: result
  ignore_errors: true

- name: Set response acp
  ansible.builtin.set_fact:
    response_acp: "{{result.response.status.access_control_policy_list_status[0].access_control_policy_status.resources}}"

- name: Creation Status
  ansible.builtin.assert:
    that:
      - result.response is defined
      - result.changed == true
      - result.response.status.state == 'COMPLETE'
      - result.response.status.project_status.name == "{{project1_name}}"
      - result.response.status.project_status.description == "project with role mappings"
      - result.response.status.access_control_policy_list_status | length == 1
      - response_acp.filter_list.context_list[0].entity_filter_expression_list[0].left_hand_side.entity_type == "ALL"
      - response_acp.filter_list.context_list | length == 3
<<<<<<< HEAD
      - response_acp.role_reference.name == "{{test_roles[0]}}"
=======
      - response_acp.role_reference.name == "{{role_mappings[0]}}"
>>>>>>> 98dc67cb
      - response_acp.user_reference_list[0].uuid ==  "{{users[0]}}"
    fail_msg: "Unable to create project with minimal spec of role mappings"
    success_msg: "Project with minimal spec of role mappings created successfully"

<<<<<<< HEAD
- name: Add project uuid to todelete list
=======
- name: Add project uuid to delete list
>>>>>>> 98dc67cb
  ansible.builtin.set_fact:
    todelete: "{{ todelete + [  result.project_uuid ] }}"

################################################################

- name: Create project with all specs
  ntnx_projects:
    name: "{{project2_name}}"
    desc: desc-123
    clusters:
      - "{{ cluster.uuid }}"
    subnets:
      - name: "{{ network.dhcp.name }}"
      - uuid: "{{ static.uuid }}"
      - name: "{{ overlay.name }}"
    default_subnet:
      name: "{{ network.dhcp.name }}"
    accounts:
      - name: "{{accounts[0].name}}"
    vpcs:
      - name: "{{vpc.name}}"
    resource_limits:
      - resource_type: VCPUS
        limit: 1
    collaboration: false
    role_mappings:
      - user:
          uuid: "{{users[0]}}"
        role:
<<<<<<< HEAD
          name: "{{test_roles[0]}}"
      - user:
          uuid: "{{users[1]}}"
        role:
          name: "{{test_roles[1]}}"
=======
          name: "{{role_mappings[0]}}"
      - user:
          uuid: "{{users[1]}}"
        role:
          name: "{{role_mappings[1]}}"
>>>>>>> 98dc67cb
      - user:
          principal_name: "{{new_user}}"
          directory_service_uuid: "{{directory_service_uuid}}"
        role:
<<<<<<< HEAD
          name: "{{test_roles[2]}}"
      - user_group:
          distinguished_name: "{{new_user_group}}"
        role:
          name: "{{test_roles[3]}}"
  register: result
  ignore_errors: true

- name: Set expected subnets and acp
=======
          name: "{{role_mappings[2]}}"
      - user_group:
          distinguished_name: "{{new_user_group}}"
        role:
          name: "{{role_mappings[3]}}"
  register: result
  ignore_errors: true

- name: Set expected subnets
>>>>>>> 98dc67cb
  ansible.builtin.set_fact:
    expected_subnets:
      ["{{ network.dhcp.uuid }}", "{{ static.uuid }}", "{{ overlay.uuid }}"]
    response_acp: "{{result.response.status.access_control_policy_list_status[0].access_control_policy_status.resources}}"

- name: Creation Status
  ansible.builtin.assert:
    that:
      - result.response is defined
      - result.response.status.state == 'COMPLETE'
      - result.response.status.project_status.name == "{{project2_name}}"
      - result.response.status.project_status.description == 'desc-123'
      - result.response.status.project_status.resources.resource_domain.resources[0].limit == 1
      - result.response.status.project_status.resources.resource_domain.resources[0].resource_type == 'VCPUS'
      - result.response.status.project_status.resources.subnet_reference_list | length == 3
      - result.response.status.project_status.resources.subnet_reference_list[0].uuid in "{{expected_subnets}}"
      - result.response.status.project_status.resources.subnet_reference_list[1].uuid in "{{expected_subnets}}"
      - result.response.status.project_status.resources.subnet_reference_list[2].uuid in "{{expected_subnets}}"
      - result.response.status.project_status.resources.external_user_group_reference_list[0].name == "{{ new_user_group }}"
      - result.response.status.project_status.resources.default_subnet_reference.uuid == "{{ network.dhcp.uuid }}"
      - result.response.status.project_status.resources.cluster_reference_list[0].uuid == "{{ cluster.uuid }}"
      - result.response.status.project_status.resources.vpc_reference_list[0].uuid == "{{ vpc.uuid }}"
      - result.response.status.project_status.resources.account_reference_list[0].uuid == "{{ accounts[0].uuid }}"
      - result.response.status.project_status.resources.user_reference_list | length == 3
      - result.response.status.access_control_policy_list_status | length == 4
      - response_acp.filter_list.context_list | length == 3
      - response_acp.filter_list.context_list[0].entity_filter_expression_list[0].left_hand_side.entity_type == "SELF_OWNED"
    fail_msg: "Unable to create project with all specifications"
    success_msg: "Project with all specifications created successfully"

<<<<<<< HEAD
- name: Add project uuid to todelete list
  ansible.builtin.set_fact:
    todelete: "{{ todelete + [  result.project_uuid ] }}"

- name: Set user group to delete variable
  ansible.builtin.set_fact:
    user_group_to_delete: "{{result.response.status.project_status.resources.external_user_group_reference_list[0].uuid}}"

=======
- name: Add project uuid to delete list
  ansible.builtin.set_fact:
    todelete: "{{ todelete + [  result.project_uuid ] }}"

- name: Set user_group_to_delete
  ansible.builtin.set_fact:
    user_group_to_delete: "{{result.response.status.project_status.resources.external_user_group_reference_list[0].uuid}}"

- name: Get user UUID to delete
  ansible.builtin.set_fact:
    user_to_delete: "{{ item.uuid }}"
  loop: "{{ result.response.status.project_status.resources.user_reference_list }}"
  when: item.name == new_user
  no_log: true

>>>>>>> 98dc67cb
- name: Update Project role mappings and subnets and quotas
  ntnx_projects:
    project_uuid: "{{result.project_uuid}}"
    name: "{{project3_name}}"
    subnets:
      - name: "{{ network.dhcp.name }}"
      - uuid: "{{ static.uuid }}"
    default_subnet:
      name: "{{ static.name }}"
    resource_limits:
      - resource_type: VCPUS
        limit: 5
      - resource_type: STORAGE
        limit: 2147483648
      - resource_type: MEMORY
        limit: 2147483648
    collaboration: true
    role_mappings:
      - role:
          name: "{{acp.role.name}}"
        user:
          uuid: "{{users[0]}}"
      - role:
          uuid: "{{acp.role.uuid}}"
        user:
          uuid: "{{users[1]}}"
      - role:
          name: "{{acp.role.name}}"
        user_group:
          uuid: "{{user_groups[0]}}"

  register: result
  ignore_errors: true

- name: Set expected subnets
  ansible.builtin.set_fact:
    expected_subnets: ["{{ network.dhcp.uuid }}", "{{ static.uuid }}"]
<<<<<<< HEAD
- name: Set response acp
  ansible.builtin.set_fact:
    response_acp: "{{result.response.status.access_control_policy_list_status[0].access_control_policy_status.resources}}"
- name: Set acp users
=======
- name: Set acp_users
  ansible.builtin.set_fact:
    response_acp: "{{result.response.status.access_control_policy_list_status[0].access_control_policy_status.resources}}"
- name: Set acp_users
>>>>>>> 98dc67cb
  ansible.builtin.set_fact:
    acp_users:
      [
        "{{response_acp.user_reference_list[0].uuid}}",
        "{{response_acp.user_reference_list[1].uuid}}",
      ]
<<<<<<< HEAD
- name: Set sorted acp users
  ansible.builtin.set_fact:
    sorted_acp_users: "{{ acp_users | sort() }}"
- name: Set expected users
  ansible.builtin.set_fact:
    expected_users: ["{{users[0]}}", "{{users[1]}}"]
- name: Set expected users sorted
  ansible.builtin.set_fact:
    expected_users_sorted: "{{ expected_users | sort() }}"
- name: Set project user reference list
=======
- name: Set sorted acp_users
  ansible.builtin.set_fact:
    sorted_acp_users: "{{ acp_users | sort() }}"
- name: Set expected_users
  ansible.builtin.set_fact:
    expected_users: ["{{users[0]}}", "{{users[1]}}"]
- name: Set expected_users_sorted
  ansible.builtin.set_fact:
    expected_users_sorted: "{{ expected_users | sort() }}"
- name: Set project_user_reference_list
>>>>>>> 98dc67cb
  ansible.builtin.set_fact:
    project_user_reference_list:
      [
        "{{result.response.status.project_status.resources.user_reference_list[0].uuid}}",
        "{{result.response.status.project_status.resources.user_reference_list[1].uuid}}",
      ]
<<<<<<< HEAD
- name: Set project user references sorted
=======
- name: Set project_user_references_sorted
>>>>>>> 98dc67cb
  ansible.builtin.set_fact:
    project_user_references_sorted: "{{ project_user_reference_list|sort() }}"
- name: Set expected quotas
  ansible.builtin.set_fact:
    expected_quotas:
      [
        { "limit": 5, "resource_type": "VCPUS", "units": "COUNT", "value": 0 },
        {
          "limit": 2147483648,
          "resource_type": "STORAGE",
          "units": "BYTES",
          "value": 0,
        },
        {
          "limit": 2147483648,
          "resource_type": "MEMORY",
          "units": "BYTES",
          "value": 0,
        },
      ]
- name: Set quotas
  ansible.builtin.set_fact:
    quotas: "{{result.response.status.project_status.resources.resource_domain.resources}}"

<<<<<<< HEAD
- name: Set sorted quotas
=======
- name: Sort quotas and expected quotas
>>>>>>> 98dc67cb
  ansible.builtin.set_fact:
    sorted_quotas: "{{ quotas| sort(attribute='resource_type') }}"
    sorted_expected_quotas: "{{ expected_quotas | sort(attribute='resource_type') }}"

- name: Creation Status
  ansible.builtin.assert:
    that:
      - result.response is defined
      - result.response.status.state == 'COMPLETE'
      - result.response.status.project_status.name == "{{project3_name}}"
      - result.response.status.project_status.description == 'desc-123'
      - sorted_expected_quotas == sorted_quotas
      - result.response.status.project_status.resources.subnet_reference_list | length == 2
      - result.response.status.project_status.resources.subnet_reference_list[0].uuid in "{{expected_subnets}}"
      - result.response.status.project_status.resources.subnet_reference_list[1].uuid in "{{expected_subnets}}"
      - result.response.status.project_status.resources.user_reference_list[0].uuid in "{{expected_users}}"
      - result.response.status.project_status.resources.user_reference_list[1].uuid in "{{expected_users}}"
      - result.response.status.project_status.resources.external_user_group_reference_list[0].uuid == "{{user_groups[0]}}"
      - result.response.status.project_status.resources.default_subnet_reference.uuid == "{{ static.uuid }}"
      - result.response.status.project_status.resources.cluster_reference_list[0].uuid == "{{ cluster.uuid }}"
      - result.response.status.project_status.resources.vpc_reference_list[0].uuid == "{{ vpc.uuid }}"
      - result.response.status.project_status.resources.account_reference_list[0].uuid == "{{ accounts[0].uuid }}"
      - result.response.status.project_status.resources.user_reference_list | length == 2
      - result.response.status.access_control_policy_list_status | length == 1
      - response_acp.filter_list.context_list | length == 3
      - response_acp.filter_list.context_list[0].entity_filter_expression_list[0].left_hand_side.entity_type == "ALL"
      - response_acp.role_reference.name == "{{acp.role.name}}"
      - expected_users_sorted == sorted_acp_users
      - project_user_references_sorted == expected_users_sorted
    fail_msg: "Unable to update project with all specifications"
    success_msg: "Project with all specifications updated successfully"

- name: Idempotency check
  ntnx_projects:
    project_uuid: "{{result.project_uuid}}"
    name: "{{project3_name}}"
    subnets:
      - name: "{{ network.dhcp.name }}"
      - uuid: "{{ static.uuid }}"
    default_subnet:
      name: "{{ static.name }}"
    resource_limits:
      - resource_type: VCPUS
        limit: 5
      - resource_type: STORAGE
        limit: 2147483648
      - resource_type: MEMORY
        limit: 2147483648
    collaboration: true
    role_mappings:
      - role:
          name: "{{acp.role.name}}"
        user:
          uuid: "{{users[0]}}"
      - role:
          uuid: "{{acp.role.uuid}}"
        user:
          uuid: "{{users[1]}}"
      - role:
          name: "{{acp.role.name}}"
        user_group:
          uuid: "{{user_groups[0]}}"
  register: result
  ignore_errors: true

- name: Creation Status
  ansible.builtin.assert:
    that:
      - result.changed == false
      - "'Nothing to update' in result.msg"
    fail_msg: "Project update didn't got skipped for update spec same as existing project"
    success_msg: "Project got skipped successfully for no change in spec"

- name: Create project with existing name
  ntnx_projects:
    name: "{{project3_name}}"
    collaboration: true
    role_mappings:
      - role:
          name: "{{acp.role.name}}"
        user:
          uuid: "{{users[0]}}"
      - role:
          uuid: "{{acp.role.uuid}}"
        user:
          uuid: "{{users[1]}}"
  register: result
  ignore_errors: true

- name: Creation Status
  ansible.builtin.assert:
    that:
      - result.changed == false
      - "'Project with given name already exists' in result.msg"
    fail_msg: "Project creation didn't failed for existing name"
    success_msg: "Project creation failed as expected"

#################################################################
- name: Delete all Created Projects
  ntnx_projects:
    state: absent
    project_uuid: "{{ item }}"
  register: result
  loop: "{{ todelete }}"
  ignore_errors: true

- name: Reset todelete list
  ansible.builtin.set_fact:
    todelete: []

- name: Delete user group
  ntnx_user_groups:
    state: absent
    user_group_uuid: "{{user_group_to_delete}}"
  register: result
  ignore_errors: true

<<<<<<< HEAD
- name: Check listing status
=======
- name: Check deleting user group
>>>>>>> 98dc67cb
  ansible.builtin.assert:
    that:
      - result.response is defined
      - result.failed == false
      - result.changed == true
      - result.response.status == "SUCCEEDED" or  result.response.status.state == "DELETE_PENDING"
    fail_msg: "Unable to delete user  group  "
<<<<<<< HEAD
    success_msg: "user group deleted successfully"
=======
    success_msg: "user group deletd successfully"

- name: Delete user
  ntnx_users:
    state: absent
    user_uuid: "{{user_to_delete}}"
  register: result
  ignore_errors: true

- name: Check deleting user
  ansible.builtin.assert:
    that:
      - result.response is defined
      - result.failed == false
      - result.changed == true
      - result.response.status == "SUCCEEDED" or  result.response.status.state == "DELETE_PENDING"
    fail_msg: "Unable to delete user  "
    success_msg: "user deletd successfully"
>>>>>>> 98dc67cb
<|MERGE_RESOLUTION|>--- conflicted
+++ resolved
@@ -6,19 +6,11 @@
   ansible.builtin.set_fact:
     random_name: "{{query('community.general.random_string',numbers=false, special=false,length=12)[0]}}"
 
-<<<<<<< HEAD
-- name: Set suffix name
+- name: Define suffix name variable
   ansible.builtin.set_fact:
     suffix_name: "ansible-role-mapping"
 
-- name: Set project names
-=======
-- name: Define suffix name variable
-  ansible.builtin.set_fact:
-    suffix_name: "ansible-role-mapping"
-
 - name: Define project name variable
->>>>>>> 98dc67cb
   ansible.builtin.set_fact:
     project1_name: "{{random_name}}{{suffix_name}}1"
     project2_name: "{{random_name}}{{suffix_name}}2"
@@ -31,11 +23,7 @@
     collaboration: true
     role_mappings:
       - role:
-<<<<<<< HEAD
-          name: "{{test_roles[0]}}"
-=======
           name: "{{role_mappings[0]}}"
->>>>>>> 98dc67cb
         user:
           uuid: "{{users[0]}}"
   register: result
@@ -56,20 +44,12 @@
       - result.response.status.access_control_policy_list_status | length == 1
       - response_acp.filter_list.context_list[0].entity_filter_expression_list[0].left_hand_side.entity_type == "ALL"
       - response_acp.filter_list.context_list | length == 3
-<<<<<<< HEAD
-      - response_acp.role_reference.name == "{{test_roles[0]}}"
-=======
       - response_acp.role_reference.name == "{{role_mappings[0]}}"
->>>>>>> 98dc67cb
       - response_acp.user_reference_list[0].uuid ==  "{{users[0]}}"
     fail_msg: "Unable to create project with minimal spec of role mappings"
     success_msg: "Project with minimal spec of role mappings created successfully"
 
-<<<<<<< HEAD
-- name: Add project uuid to todelete list
-=======
 - name: Add project uuid to delete list
->>>>>>> 98dc67cb
   ansible.builtin.set_fact:
     todelete: "{{ todelete + [  result.project_uuid ] }}"
 
@@ -99,34 +79,15 @@
       - user:
           uuid: "{{users[0]}}"
         role:
-<<<<<<< HEAD
-          name: "{{test_roles[0]}}"
-      - user:
-          uuid: "{{users[1]}}"
-        role:
-          name: "{{test_roles[1]}}"
-=======
           name: "{{role_mappings[0]}}"
       - user:
           uuid: "{{users[1]}}"
         role:
           name: "{{role_mappings[1]}}"
->>>>>>> 98dc67cb
       - user:
           principal_name: "{{new_user}}"
           directory_service_uuid: "{{directory_service_uuid}}"
         role:
-<<<<<<< HEAD
-          name: "{{test_roles[2]}}"
-      - user_group:
-          distinguished_name: "{{new_user_group}}"
-        role:
-          name: "{{test_roles[3]}}"
-  register: result
-  ignore_errors: true
-
-- name: Set expected subnets and acp
-=======
           name: "{{role_mappings[2]}}"
       - user_group:
           distinguished_name: "{{new_user_group}}"
@@ -136,7 +97,6 @@
   ignore_errors: true
 
 - name: Set expected subnets
->>>>>>> 98dc67cb
   ansible.builtin.set_fact:
     expected_subnets:
       ["{{ network.dhcp.uuid }}", "{{ static.uuid }}", "{{ overlay.uuid }}"]
@@ -167,16 +127,6 @@
     fail_msg: "Unable to create project with all specifications"
     success_msg: "Project with all specifications created successfully"
 
-<<<<<<< HEAD
-- name: Add project uuid to todelete list
-  ansible.builtin.set_fact:
-    todelete: "{{ todelete + [  result.project_uuid ] }}"
-
-- name: Set user group to delete variable
-  ansible.builtin.set_fact:
-    user_group_to_delete: "{{result.response.status.project_status.resources.external_user_group_reference_list[0].uuid}}"
-
-=======
 - name: Add project uuid to delete list
   ansible.builtin.set_fact:
     todelete: "{{ todelete + [  result.project_uuid ] }}"
@@ -192,7 +142,6 @@
   when: item.name == new_user
   no_log: true
 
->>>>>>> 98dc67cb
 - name: Update Project role mappings and subnets and quotas
   ntnx_projects:
     project_uuid: "{{result.project_uuid}}"
@@ -230,35 +179,16 @@
 - name: Set expected subnets
   ansible.builtin.set_fact:
     expected_subnets: ["{{ network.dhcp.uuid }}", "{{ static.uuid }}"]
-<<<<<<< HEAD
-- name: Set response acp
-  ansible.builtin.set_fact:
-    response_acp: "{{result.response.status.access_control_policy_list_status[0].access_control_policy_status.resources}}"
-- name: Set acp users
-=======
 - name: Set acp_users
   ansible.builtin.set_fact:
     response_acp: "{{result.response.status.access_control_policy_list_status[0].access_control_policy_status.resources}}"
 - name: Set acp_users
->>>>>>> 98dc67cb
   ansible.builtin.set_fact:
     acp_users:
       [
         "{{response_acp.user_reference_list[0].uuid}}",
         "{{response_acp.user_reference_list[1].uuid}}",
       ]
-<<<<<<< HEAD
-- name: Set sorted acp users
-  ansible.builtin.set_fact:
-    sorted_acp_users: "{{ acp_users | sort() }}"
-- name: Set expected users
-  ansible.builtin.set_fact:
-    expected_users: ["{{users[0]}}", "{{users[1]}}"]
-- name: Set expected users sorted
-  ansible.builtin.set_fact:
-    expected_users_sorted: "{{ expected_users | sort() }}"
-- name: Set project user reference list
-=======
 - name: Set sorted acp_users
   ansible.builtin.set_fact:
     sorted_acp_users: "{{ acp_users | sort() }}"
@@ -269,18 +199,13 @@
   ansible.builtin.set_fact:
     expected_users_sorted: "{{ expected_users | sort() }}"
 - name: Set project_user_reference_list
->>>>>>> 98dc67cb
   ansible.builtin.set_fact:
     project_user_reference_list:
       [
         "{{result.response.status.project_status.resources.user_reference_list[0].uuid}}",
         "{{result.response.status.project_status.resources.user_reference_list[1].uuid}}",
       ]
-<<<<<<< HEAD
-- name: Set project user references sorted
-=======
 - name: Set project_user_references_sorted
->>>>>>> 98dc67cb
   ansible.builtin.set_fact:
     project_user_references_sorted: "{{ project_user_reference_list|sort() }}"
 - name: Set expected quotas
@@ -305,11 +230,7 @@
   ansible.builtin.set_fact:
     quotas: "{{result.response.status.project_status.resources.resource_domain.resources}}"
 
-<<<<<<< HEAD
-- name: Set sorted quotas
-=======
 - name: Sort quotas and expected quotas
->>>>>>> 98dc67cb
   ansible.builtin.set_fact:
     sorted_quotas: "{{ quotas| sort(attribute='resource_type') }}"
     sorted_expected_quotas: "{{ expected_quotas | sort(attribute='resource_type') }}"
@@ -380,7 +301,7 @@
     that:
       - result.changed == false
       - "'Nothing to update' in result.msg"
-    fail_msg: "Project update didn't got skipped for update spec same as existing project"
+    fail_msg: "Project update didnt got skipped for update spec same as existing project"
     success_msg: "Project got skipped successfully for no change in spec"
 
 - name: Create project with existing name
@@ -404,7 +325,7 @@
     that:
       - result.changed == false
       - "'Project with given name already exists' in result.msg"
-    fail_msg: "Project creation didn't failed for existing name"
+    fail_msg: "Project creation didnt failed for existing name"
     success_msg: "Project creation failed as expected"
 
 #################################################################
@@ -427,11 +348,7 @@
   register: result
   ignore_errors: true
 
-<<<<<<< HEAD
-- name: Check listing status
-=======
 - name: Check deleting user group
->>>>>>> 98dc67cb
   ansible.builtin.assert:
     that:
       - result.response is defined
@@ -439,9 +356,6 @@
       - result.changed == true
       - result.response.status == "SUCCEEDED" or  result.response.status.state == "DELETE_PENDING"
     fail_msg: "Unable to delete user  group  "
-<<<<<<< HEAD
-    success_msg: "user group deleted successfully"
-=======
     success_msg: "user group deletd successfully"
 
 - name: Delete user
@@ -459,5 +373,4 @@
       - result.changed == true
       - result.response.status == "SUCCEEDED" or  result.response.status.state == "DELETE_PENDING"
     fail_msg: "Unable to delete user  "
-    success_msg: "user deletd successfully"
->>>>>>> 98dc67cb
+    success_msg: "user deletd successfully"