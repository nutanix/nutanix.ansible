---
- name: Start testing ntnx_service_groups creation
  ansible.builtin.debug:
    msg: Start testing ntnx_service_groups creation

- name: Create tcp service group
  ntnx_service_groups:
    name: tcp_service_group
    desc: desc
    service_details:
      tcp:
        - "10-50"
        - "60-90"
        - "98"
        - "99"
  register: result
  ignore_errors: true

- name: Getting particular service_group using uuid
  ntnx_service_groups_info:
    service_group_uuid: "{{ result.service_group_uuid }}"
  register: result
  ignore_errors: true

- name: Check listing status
  ansible.builtin.assert:
    that:
      - result.response is defined
      - result.failed == false
      - result.response.service_group.service_list[0].protocol == "TCP"
      - result.response.service_group.service_list[0].tcp_port_range_list[0].start_port == 10
      - result.response.service_group.service_list[0].tcp_port_range_list[0].end_port == 50
      - result.response.service_group.service_list[0].tcp_port_range_list[1].start_port == 60
      - result.response.service_group.service_list[0].tcp_port_range_list[1].end_port == 90
      - result.response.service_group.service_list[0].tcp_port_range_list[2].start_port == 98
      - result.response.service_group.service_list[0].tcp_port_range_list[2].end_port == 98
      - result.response.service_group.service_list[0].tcp_port_range_list[3].start_port == 99
      - result.response.service_group.service_list[0].tcp_port_range_list[3].end_port == 99
    fail_msg: "Fail: Unable to create tcp service group  "
    success_msg: "Pass: tcp service group  created successfully"

<<<<<<< HEAD
- name: Add uuid to delete list
=======
- name: Adding service group uuid to delete list
>>>>>>> 98dc67cb
  ansible.builtin.set_fact:
    todelete: "{{ todelete + [  result.response.uuid ] }}"
################################################################
- name: Create udp service group
  ntnx_service_groups:
    name: udp_service_group
    desc: desc
    service_details:
      udp:
        - "10-50"
        - "60-90"
        - "98"
        - "99"
  register: result
  ignore_errors: true

- name: Getting particular service_group using uuid
  ntnx_service_groups_info:
    service_group_uuid: "{{ result.service_group_uuid }}"
  register: result
  ignore_errors: true

- name: Check listing status
  ansible.builtin.assert:
    that:
      - result.response is defined
      - result.failed == false
      - result.response.service_group.service_list[0].protocol == "UDP"
      - result.response.service_group.service_list[0].udp_port_range_list[0].start_port == 10
      - result.response.service_group.service_list[0].udp_port_range_list[0].end_port == 50
      - result.response.service_group.service_list[0].udp_port_range_list[1].start_port == 60
      - result.response.service_group.service_list[0].udp_port_range_list[1].end_port == 90
      - result.response.service_group.service_list[0].udp_port_range_list[2].start_port == 98
      - result.response.service_group.service_list[0].udp_port_range_list[2].end_port == 98
      - result.response.service_group.service_list[0].udp_port_range_list[3].start_port == 99
      - result.response.service_group.service_list[0].udp_port_range_list[3].end_port == 99
    fail_msg: "Fail: Unable to create udp service group  "
    success_msg: "Pass: udp service group  created successfully"

<<<<<<< HEAD
- name: Add uuid to delete list
=======
- name: Adding service group uuid to delete list
>>>>>>> 98dc67cb
  ansible.builtin.set_fact:
    todelete: "{{ todelete + [  result.response.uuid ] }}"
################################################################
- name: Create icmp with service group
  ntnx_service_groups:
    name: icmp_service_group
    desc: desc
    service_details:
      icmp:
        - code: 10
        - type: 1
        - type: 2
          code: 3
  register: result
  ignore_errors: true

- name: Getting particular service_group using uuid
  ntnx_service_groups_info:
    service_group_uuid: "{{ result.service_group_uuid }}"
  register: result
  ignore_errors: true

- name: Check listing status
  ansible.builtin.assert:
    that:
      - result.response is defined
      - result.failed == false
      - result.response.service_group.service_list[0].protocol == "ICMP"
      - result.response.service_group.service_list[0].icmp_type_code_list[0].code == 10
      - result.response.service_group.service_list[0].icmp_type_code_list[1].type == 1
      - result.response.service_group.service_list[0].icmp_type_code_list[2].code == 3
      - result.response.service_group.service_list[0].icmp_type_code_list[2].type == 2
    fail_msg: "Fail: Unable to create icmp service group  "
    success_msg: "Pass: icmp service group  created successfully"

<<<<<<< HEAD
- name: Add uuid to delete list
=======
- name: Adding service group uuid to delete list
>>>>>>> 98dc67cb
  ansible.builtin.set_fact:
    todelete: "{{ todelete + [  result.response.uuid ] }}"
################################################################
- name: Create service group with tcp and udp and icmp
  ntnx_service_groups:
    name: app_service_group
    desc: desc
    service_details:
      tcp:
        - "*"
      udp:
        - "10-50"
        - "60-90"
        - "99"
      any_icmp: true
  register: result
  ignore_errors: true

- name: Getting particular service_group using uuid
  ntnx_service_groups_info:
    service_group_uuid: "{{ result.service_group_uuid }}"
  register: result
  ignore_errors: true

- name: Check listing status
  ansible.builtin.assert:
    that:
      - result.response is defined
      - result.failed == false
      - result.response.service_group.service_list[0].protocol == "TCP"
      - result.response.service_group.service_list[0].tcp_port_range_list[0].start_port == 0
      - result.response.service_group.service_list[0].tcp_port_range_list[0].end_port == 65535
      - result.response.service_group.service_list[1].protocol == "UDP"
      - result.response.service_group.service_list[1].udp_port_range_list[0].start_port == 10
      - result.response.service_group.service_list[1].udp_port_range_list[0].end_port == 50
      - result.response.service_group.service_list[1].udp_port_range_list[1].start_port == 60
      - result.response.service_group.service_list[1].udp_port_range_list[1].end_port == 90
      - result.response.service_group.service_list[1].udp_port_range_list[2].start_port == 99
      - result.response.service_group.service_list[1].udp_port_range_list[2].end_port == 99
      - result.response.service_group.service_list[2].protocol == "ICMP"
      - result.response.service_group.service_list[2].icmp_type_code_list == [{}]
    fail_msg: "Fail: Unable to create tcp service group  "
    success_msg: "Pass: tcp service group  created successfully"

<<<<<<< HEAD
- name: Add uuid to delete list
=======
- name: Adding service group uuid to delete list
>>>>>>> 98dc67cb
  ansible.builtin.set_fact:
    todelete: "{{ todelete + [  result.response.uuid ] }}"
################################################################
- name: Delete all created service groups
  ntnx_service_groups:
    state: absent
    service_group_uuid: "{{ item }}"
  register: result
  loop: "{{ todelete }}"
  ignore_errors: true

- name: Check listing status
  ansible.builtin.assert:
    that:
      - result.changed is defined
      - result.changed == true
      - result.msg == "All items completed"
    fail_msg: "unable to delete all created service groups"
    success_msg: "All service groups deleted successfully"

- name: Reset todelete list
  ansible.builtin.set_fact:
    todelete: []<|MERGE_RESOLUTION|>--- conflicted
+++ resolved
@@ -39,11 +39,7 @@
     fail_msg: "Fail: Unable to create tcp service group  "
     success_msg: "Pass: tcp service group  created successfully"
 
-<<<<<<< HEAD
-- name: Add uuid to delete list
-=======
 - name: Adding service group uuid to delete list
->>>>>>> 98dc67cb
   ansible.builtin.set_fact:
     todelete: "{{ todelete + [  result.response.uuid ] }}"
 ################################################################
@@ -83,11 +79,7 @@
     fail_msg: "Fail: Unable to create udp service group  "
     success_msg: "Pass: udp service group  created successfully"
 
-<<<<<<< HEAD
-- name: Add uuid to delete list
-=======
 - name: Adding service group uuid to delete list
->>>>>>> 98dc67cb
   ansible.builtin.set_fact:
     todelete: "{{ todelete + [  result.response.uuid ] }}"
 ################################################################
@@ -123,11 +115,7 @@
     fail_msg: "Fail: Unable to create icmp service group  "
     success_msg: "Pass: icmp service group  created successfully"
 
-<<<<<<< HEAD
-- name: Add uuid to delete list
-=======
 - name: Adding service group uuid to delete list
->>>>>>> 98dc67cb
   ansible.builtin.set_fact:
     todelete: "{{ todelete + [  result.response.uuid ] }}"
 ################################################################
@@ -172,11 +160,7 @@
     fail_msg: "Fail: Unable to create tcp service group  "
     success_msg: "Pass: tcp service group  created successfully"
 
-<<<<<<< HEAD
-- name: Add uuid to delete list
-=======
 - name: Adding service group uuid to delete list
->>>>>>> 98dc67cb
   ansible.builtin.set_fact:
     todelete: "{{ todelete + [  result.response.uuid ] }}"
 ################################################################
