---
- name: Start testing ntnx_service_groups creation
  ansible.builtin.debug:
    msg: Start testing ntnx_service_groups creation

- name: Create tcp service group
  ntnx_service_groups:
    name: tcp_service_group
    desc: desc
    service_details:
      tcp:
        - "10-50"
        - "60-90"
        - "98"
        - "99"
  register: result
  ignore_errors: true

<<<<<<< HEAD
- name: getting particular service_group using uuid
=======
- name: Getting particular service_group using uuid
>>>>>>> 98dc67cb
  ntnx_service_groups_info:
    service_group_uuid: "{{ result.service_group_uuid }}"
  register: result
  ignore_errors: true

- name: Check listing status
  ansible.builtin.assert:
    that:
      - result.response is defined
      - result.failed == false
      - result.response.service_group.service_list[0].protocol == "TCP"
      - result.response.service_group.service_list[0].tcp_port_range_list[0].start_port == 10
      - result.response.service_group.service_list[0].tcp_port_range_list[0].end_port == 50
      - result.response.service_group.service_list[0].tcp_port_range_list[1].start_port == 60
      - result.response.service_group.service_list[0].tcp_port_range_list[1].end_port == 90
      - result.response.service_group.service_list[0].tcp_port_range_list[2].start_port == 98
      - result.response.service_group.service_list[0].tcp_port_range_list[2].end_port == 98
      - result.response.service_group.service_list[0].tcp_port_range_list[3].start_port == 99
      - result.response.service_group.service_list[0].tcp_port_range_list[3].end_port == 99
    fail_msg: "Fail: Unable to create tcp service group  "
    success_msg: "Pass: tcp service group  created successfully"

- name: Adding service group uuid to delete list
  ansible.builtin.set_fact:
    todelete: "{{ todelete + [  result.response.uuid ] }}"
################################################################
- name: Create udp service group
  ntnx_service_groups:
    name: udp_service_group
    desc: desc
    service_details:
      udp:
        - "10-50"
        - "60-90"
        - "98"
        - "99"
  register: result
  ignore_errors: true

<<<<<<< HEAD
- name: getting particular service_group using uuid
=======
- name: Getting particular service_group using uuid
>>>>>>> 98dc67cb
  ntnx_service_groups_info:
    service_group_uuid: "{{ result.service_group_uuid }}"
  register: result
  ignore_errors: true

- name: Check listing status
  ansible.builtin.assert:
    that:
      - result.response is defined
      - result.failed == false
      - result.response.service_group.service_list[0].protocol == "UDP"
      - result.response.service_group.service_list[0].udp_port_range_list[0].start_port == 10
      - result.response.service_group.service_list[0].udp_port_range_list[0].end_port == 50
      - result.response.service_group.service_list[0].udp_port_range_list[1].start_port == 60
      - result.response.service_group.service_list[0].udp_port_range_list[1].end_port == 90
      - result.response.service_group.service_list[0].udp_port_range_list[2].start_port == 98
      - result.response.service_group.service_list[0].udp_port_range_list[2].end_port == 98
      - result.response.service_group.service_list[0].udp_port_range_list[3].start_port == 99
      - result.response.service_group.service_list[0].udp_port_range_list[3].end_port == 99
    fail_msg: "Fail: Unable to create udp service group  "
    success_msg: "Pass: udp service group  created successfully"

- name: Adding service group uuid to delete list
  ansible.builtin.set_fact:
    todelete: "{{ todelete + [  result.response.uuid ] }}"
################################################################
- name: Create icmp with service group
  ntnx_service_groups:
    name: icmp_service_group
    desc: desc
    service_details:
      icmp:
        - code: 10
        - type: 1
        - type: 2
          code: 3
  register: result
  ignore_errors: true

<<<<<<< HEAD
- name: getting particular service_group using uuid
=======
- name: Getting particular service_group using uuid
>>>>>>> 98dc67cb
  ntnx_service_groups_info:
    service_group_uuid: "{{ result.service_group_uuid }}"
  register: result
  ignore_errors: true

- name: Check listing status
  ansible.builtin.assert:
    that:
      - result.response is defined
      - result.failed == false
      - result.response.service_group.service_list[0].protocol == "ICMP"
      - result.response.service_group.service_list[0].icmp_type_code_list[0].code == 10
      - result.response.service_group.service_list[0].icmp_type_code_list[1].type == 1
      - result.response.service_group.service_list[0].icmp_type_code_list[2].code == 3
      - result.response.service_group.service_list[0].icmp_type_code_list[2].type == 2
    fail_msg: "Fail: Unable to create icmp service group  "
    success_msg: "Pass: icmp service group  created successfully"

- name: Adding service group uuid to delete list
  ansible.builtin.set_fact:
    todelete: "{{ todelete + [  result.response.uuid ] }}"
################################################################
- name: Create service group with tcp and udp and icmp
  ntnx_service_groups:
    name: app_service_group
    desc: desc
    service_details:
      tcp:
        - "*"
      udp:
        - "10-50"
        - "60-90"
        - "99"
      any_icmp: true
  register: result
  ignore_errors: true

<<<<<<< HEAD
- name: getting particular service_group using uuid
=======
- name: Getting particular service_group using uuid
>>>>>>> 98dc67cb
  ntnx_service_groups_info:
    service_group_uuid: "{{ result.service_group_uuid }}"
  register: result
  ignore_errors: true

- name: Check listing status
  ansible.builtin.assert:
    that:
      - result.response is defined
      - result.failed == false
      - result.response.service_group.service_list[0].protocol == "TCP"
      - result.response.service_group.service_list[0].tcp_port_range_list[0].start_port == 0
      - result.response.service_group.service_list[0].tcp_port_range_list[0].end_port == 65535
      - result.response.service_group.service_list[1].protocol == "UDP"
      - result.response.service_group.service_list[1].udp_port_range_list[0].start_port == 10
      - result.response.service_group.service_list[1].udp_port_range_list[0].end_port == 50
      - result.response.service_group.service_list[1].udp_port_range_list[1].start_port == 60
      - result.response.service_group.service_list[1].udp_port_range_list[1].end_port == 90
      - result.response.service_group.service_list[1].udp_port_range_list[2].start_port == 99
      - result.response.service_group.service_list[1].udp_port_range_list[2].end_port == 99
      - result.response.service_group.service_list[2].protocol == "ICMP"
      - result.response.service_group.service_list[2].icmp_type_code_list == [{}]
    fail_msg: "Fail: Unable to create tcp service group  "
    success_msg: "Pass: tcp service group  created successfully"

- name: Adding service group uuid to delete list
  ansible.builtin.set_fact:
    todelete: "{{ todelete + [  result.response.uuid ] }}"
################################################################
- name: Delete all created service groups
  ntnx_service_groups:
    state: absent
    service_group_uuid: "{{ item }}"
  register: result
  loop: "{{ todelete }}"
  ignore_errors: true

- name: Check listing status
  ansible.builtin.assert:
    that:
      - result.changed is defined
      - result.changed == true
      - result.msg == "All items completed"
    fail_msg: "unable to delete all created service groups"
    success_msg: "All service groups deleted successfully"

- name: Reset todelete list
  ansible.builtin.set_fact:
    todelete: []<|MERGE_RESOLUTION|>--- conflicted
+++ resolved
@@ -16,11 +16,7 @@
   register: result
   ignore_errors: true
 
-<<<<<<< HEAD
-- name: getting particular service_group using uuid
-=======
 - name: Getting particular service_group using uuid
->>>>>>> 98dc67cb
   ntnx_service_groups_info:
     service_group_uuid: "{{ result.service_group_uuid }}"
   register: result
@@ -60,11 +56,7 @@
   register: result
   ignore_errors: true
 
-<<<<<<< HEAD
-- name: getting particular service_group using uuid
-=======
 - name: Getting particular service_group using uuid
->>>>>>> 98dc67cb
   ntnx_service_groups_info:
     service_group_uuid: "{{ result.service_group_uuid }}"
   register: result
@@ -104,11 +96,7 @@
   register: result
   ignore_errors: true
 
-<<<<<<< HEAD
-- name: getting particular service_group using uuid
-=======
 - name: Getting particular service_group using uuid
->>>>>>> 98dc67cb
   ntnx_service_groups_info:
     service_group_uuid: "{{ result.service_group_uuid }}"
   register: result
@@ -146,11 +134,7 @@
   register: result
   ignore_errors: true
 
-<<<<<<< HEAD
-- name: getting particular service_group using uuid
-=======
 - name: Getting particular service_group using uuid
->>>>>>> 98dc67cb
   ntnx_service_groups_info:
     service_group_uuid: "{{ result.service_group_uuid }}"
   register: result
