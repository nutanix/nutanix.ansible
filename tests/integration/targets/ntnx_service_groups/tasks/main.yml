--- conflicted
+++ resolved
@@ -1,7 +1,4 @@
-<<<<<<< HEAD
-=======
 ---
->>>>>>> 98dc67cb
 - name: Set module defaults
   module_defaults:
     group/nutanix.ncp.ntnx:
@@ -10,11 +7,7 @@
       nutanix_password: "{{ password }}"
       validate_certs: "{{ validate_certs }}"
   block:
-<<<<<<< HEAD
-    - name: Import create.yml
-=======
     - name: Import info.yml
->>>>>>> 98dc67cb
       ansible.builtin.import_tasks: "create.yml"
     - name: Import update.yml
       ansible.builtin.import_tasks: "update.yml"