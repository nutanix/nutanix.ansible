--- conflicted
+++ resolved
@@ -1,12 +1,8 @@
 ---
-<<<<<<< HEAD
-- name: create tcp service group
-=======
 
 - name: Create tcp service group
->>>>>>> 98dc67cb
   ntnx_service_groups:
-    name: tcp_service_group
+    name: tcp_srvive_group
     desc: desc
     service_details:
       tcp:
@@ -47,13 +43,9 @@
   register: result
   ignore_errors: true
 
-<<<<<<< HEAD
-- name: getting particular service_group using uuid
-=======
 - name: Getting particular service_group using uuid
->>>>>>> 98dc67cb
   ntnx_service_groups_info:
-    service_group_uuid: "{{ result.service_group_uuid }}"
+    service_group_uuid: '{{ result.service_group_uuid }}'
   register: result
   ignore_errors: true
 
