--- conflicted
+++ resolved
@@ -1,20 +1,11 @@
 ---
 - name: Initializing variables
   module_defaults:
-<<<<<<< HEAD
-  group/nutanix.ncp.ntnx:
-=======
     group/nutanix.ncp.ntnx:
->>>>>>> 98dc67cb
       nutanix_host: "{{ ip }}"
       nutanix_username: "{{ username }}"
       nutanix_password: "{{ password }}"
       validate_certs: "{{ validate_certs }}"
   block:
-<<<<<<< HEAD
-      - name: Import get_clusters_info.yml
-        ansible.builtin.import_tasks: "get_clusters_info.yml"
-=======
     - name: Import get_clusters_info.yml
-      ansible.builtin.import_tasks: "get_clusters_info.yml"
->>>>>>> 98dc67cb
+      ansible.builtin.import_tasks: "get_clusters_info.yml"