--- conflicted
+++ resolved
@@ -7,23 +7,6 @@
 #   4. Authorization and deauthorization of db server vm wrt to time machines
 #   5. Creation of clone on authorized db server vm
 
-<<<<<<< HEAD
-- name: Start ntnx_ndb_database_clones tests
-  ansible.builtin.debug:
-    msg: "start ndb database clone tests"
-
-- name: Generate random name
-  ansible.builtin.set_fact:
-    random_name: "{{query('community.general.random_string',numbers=false, special=false,length=12)}}"
-
-- name: Set variables
-  ansible.builtin.set_fact:
-    db1_name: "{{random_name[0]}}"
-    clone_db1: "{{random_name[0]}}-clone"
-    vm1_name: "{{random_name[0]}}-vm"
-    tm1: "{{random_name[0]}}-time-machine"
-    snapshot_name: "{{random_name[0]}}-snapshot"
-=======
 - name: Start ndb database clone tests
   ansible.builtin.debug:
     msg: start ndb database clone tests
@@ -39,7 +22,6 @@
     vm1_name: "{{ random_name[0] }}-vm"
     tm1: "{{ random_name[0] }}-time-machine"
     snapshot_name: "{{ random_name[0] }}-snapshot"
->>>>>>> 98dc67cb
 
 ############################################ setup db and its snapshot for clone tests ###########################################
 
@@ -89,15 +71,6 @@
 
   register: result
 
-<<<<<<< HEAD
-- name: Set db uuid
-  ansible.builtin.set_fact:
-    db_uuid: "{{result.db_uuid}}"
-
-- name: Set time machine uuid
-  ansible.builtin.set_fact:
-    time_machine_uuid: "{{result.response.timeMachineId}}"
-=======
 - name: Define variable for db uuid
   ansible.builtin.set_fact:
     db_uuid: "{{ result.db_uuid }}"
@@ -105,7 +78,6 @@
 - name: Define variable for time machine uuid
   ansible.builtin.set_fact:
     time_machine_uuid: "{{ result.response.timeMachineId }}"
->>>>>>> 98dc67cb
 
 - name: Creation Status
   ansible.builtin.assert:
@@ -118,16 +90,6 @@
     fail_msg: Unable to create single instance postgres database
     success_msg: single instance postgres database created successfully
 
-<<<<<<< HEAD
-- name: Set db server uuid
-  ansible.builtin.set_fact:
-    db_server_uuid: "{{result.response.databaseNodes[0].dbserverId}}"
-
-- name: Create manual snapshot of database
-  ntnx_ndb_database_snapshots:
-    time_machine_uuid: "{{time_machine_uuid}}"
-    name: "{{snapshot_name}}"
-=======
 - name: Define variable for db server vm uuid
   ansible.builtin.set_fact:
     db_server_uuid: "{{ result.response.databaseNodes[0].dbserverId }}"
@@ -136,7 +98,6 @@
   ntnx_ndb_database_snapshots:
     time_machine_uuid: "{{ time_machine_uuid }}"
     name: "{{ snapshot_name }}"
->>>>>>> 98dc67cb
   register: result
 
 - name: Snapshot status
@@ -150,15 +111,9 @@
     fail_msg: unable to create snapshot of database
     success_msg: snapshot for clone tests created successfully
 
-<<<<<<< HEAD
-- name: Set snapshot uuid
-  ansible.builtin.set_fact:
-    snapshot_uuid: "{{result.snapshot_uuid}}"
-=======
 - name: Define variable for snapshot uuid
   ansible.builtin.set_fact:
     snapshot_uuid: "{{ result.snapshot_uuid }}"
->>>>>>> 98dc67cb
 
 ############################################ create clone on new db server vm tests ###########################################
 
@@ -209,76 +164,6 @@
       ansible-clones: ansible-test-db-clones
   register: result
 
-<<<<<<< HEAD
-- name: Set expected response
-  ansible.builtin.set_fact:
-    expected_response:
-      {
-        "actionArguments":
-          [
-            {
-              "name": "db_password",
-              "value": "VALUE_SPECIFIED_IN_NO_LOG_PARAMETER",
-            },
-            { "name": "pre_clone_cmd", "value": "ls" },
-            { "name": "post_clone_cmd", "value": "ls -a" },
-            { "name": "dbserver_description", "value": "vm for db server" },
-          ],
-        "clustered": false,
-        "computeProfileId": "{{compute_profile.uuid}}",
-        "createDbserver": true,
-        "databaseParameterProfileId": "{{db_params_profile.uuid}}",
-        "description": "ansible-created-clone",
-        "latestSnapshot": false,
-        "lcmConfig":
-          {
-            "databaseLCMConfig":
-              {
-                "expiryDetails":
-                  {
-                    "deleteDatabase": true,
-                    "expireInDays": 2,
-                    "expiryDateTimezone": "Asia/Calcutta",
-                    "remindBeforeInDays": 1,
-                  },
-                "refreshDetails":
-                  {
-                    "refreshDateTimezone": "Asia/Calcutta",
-                    "refreshInDays": 2,
-                    "refreshTime": "12:00:00",
-                  },
-              },
-          },
-        "name": "{{clone_db1}}",
-        "networkProfileId": "{{network_profile.uuid}}",
-        "nodeCount": 1,
-        "nodes":
-          [
-            {
-              "computeProfileId": "{{compute_profile.uuid}}",
-              "networkProfileId": "{{network_profile.uuid}}",
-              "nxClusterId": "{{cluster.cluster1.uuid}}",
-              "properties": [],
-              "vmName": "{{vm1_name}}",
-            },
-          ],
-        "nxClusterId": "{{cluster.cluster1.uuid}}",
-        "snapshotId": null,
-        "sshPublicKey": "VALUE_SPECIFIED_IN_NO_LOG_PARAMETER",
-        "tags":
-          [
-            {
-              "tagId": "{{entity_tags.clones.uuid}}",
-              "tagName": "ansible-clones",
-              "value": "ansible-test-db-clones",
-            },
-          ],
-        "timeMachineId": "{{time_machine_uuid}}",
-        "timeZone": "UTC",
-        "userPitrTimestamp": "2023-02-04 07:29:36",
-        "vmPassword": "VALUE_SPECIFIED_IN_NO_LOG_PARAMETER",
-      }
-=======
 - name: Define variables for expected response
   ansible.builtin.set_fact:
     expected_response:
@@ -314,7 +199,6 @@
       timeZone: UTC
       userPitrTimestamp: "2023-02-04 07:29:36"
       vmPassword: VALUE_SPECIFIED_IN_NO_LOG_PARAMETER
->>>>>>> 98dc67cb
 
 - name: Check mode status
   ansible.builtin.assert:
@@ -373,11 +257,7 @@
 # {% raw %}
 - name: Create properties map
   ansible.builtin.set_fact:
-<<<<<<< HEAD
-    properties: "{{ properties | default({}) | combine ({ item['name'] : item['value'] }) }}"
-=======
     properties: "{{ properties | default({}) | combine({item['name']: item['value']}) }}"
->>>>>>> 98dc67cb
   loop: "{{result.response.properties}}"
   no_log: true
 # {% endraw %}
@@ -402,26 +282,13 @@
       - result.response.lcmConfig.refreshDetails.refreshTime == "12:00:00"
       - properties["db_parameter_profile_id"] == db_params_profile.uuid
       - result.response.tags | length == 1
-<<<<<<< HEAD
-      - result.response.tags[0].tagName == "{{entity_tags.clones.name}}"
-=======
       - result.response.tags[0].tagName == "{{ tags.clones.name }}"
->>>>>>> 98dc67cb
       - result.response.tags[0].value == "ansible-test-db-clones"
       - result.response.sourceSnapshotId == snapshot_uuid
       - result.response.parentTimeMachineId ==  time_machine_uuid
     fail_msg: Unable to create clone
     success_msg: Database clone created successfully
 
-<<<<<<< HEAD
-- name: Set clone uuid
-  ansible.builtin.set_fact:
-    clone_uuid: "{{result.uuid}}"
-
-- name: Set db server uuid
-  ansible.builtin.set_fact:
-    db_server_uuid: "{{result.response.databaseNodes[0].dbserverId}}"
-=======
 - name: Define variable for clone uuid
   ansible.builtin.set_fact:
     clone_uuid: "{{ result.uuid }}"
@@ -429,7 +296,6 @@
 - name: Define variable for db server vm uuid
   ansible.builtin.set_fact:
     db_server_uuid: "{{ result.response.databaseNodes[0].dbserverId }}"
->>>>>>> 98dc67cb
 
 ############################################ clone update and removal/refresh schedules related tests ###########################################
 
@@ -470,11 +336,7 @@
       - result.response.lcmConfig.refreshDetails.refreshInDays == 4
       - result.response.lcmConfig.refreshDetails.refreshTime == "14:00:00"
       - result.response.tags | length == 1
-<<<<<<< HEAD
-      - result.response.tags[0].tagName == "{{entity_tags.clones.name}}"
-=======
       - result.response.tags[0].tagName == "{{ tags.clones.name }}"
->>>>>>> 98dc67cb
       - result.response.tags[0].value == "ansible-test-db-clones-updated"
 
     fail_msg: Unable to update clone
@@ -551,13 +413,8 @@
       - result.changed == False
       - result.response.userPitrTimestamp == "2023-02-04 07:29:36"
       - result.response.timeZone == "UTC"
-<<<<<<< HEAD
-    fail_msg: "creation refresh db clone spec failed"
-    success_msg: "refresh db clone spec created successfully"
-=======
     fail_msg: creation refresh db clone spec failed
     success_msg: refresh db clone spec created successfully
->>>>>>> 98dc67cb
 
 - name: Refresh db clone
   ntnx_ndb_database_clone_refresh:
@@ -593,13 +450,8 @@
       - result.response.delete == False
       - result.response.remove == False
       - result.response.softRemove == True
-<<<<<<< HEAD
-    fail_msg: "creation of spec for soft remove failed"
-    success_msg: "spec for soft remove created successfully"
-=======
     fail_msg: creation of spec for soft remove failed
     success_msg: spec for soft remove created successfully
->>>>>>> 98dc67cb
 
 - name: Create unregistration spec
   check_mode: true
@@ -669,13 +521,8 @@
       - result.changed == True
       - result.failed == false
       - result.response.status == "success"
-<<<<<<< HEAD
-    fail_msg: "database deauthorization with time machine failed"
-    success_msg: "database deauthorization with time machine went successfully"
-=======
     fail_msg: database deauthorization with time machine failed
     success_msg: database deauthorization with time machine went successfully
->>>>>>> 98dc67cb
 
 - name: Authorize db server vms for hosting clone
   ntnx_ndb_authorize_db_server_vms:
@@ -696,11 +543,7 @@
 
 ############################################ clone on authorized db server vm ###########################################
 
-<<<<<<< HEAD
-- name: Create timestamp for clone schedules
-=======
 - name: Define variable for timestamp
->>>>>>> 98dc67cb
   ansible.builtin.set_fact:
     timestamp: "2123-11-08 12:36:15"
 - name: Create clone using snapshot on authorized server
@@ -753,15 +596,9 @@
     fail_msg: Unable to create clone
     success_msg: Database clone created succefully
 
-<<<<<<< HEAD
-- name: Set clone uuid
-  ansible.builtin.set_fact:
-    delete_clone_uuid: "{{result.uuid}}"
-=======
 - name: Define variable for delete clone
   ansible.builtin.set_fact:
     delete_clone_uuid: "{{ result.uuid }}"
->>>>>>> 98dc67cb
 
 - name: Delete clone db
   ntnx_ndb_database_clones:
@@ -814,11 +651,7 @@
       db_password: "{{ vm_password }}"
 
     time_machine:
-<<<<<<< HEAD
-      uuid: "{{time_machine_uuid}}"
-=======
       uuid: "{{ time_machine_uuid }}"
->>>>>>> 98dc67cb
       latest_snapshot: true
 
     removal_schedule:
@@ -852,15 +685,9 @@
     fail_msg: Unable to create clone from latest snapshot
     success_msg: Database clone created from latest snapshot successfully
 
-<<<<<<< HEAD
-- name: Set clone uuid
-  ansible.builtin.set_fact:
-    delete_clone_uuid: "{{result.uuid}}"
-=======
 - name: Define variable for delete clone
   ansible.builtin.set_fact:
     delete_clone_uuid: "{{ result.uuid }}"
->>>>>>> 98dc67cb
 
 ############################################ info module tests ##################################
 - name: Start testing ntnx_ndb_clones_info
@@ -925,15 +752,9 @@
       - result.error is defined
       - result.failed == true
       - result.changed == false
-<<<<<<< HEAD
-    fail_msg: "module didn't errored out correctly when incorrect name is given"
-    success_msg: "module errored out correctly when incorrect name is given"
-############################################ Cleanup ###########################################
-=======
     fail_msg: module didn't errored out correctly when incorrect name is given
     success_msg: module errored out correctly when incorrect name is given
 ############################################ cleanup###########################################
->>>>>>> 98dc67cb
 
 - name: Delete clone db
   ntnx_ndb_database_clones:
@@ -948,13 +769,8 @@
       - result.changed == True
       - result.failed == false
       - result.response.status == "5"
-<<<<<<< HEAD
-    fail_msg: "database delete failed"
-    success_msg: "database delete successfully"
-=======
     fail_msg: database delete failed
     success_msg: database delete successfully
->>>>>>> 98dc67cb
 
 - name: Delete db server vm
   ntnx_ndb_db_server_vms:
@@ -969,13 +785,8 @@
       - result.changed == True
       - result.failed == false
       - result.response.status == "5"
-<<<<<<< HEAD
-    fail_msg: "db server vm deleted failed"
-    success_msg: "db server vm deleted successfully"
-=======
     fail_msg: db server vm deleted failed
     success_msg: db server vm deleted successfully
->>>>>>> 98dc67cb
 
 - name: Delete database created earlier
   ntnx_ndb_databases:
