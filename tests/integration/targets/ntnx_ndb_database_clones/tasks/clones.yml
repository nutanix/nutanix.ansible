---
# Summary:
# This playbook will test below cases:
#   1. Creation of database clone on new db server vm
#   2. Updates and delete on database clone
#   3. Refresh action on database clone
#   4. Authorization and deauthorization of db server vm wrt to time machines
#   5. Creation of clone on authorized db server vm

- name: Start ndb database clone tests
  ansible.builtin.debug:
    msg: start ndb database clone tests

- name: Generate random name
  ansible.builtin.set_fact:
    random_name: "{{ query('community.general.random_string', numbers=false, special=false, length=12) }}"

- name: Define variables
  ansible.builtin.set_fact:
    db1_name: "{{ random_name[0] }}"
    clone_db1: "{{ random_name[0] }}-clone"
    vm1_name: "{{ random_name[0] }}-vm"
    tm1: "{{ random_name[0] }}-time-machine"
    snapshot_name: "{{ random_name[0] }}-snapshot"

############################################ setup db and its snapshot for clone tests ###########################################

- name: Create single instance postgres database on new db server vm
  ntnx_ndb_databases:
    wait: true
    name: "{{ db1_name }}"
    desc: ansible-created-db-desc

    db_params_profile:
      name: "{{ db_params_profile.name }}"

    db_vm:
      create_new_server:
        name: "{{ vm1_name }}-db"
        desc: vm for db server
        password: "{{ vm_password }}"
        cluster:
          name: "{{ cluster.cluster1.name }}"
        software_profile:
          name: "{{ software_profile.name }}"
        network_profile:
          name: "{{ network_profile.name }}"
        compute_profile:
          name: "{{ compute_profile.name }}"
        pub_ssh_key: "{{ public_ssh_key }}"

    postgres:
      listener_port: "5432"
      db_name: testAnsible
      db_password: "{{ vm_password }}"
      db_size: 200
      type: single

    time_machine:
      name: "{{ tm1 }}"
      desc: TM-desc
      sla:
        name: "{{ sla.name }}"
      schedule:
        daily: "11:10:02"
        weekly: WEDNESDAY
        monthly: 4
        quaterly: JANUARY
        log_catchup: 30
        snapshots_per_day: 2

  register: result

- name: Define variable for db uuid
  ansible.builtin.set_fact:
    db_uuid: "{{ result.db_uuid }}"

- name: Define variable for time machine uuid
  ansible.builtin.set_fact:
    time_machine_uuid: "{{ result.response.timeMachineId }}"

- name: Creation Status
  ansible.builtin.assert:
    that:
      - result.response is defined
      - result.response.status == 'READY'
      - result.db_uuid is defined
      - result.changed == true

    fail_msg: Unable to create single instance postgres database
    success_msg: single instance postgres database created successfully

- name: Define variable for db server vm uuid
  ansible.builtin.set_fact:
    db_server_uuid: "{{ result.response.databaseNodes[0].dbserverId }}"

- name: Create manual snapshot of database
  ntnx_ndb_database_snapshots:
    time_machine_uuid: "{{ time_machine_uuid }}"
    name: "{{ snapshot_name }}"
  register: result

- name: Snapshot status
  ansible.builtin.assert:
    that:
      - result.response is defined
      - result.changed == True
      - result.snapshot_uuid is defined
      - result.response.status == "ACTIVE"

    fail_msg: unable to create snapshot of database
    success_msg: snapshot for clone tests created successfully

- name: Define variable for snapshot uuid
  ansible.builtin.set_fact:
    snapshot_uuid: "{{ result.snapshot_uuid }}"

############################################ create clone on new db server vm tests ###########################################

- name: Create spec for clone of database created above on new db server vm
  check_mode: true
  ntnx_ndb_database_clones:
    name: "{{ clone_db1 }}"
    desc: ansible-created-clone

    db_params_profile:
      name: "{{ db_params_profile.name }}"

    db_vm:
      create_new_server:
        name: "{{ vm1_name }}"
        desc: vm for db server
        password: "{{ vm_password }}"
        cluster:
          name: "{{ cluster.cluster1.name }}"
        network_profile:
          name: "{{ network_profile.name }}"
        compute_profile:
          name: "{{ compute_profile.name }}"
        pub_ssh_key: "{{ public_ssh_key }}"

    postgres:
      db_password: "{{ vm_password }}"
      pre_clone_cmd: ls
      post_clone_cmd: ls -a

    time_machine:
      name: "{{ tm1 }}"
      pitr_timestamp: "2023-02-04 07:29:36"
      timezone: UTC

    removal_schedule:
      days: 2
      timezone: Asia/Calcutta
      remind_before_in_days: 1
      delete_database: true

    refresh_schedule:
      days: 2
      time: "12:00:00"
      timezone: Asia/Calcutta

    tags:
      ansible-clones: ansible-test-db-clones
  register: result

- name: Define variables for expected response
  ansible.builtin.set_fact:
    expected_response:
      actionArguments:
        - { name: db_password, value: VALUE_SPECIFIED_IN_NO_LOG_PARAMETER }
        - { name: pre_clone_cmd, value: ls }
        - { name: post_clone_cmd, value: ls -a }
        - { name: dbserver_description, value: vm for db server }
      clustered: false
      computeProfileId: "{{ compute_profile.uuid }}"
      createDbserver: true
      databaseParameterProfileId: "{{ db_params_profile.uuid }}"
      description: ansible-created-clone
      latestSnapshot: false
      lcmConfig:
        databaseLCMConfig:
          expiryDetails: { deleteDatabase: true, expireInDays: 2, expiryDateTimezone: Asia/Calcutta, remindBeforeInDays: 1 }
          refreshDetails: { refreshDateTimezone: Asia/Calcutta, refreshInDays: 2, refreshTime: "12:00:00" }
      name: "{{ clone_db1 }}"
      networkProfileId: "{{ network_profile.uuid }}"
      nodeCount: 1
      nodes:
        - computeProfileId: "{{ compute_profile.uuid }}"
          networkProfileId: "{{ network_profile.uuid }}"
          nxClusterId: "{{ cluster.cluster1.uuid }}"
          properties: []
          vmName: "{{ vm1_name }}"
      nxClusterId: "{{ cluster.cluster1.uuid }}"
      snapshotId:
      sshPublicKey: VALUE_SPECIFIED_IN_NO_LOG_PARAMETER
      tags: [{ tagId: "{{ tags.clones.uuid }}", tagName: ansible-clones, value: ansible-test-db-clones }]
      timeMachineId: "{{ time_machine_uuid }}"
      timeZone: UTC
      userPitrTimestamp: "2023-02-04 07:29:36"
      vmPassword: VALUE_SPECIFIED_IN_NO_LOG_PARAMETER

- name: Check mode status
  ansible.builtin.assert:
    that:
      - result.response is defined
      - result.changed == False
      - result.response == expected_response

    fail_msg: Unable to create DB clone provision spec
    success_msg: DB clone create spec generated successfully using check_mode

- name: Create clone using snapshot of previously created database
  ntnx_ndb_database_clones:
    name: "{{ clone_db1 }}"
    desc: ansible-created-clone

    db_params_profile:
      name: "{{ db_params_profile.name }}"

    db_vm:
      create_new_server:
        name: "{{ vm1_name }}"
        desc: vm for db server
        password: "{{ vm_password }}"
        cluster:
          name: "{{ cluster.cluster1.name }}"
        network_profile:
          name: "{{ network_profile.name }}"
        compute_profile:
          name: "{{ compute_profile.name }}"
        pub_ssh_key: "{{ public_ssh_key }}"

    postgres:
      db_password: "{{ vm_password }}"

    time_machine:
      name: "{{ tm1 }}"
      snapshot_uuid: "{{ snapshot_uuid }}"

    removal_schedule:
      days: 2
      timezone: Asia/Calcutta
      remind_before_in_days: 1
      delete_database: true

    refresh_schedule:
      days: 2
      time: "12:00:00"
      timezone: Asia/Calcutta

    tags:
      ansible-clones: ansible-test-db-clones
  register: result

# skip jekyll/Liquid syntax check
# {% raw %}
- name: Create properties map
  ansible.builtin.set_fact:
    properties: "{{ properties | default({}) | combine({item['name']: item['value']}) }}"
  loop: "{{result.response.properties}}"
  no_log: true
# {% endraw %}

- name: Clone create status
  ansible.builtin.assert:
    that:
      - result.response is defined
      - result.changed == True
      - result.uuid is defined
      - result.uuid == result.response.id
      - result.response.status == "READY"
      - result.response.name == clone_db1
      - result.response.description == "ansible-created-clone"
      - result.response.clone == True
      - result.response.lcmConfig.expiryDetails.expireInDays == 2
      - result.response.lcmConfig.expiryDetails.remindBeforeInDays == 1
      - result.response.lcmConfig.expiryDetails.deleteDatabase == True
      - result.response.lcmConfig.expiryDetails.expiryDateTimezone == "Asia/Calcutta"
      - result.response.lcmConfig.refreshDetails.refreshDateTimezone == "Asia/Calcutta"
      - result.response.lcmConfig.refreshDetails.refreshInDays == 2
      - result.response.lcmConfig.refreshDetails.refreshTime == "12:00:00"
      - properties["db_parameter_profile_id"] == db_params_profile.uuid
      - result.response.tags | length == 1
      - result.response.tags[0].tagName == "{{ tags.clones.name }}"
      - result.response.tags[0].value == "ansible-test-db-clones"
      - result.response.sourceSnapshotId == snapshot_uuid
      - result.response.parentTimeMachineId ==  time_machine_uuid
    fail_msg: Unable to create clone
    success_msg: Database clone created successfully

- name: Define variable for clone uuid
  ansible.builtin.set_fact:
    clone_uuid: "{{ result.uuid }}"

- name: Define variable for db server vm uuid
  ansible.builtin.set_fact:
    db_server_uuid: "{{ result.response.databaseNodes[0].dbserverId }}"

############################################ clone update and removal/refresh schedules related tests ###########################################

- name: Update name, desc, tags and schedules
  ntnx_ndb_database_clones:
    uuid: "{{ clone_uuid }}"
    name: "{{ clone_db1 }}-updated"
    desc: ansible-created-clone-updated

    removal_schedule:
      timestamp: "2023-02-10 07:29:36"
      timezone: Asia/Calcutta
      remind_before_in_days: 4
      delete_database: false

    refresh_schedule:
      days: 4
      time: "14:00:00"
      timezone: Asia/Calcutta

    tags:
      ansible-clones: ansible-test-db-clones-updated
  register: result

- name: Clone update status
  ansible.builtin.assert:
    that:
      - result.response is defined
      - result.changed == True
      - result.uuid is defined
      - result.uuid == result.response.id
      - result.response.status == "READY"
      - result.response.name == "{{ clone_db1 }}-updated"
      - result.response.description == "ansible-created-clone-updated"
      - result.response.lcmConfig.expiryDetails.expiryTimestamp == "2023-02-10 07:29:36"
      - result.response.lcmConfig.expiryDetails.remindBeforeInDays == 4
      - result.response.lcmConfig.expiryDetails.deleteDatabase == False
      - result.response.lcmConfig.refreshDetails.refreshInDays == 4
      - result.response.lcmConfig.refreshDetails.refreshTime == "14:00:00"
      - result.response.tags | length == 1
      - result.response.tags[0].tagName == "{{ tags.clones.name }}"
      - result.response.tags[0].value == "ansible-test-db-clones-updated"

    fail_msg: Unable to update clone
    success_msg: Database clone updated succefully

- name: Check idempotency
  ntnx_ndb_database_clones:
    uuid: "{{ clone_uuid }}"
    name: "{{ clone_db1 }}-updated"
    desc: ansible-created-clone-updated

    removal_schedule:
      timestamp: "2023-02-10 07:29:36"
      timezone: Asia/Calcutta
      remind_before_in_days: 4
      delete_database: false

    refresh_schedule:
      days: 4
      time: "14:00:00"
      timezone: Asia/Calcutta

    tags:
      ansible-clones: ansible-test-db-clones-updated
  register: result

- name: Check idempotency status
  ansible.builtin.assert:
    that:
      - result.changed == false
      - result.failed == false
      - "'Nothing to change' in result.msg"
    fail_msg: database clone got updated
    success_msg: database clone update got skipped due to no state changes

- name: Remove schedules
  ntnx_ndb_database_clones:
    uuid: "{{ clone_uuid }}"

    removal_schedule:
      state: absent

    refresh_schedule:
      state: absent

  register: result

- name: Check schedule remove status
  ansible.builtin.assert:
    that:
      - result.response is defined
      - result.changed == True
      - result.uuid is defined
      - result.response.status == "READY"
      - result.response.lcmConfig.expiryDetails == None
      - result.response.lcmConfig.refreshDetails == None
    fail_msg: schedules update failed
    success_msg: schedules removed succefully

########################################### refresh clone ###########################################

- name: Create spec for refresh clone to a pitr timestamp
  check_mode: true
  ntnx_ndb_database_clone_refresh:
    uuid: "{{ clone_uuid }}"
    pitr_timestamp: "2023-02-04 07:29:36"
    timezone: UTC
  register: result

- name: Check refresh db with pitr spec
  ansible.builtin.assert:
    that:
      - result.response is defined
      - result.changed == False
      - result.response.userPitrTimestamp == "2023-02-04 07:29:36"
      - result.response.timeZone == "UTC"
    fail_msg: creation refresh db clone spec failed
    success_msg: refresh db clone spec created successfully

- name: Refresh db clone
  ntnx_ndb_database_clone_refresh:
    uuid: "{{ clone_uuid }}"
    snapshot_uuid: "{{ snapshot_uuid }}"
  register: result

- name: Check database refresh status
  ansible.builtin.assert:
    that:
      - result.response is defined
      - result.changed == True
      - result.uuid is defined
      - result.response.status == "READY"
    fail_msg: database refresh failed
    success_msg: database refresh completed succefully

########################################### delete clone tests###########################################

- name: Create soft remove spec
  check_mode: true
  ntnx_ndb_database_clones:
    state: absent
    uuid: "{{ clone_uuid }}"
    soft_remove: true
  register: result

- name: Verify soft remove  spec
  ansible.builtin.assert:
    that:
      - result.changed == false
      - result.failed == false
      - result.response.delete == False
      - result.response.remove == False
      - result.response.softRemove == True
    fail_msg: creation of spec for soft remove failed
    success_msg: spec for soft remove created successfully

- name: Create unregistration spec
  check_mode: true
  ntnx_ndb_database_clones:
    state: absent
    uuid: "{{ clone_uuid }}"
  register: result

- name: Verify unregistration spec
  ansible.builtin.assert:
    that:
      - result.changed == false
      - result.failed == false
      - result.response.delete == False
      - result.response.remove == True
      - result.response.softRemove == False
    fail_msg: creation of spec for unregistration failed
    success_msg: spec for unregistration created successfully

<<<<<<< HEAD
- name: Delete clone db
=======
- name: Delete clone db with check mode
  ntnx_ndb_database_clones:
    state: absent
    uuid: "{{clone_uuid}}"
  register: output
  ignore_errors: true
  check_mode: true

- name: Creation Status
  assert:
    that:
      - output.failed == false
      - output.changed == false
      - output.msg =="Db clone with uuid:{{  clone_uuid }} will be deleted."
      - output.uuid == "{{  clone_uuid }}"
    fail_msg: "clone db been deleted successfully within check_mode"
    success_msg: "Returned As expected"

- name: delete clone db
>>>>>>> 69a39bf6
  ntnx_ndb_database_clones:
    state: absent
    uuid: "{{ clone_uuid }}"
    delete_from_vm: true
  register: result

- name: Verify status of db clone delete
  ansible.builtin.assert:
    that:
      - result.changed == True
      - result.failed == false
      - result.response.status == "5"
    fail_msg: database delete failed
    success_msg: database deleted successfully

########################################### authorize and deauthorize db server vms###########################################

- name: Authorize db server vms
  ntnx_ndb_authorize_db_server_vms:
    time_machine:
      name: "{{ tm1 }}"
    db_server_vms:
      - name: "{{ vm1_name }}"
  register: result

- name: Verify status of authorization of db server vms
  ansible.builtin.assert:
    that:
      - result.changed == True
      - result.failed == false
      - result.response.status == "success"
    fail_msg: database authorization with time machine failed
    success_msg: database authorization with time machine successfully

- name: Deauthorize db server vms
  ntnx_ndb_authorize_db_server_vms:
    state: absent
    time_machine:
      name: "{{ tm1 }}"
    db_server_vms:
      - name: "{{ vm1_name }}"
  register: result

- name: Verify status of deauthorization of db server vms
  ansible.builtin.assert:
    that:
      - result.changed == True
      - result.failed == false
      - result.response.status == "success"
    fail_msg: database deauthorization with time machine failed
    success_msg: database deauthorization with time machine went successfully

- name: Authorize db server vms for hosting clone
  ntnx_ndb_authorize_db_server_vms:
    time_machine:
      name: "{{ tm1 }}"
    db_server_vms:
      - name: "{{ vm1_name }}"
  register: result

- name: Verify status of authorization of db server vms
  ansible.builtin.assert:
    that:
      - result.changed == True
      - result.failed == false
      - result.response.status == "success"
    fail_msg: database authorization with time machine failed
    success_msg: database authorization with time machine successfully

############################################ clone on authorized db server vm ###########################################

- name: Define variable for timestamp
  ansible.builtin.set_fact:
    timestamp: "2123-11-08 12:36:15"
- name: Create clone using snapshot on authorized server
  ntnx_ndb_database_clones:
    name: "{{ clone_db1 }}"
    desc: ansible-created-clone

    db_params_profile:
      name: "{{ db_params_profile.name }}"

    db_vm:
      use_authorized_server:
        name: "{{ vm1_name }}"

    postgres:
      db_password: "{{ vm_password }}"

    time_machine:
      uuid: "{{ time_machine_uuid }}"
      snapshot_uuid: "{{ snapshot_uuid }}"

    removal_schedule:
      timestamp: "{{ timestamp }}"
      timezone: Asia/Calcutta
      remind_before_in_days: 1
      delete_database: true

    refresh_schedule:
      days: 2
      time: "12:00:00"
      timezone: Asia/Calcutta

    tags:
      ansible-clones: ansible-test-db-clones
  register: result

- name: Clone create status on authorized db server vm
  ansible.builtin.assert:
    that:
      - result.response is defined
      - result.changed == True
      - result.uuid is defined
      - result.uuid == result.response.id
      - result.response.status == "READY"
      - result.response.name == clone_db1
      - result.response.description == "ansible-created-clone"
      - result.response.clone == True
      - result.response.databaseNodes[0].dbserverId == db_server_uuid
      - result.response.parentTimeMachineId ==  time_machine_uuid
    fail_msg: Unable to create clone
    success_msg: Database clone created succefully

- name: Define variable for delete clone
  ansible.builtin.set_fact:
    delete_clone_uuid: "{{ result.uuid }}"

- name: Delete clone db
  ntnx_ndb_database_clones:
    state: absent
    uuid: "{{ delete_clone_uuid }}"
    delete_from_vm: true
  register: result

- name: Verify status of db clone delete
  ansible.builtin.assert:
    that:
      - result.changed == True
      - result.failed == false
      - result.response.status == "5"
    fail_msg: database delete failed
    success_msg: database deleted successfully

########################################### create clone from latest snapshot ##################################

- name: Authorize again db server vm
  ntnx_ndb_authorize_db_server_vms:
    time_machine:
      name: "{{ tm1 }}"
    db_server_vms:
      - name: "{{ vm1_name }}"
  register: result

- name: Verify status of authorization of db server vms
  ansible.builtin.assert:
    that:
      - result.changed == True
      - result.failed == false
      - result.response.status == "success"
    fail_msg: database authorization with time machine failed
    success_msg: database authorization with time machine successfully

- name: Create clone using latest snapshot on authorized server
  ntnx_ndb_database_clones:
    name: "{{ clone_db1 }}fromLatestSnapshot"
    desc: ansible-created-clone from latest snapshot

    db_params_profile:
      name: "{{ db_params_profile.name }}"

    db_vm:
      use_authorized_server:
        name: "{{ vm1_name }}"

    postgres:
      db_password: "{{ vm_password }}"

    time_machine:
      uuid: "{{ time_machine_uuid }}"
      latest_snapshot: true

    removal_schedule:
      timestamp: "{{ timestamp }}"
      timezone: Asia/Calcutta
      remind_before_in_days: 1
      delete_database: true

    refresh_schedule:
      days: 2
      time: "12:00:00"
      timezone: Asia/Calcutta

    tags:
      ansible-clones: ansible-test-db-clones
  register: result

- name: Clone create status on authorized db server vm
  ansible.builtin.assert:
    that:
      - result.response is defined
      - result.changed == True
      - result.uuid is defined
      - result.uuid == result.response.id
      - result.response.status == "READY"
      - result.response.name == "{{ clone_db1 }}fromLatestSnapshot"
      - result.response.description == "ansible-created-clone from latest snapshot"
      - result.response.clone == True
      - result.response.databaseNodes[0].dbserverId == db_server_uuid
      - result.response.parentTimeMachineId ==  time_machine_uuid
    fail_msg: Unable to create clone from latest snapshot
    success_msg: Database clone created from latest snapshot successfully

- name: Define variable for delete clone
  ansible.builtin.set_fact:
    delete_clone_uuid: "{{ result.uuid }}"

############################################ info module tests ##################################
- name: Start testing ntnx_ndb_clones_info
  ansible.builtin.debug:
    msg: Start testing ntnx_ndb_clones_info

- name: List all era clones
  ntnx_ndb_clones_info:
  register: clones

- name: Check listing status
  ansible.builtin.assert:
    that:
      - clones.response is defined
      - clones.failed == false
      - clones.changed == false
      - clones.response | length > 0
    fail_msg: Unable to list all era clones
    success_msg: era clones listed successfully
################################################################
- name: Get era clones using it's name
  ntnx_ndb_clones_info:
    name: "{{ clones.response[0].name }}"
  register: result

- name: Check listing status
  ansible.builtin.assert:
    that:
      - result.response is defined
      - result.failed == false
      - result.changed == false
      - result.response.name == "{{ clones.response[0].name }}"
    fail_msg: "Unable to get era clones using it's name  "
    success_msg: get  era clones using it's name  successfully
################################################################
- name: List clones use id
  ntnx_ndb_clones_info:
    uuid: "{{ clones.response[0].id }}"
  register: result

- name: Check listing status
  ansible.builtin.assert:
    that:
      - result.response is defined
      - result.failed == false
      - result.changed == false
      - result.response.name == "{{ clones.response[0].name }}"
    fail_msg: "Unable to get era clones using it's id  "
    success_msg: get  era clones using it's id  successfully
################################################################

- name: Get era clones with incorrect name
  ntnx_ndb_clones_info:
    name: abcd
  register: result
  no_log: true
  ignore_errors: true

- name: Check listing status
  ansible.builtin.assert:
    that:
      - result.error is defined
      - result.failed == true
      - result.changed == false
    fail_msg: module didn't errored out correctly when incorrect name is given
    success_msg: module errored out correctly when incorrect name is given
############################################ cleanup###########################################

- name: Delete clone db
  ntnx_ndb_database_clones:
    state: absent
    uuid: "{{ delete_clone_uuid }}"
    delete_from_vm: true
  register: result

- name: Verify status of db clone delete
  ansible.builtin.assert:
    that:
      - result.changed == True
      - result.failed == false
      - result.response.status == "5"
    fail_msg: database delete failed
    success_msg: database delete successfully

- name: Delete db server vm
  ntnx_ndb_db_server_vms:
    state: absent
    uuid: "{{ db_server_uuid }}"
    delete_from_cluster: true
  register: result

- name: Verify status of delete of db server vm used for clone
  ansible.builtin.assert:
    that:
      - result.changed == True
      - result.failed == false
      - result.response.status == "5"
    fail_msg: db server vm deleted failed
    success_msg: db server vm deleted successfully

- name: Delete database created earlier
  ntnx_ndb_databases:
    state: absent
    db_uuid: "{{ db_uuid }}"
    delete_db_server_vms: true
    delete_time_machine: true
  register: result

- name: Verify status of delete of database along with time machine and db server vm delete
  ansible.builtin.assert:
    that:
      - result.changed == True
      - result.failed == false
      - result.response.status == "5"
      - result.response.db_server_vms_delete_status.status == "5"
    fail_msg: database delete failed
    success_msg: database deleted successfully<|MERGE_RESOLUTION|>--- conflicted
+++ resolved
@@ -471,9 +471,6 @@
     fail_msg: creation of spec for unregistration failed
     success_msg: spec for unregistration created successfully
 
-<<<<<<< HEAD
-- name: Delete clone db
-=======
 - name: Delete clone db with check mode
   ntnx_ndb_database_clones:
     state: absent
@@ -493,7 +490,6 @@
     success_msg: "Returned As expected"
 
 - name: delete clone db
->>>>>>> 69a39bf6
   ntnx_ndb_database_clones:
     state: absent
     uuid: "{{ clone_uuid }}"
