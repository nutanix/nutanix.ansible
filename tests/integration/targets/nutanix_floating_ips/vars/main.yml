ip: 10.44.76.88
username: admin
password: Nutanix.123
external_subnet:
<<<<<<< HEAD
  name: ET_7
  uuid: 54e295c3-16d3-49de-96ba-b921948b3a4d
vpc:
  name: ET_8
  uuiid: 471181f8-eb2d-4303-9a61-6b25a1b3553e
vm:
  name: ET_11
  uuid: 83c9c094-2b18-4e65-bf6f-234640e07bc0
=======
  subnet_name: ET_7
  subnet_uuiid: 54e295c3-16d3-49de-96ba-b921948b3a4d
vpc:
  vpc_name: ET_8
  vpc_uuiid: 471181f8-eb2d-4303-9a61-6b25a1b3553e
vm:
  vm_name: ET_11
  vm_uuid: 83c9c094-2b18-4e65-bf6f-234640e07bc0
>>>>>>> 12abe4f3
private_ip: 192.168.1.153
todelete: []
vm_subnet_name: ext_102<|MERGE_RESOLUTION|>--- conflicted
+++ resolved
@@ -2,7 +2,6 @@
 username: admin
 password: Nutanix.123
 external_subnet:
-<<<<<<< HEAD
   name: ET_7
   uuid: 54e295c3-16d3-49de-96ba-b921948b3a4d
 vpc:
@@ -11,16 +10,6 @@
 vm:
   name: ET_11
   uuid: 83c9c094-2b18-4e65-bf6f-234640e07bc0
-=======
-  subnet_name: ET_7
-  subnet_uuiid: 54e295c3-16d3-49de-96ba-b921948b3a4d
-vpc:
-  vpc_name: ET_8
-  vpc_uuiid: 471181f8-eb2d-4303-9a61-6b25a1b3553e
-vm:
-  vm_name: ET_11
-  vm_uuid: 83c9c094-2b18-4e65-bf6f-234640e07bc0
->>>>>>> 12abe4f3
 private_ip: 192.168.1.153
 todelete: []
 vm_subnet_name: ext_102