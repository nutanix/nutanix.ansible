--- conflicted
+++ resolved
@@ -1,7 +1,4 @@
-<<<<<<< HEAD
-=======
 ---
->>>>>>> 98dc67cb
 - name: Start testing ntnx_foundation_central_imaged_clusters_info module
   ansible.builtin.debug:
     msg: start testing ntnx_foundation_central_imaged_clusters_info module
@@ -20,11 +17,7 @@
       - clusters.failed==false
       - clusters.response is defined
     fail_msg: "fail: unable to get all imaged,archived cluster  "
-<<<<<<< HEAD
-    success_msg: "success:  get all imaged,archived cluster successfully "
-=======
     success_msg: "succes:  get all imaged,archived cluster sucessfuly "
->>>>>>> 98dc67cb
 
 - name: Get imaged cluster using image_cluster_uuid
   ntnx_foundation_central_imaged_clusters_info:
@@ -40,7 +33,7 @@
       - result.response is defined
       - result.response.imaged_cluster_uuid == "{{clusters.response.imaged_clusters.0.imaged_cluster_uuid}}"
     fail_msg: "fail: unable to get imaged cluster using image_cluster_uuid "
-    success_msg: "success: get imaged cluster using image_cluster_uuid successfully "
+    success_msg: "succes: get imaged cluster using image_cluster_uuid sucessfuly "
 
 - name: Get imaged cluster using custom filter
   ntnx_foundation_central_imaged_clusters_info:
@@ -56,13 +49,13 @@
       - result.failed==false
       - result.response.imaged_clusters is defined
     fail_msg: "fail: unable to get imaged cluster using custom filter "
-    success_msg: "success: get imaged cluster using custom filter successfully"
+    success_msg: "succes: get imaged cluster using custom filter sucessfully"
 
 # still offset and length
 # - ansible.builtin.debug:
 #     var: clusters.response
 
-# - name: Get imaged cluster using image_cluster_uuid
+# - name: get imaged cluster using image_cluster_uuid
 #   ntnx_foundation_central_imaged_clusters_info:
 #     filters:
 #       archived: false
