--- conflicted
+++ resolved
@@ -1,7 +1,4 @@
-<<<<<<< HEAD
-=======
 ---
->>>>>>> 98dc67cb
 - name: Start testing ntnx_foundation_central_imaged_nodes_info module
   ansible.builtin.debug:
     msg: start testing ntnx_foundation_central_imaged_nodes_info module
@@ -20,7 +17,7 @@
       - nodes.response.imaged_nodes is defined
       - nodes.response.metadata.length > 0
     fail_msg: "fail: unable to get all imaged nodes   "
-    success_msg: "success:  get all imaged nodes successfully  "
+    success_msg: "succes:  get all imaged nodes sucessfully  "
 
 - name: Get node by uuid
   ntnx_foundation_central_imaged_nodes_info:
@@ -36,7 +33,7 @@
       - result.response is defined
       - result.response.node_serial == nodes.response.imaged_nodes.0.node_serial
     fail_msg: "fail: unable to get node by uuid"
-    success_msg: "success:  get node by uuid successfully "
+    success_msg: "succes:  get node by uuid successfully "
 
 - name: Get imaged node using custom filter
   ntnx_foundation_central_imaged_nodes_info:
@@ -53,6 +50,6 @@
       - result.response.imaged_nodes.0.imaged_node_uuid == nodes.response.imaged_nodes.0.imaged_node_uuid
       - result.response.metadata.length <=1
     fail_msg: "fail: unable to get imaged node using custom filter "
-    success_msg: "success: get imaged node using custom filter successfully"
+    success_msg: "succes: get imaged node using custom filter sucessfully"
 
 # still offset and length and filter