--- conflicted
+++ resolved
@@ -1,13 +1,7 @@
 ---
-<<<<<<< HEAD
-- name: Start testing ntnx_image_placement_policies_info
-  ansible.builtin.debug:
-    msg: "start ntnx_image_placement_policies_info tests"
-=======
 - name: Start ntnx_image_placement_policies_info tests
   ansible.builtin.debug:
     msg: "Start ntnx_image_placement_policies_info tests"
->>>>>>> 98dc67cb
 
 - name: Create image placement policy
   ntnx_image_placement_policy:
@@ -33,19 +27,11 @@
         - Default
   register: policy_2
 
-<<<<<<< HEAD
-- name: Add policies to delete list
-  ansible.builtin.set_fact:
-    todelete: '{{ todelete + [  policy_1["response"]["metadata"]["uuid"] ] }}'
-
-- name: Add policies to delete list
-=======
 - name: Adding policies to todelete list
   ansible.builtin.set_fact:
     todelete: '{{ todelete + [  policy_1["response"]["metadata"]["uuid"] ] }}'
 
 - name: Adding policies to todelete list
->>>>>>> 98dc67cb
   ansible.builtin.set_fact:
     todelete: '{{ todelete + [  policy_2["response"]["metadata"]["uuid"] ] }}'
 
