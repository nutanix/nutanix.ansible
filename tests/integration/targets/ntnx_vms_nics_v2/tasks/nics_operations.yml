--- conflicted
+++ resolved
@@ -209,13 +209,8 @@
 ##################################################################################
 
 - name: Create nic with network function nic type
-<<<<<<< HEAD
-  nutanix.ncp.ntnx_vms_nics_v2:
-    vm_ext_id: "{{ vm_uuid }}"
-=======
   ntnx_vms_nics_v2:
     vm_ext_id: "{{ vm_uuid_2 }}"
->>>>>>> b2221ae0
     state: present
     backing_info:
       model: "VIRTIO"
@@ -397,15 +392,9 @@
 ################################################################################
 
 - name: Update nic - check mode is enabled
-<<<<<<< HEAD
-  nutanix.ncp.ntnx_vms_nics_v2:
-    vm_ext_id: "{{ vm_uuid }}"
-    ext_id: "{{ todelete[1] }}"
-=======
   ntnx_vms_nics_v2:
     vm_ext_id: "{{ vm_uuid_2 }}"
     ext_id: "{{ todelete[3] }}"
->>>>>>> b2221ae0
     state: present
     backing_info:
       model: "VIRTIO"
@@ -440,13 +429,8 @@
 ###############################################################################
 
 - name: Check for idempotency by updating the nic with same values
-<<<<<<< HEAD
-  nutanix.ncp.ntnx_vms_nics_v2:
-    ext_id: "{{ todelete[3] }}"
-=======
   ntnx_vms_nics_v2:
     ext_id: "{{ todelete[2] }}"
->>>>>>> b2221ae0
     vm_ext_id: "{{ vm_uuid }}"
     state: present
     backing_info:
