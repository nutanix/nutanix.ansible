--- conflicted
+++ resolved
@@ -1,9 +1,5 @@
 ---
-<<<<<<< HEAD
-- name: Set module defaults
-=======
 - name: Initializing variables
->>>>>>> 98dc67cb
   module_defaults:
     group/nutanix.ncp.ntnx:
       nutanix_host: "{{ ip }}"
@@ -11,9 +7,5 @@
       nutanix_password: "{{ password }}"
       validate_certs: "{{ validate_certs }}"
   block:
-<<<<<<< HEAD
-    - name: Import "list_subnets.yml"
-=======
     - name: Import list_subnets.yml
->>>>>>> 98dc67cb
       ansible.builtin.import_tasks: "list_subnets.yml"