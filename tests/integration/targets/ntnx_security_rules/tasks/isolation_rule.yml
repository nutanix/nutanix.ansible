- name: >-
    Create isolation security rule with first_entity_filter and
    second_entity_filter with check mode
  ntnx_security_rules:
    name: test_isolation_rule
    isolation_rule:
      isolate_category:
        Environment:
          - Dev
      from_category:
        Environment:
          - Production
      subset_category:
        Environment:
          - Staging
      policy_mode: MONITOR
  register: result
  ignore_errors: true
  check_mode: true

- name: Creation Status
  ansible.builtin.assert:
    that:
      - result.response is defined
      - result.failed == false
      - result.changed == false
      - result.response.spec.name=="test_isolation_rule"
      - result.security_rule_uuid is none
    fail_msg: " fail: unable to create isolation security rule with first_entity_filter and second_entity_filter with check mode "
    success_msg: >-
      pass: create isolation security rule with first_entity_filter and
      second_entity_filter successfully with check mode
- name: >-
    Create isolation security rule with first_entity_filter and
    second_entity_filter
  ntnx_security_rules:
    name: test_isolation_rule
    isolation_rule:
      isolate_category:
        Environment:
          - Dev
      from_category:
        Environment:
          - Production
      subset_category:
        Environment:
          - Staging
      policy_mode: MONITOR
    policy_hitlog: true
  register: result
  ignore_errors: true

- name: Creation Status
  ansible.builtin.assert:
    that:
      - result.response is defined
      - result.failed == false
      - result.response.spec.name=="test_isolation_rule"
      - result.response.status.state == 'COMPLETE'
    fail_msg: " fail: unable to create isolation security rule with first_entity_filter and second_entity_filter"
    success_msg: >-
      pass: create isolation security rule with first_entity_filter and
      second_entity_filter successfully

<<<<<<< HEAD
- name: update isolation security rule action with check_mode
=======
- name: Update isoloation security rule action with check_mode
>>>>>>> 98dc67cb
  ntnx_security_rules:
    security_rule_uuid: "{{ result.response.metadata.uuid }}"
    isolation_rule:
      policy_mode: APPLY
  register: output
  ignore_errors: true
  check_mode: true

- name: Creation Status
  ansible.builtin.assert:
    that:
      - output.response is defined
      - output.failed == false
      - output.changed == false
      - output.response.spec.name=="test_isolation_rule"
      - output.security_rule_uuid is none
<<<<<<< HEAD
    fail_msg: " fail: unable to update isolation security rule action with check_mode"
=======
    fail_msg: " fail: unable to update isoloation security rule action with check_mode"
>>>>>>> 98dc67cb
    success_msg: >-
      pass: update isolation security rule action with check_mode successfully

<<<<<<< HEAD
- name: update isolation security rule action
=======
- name: Update isoloation security rule action
>>>>>>> 98dc67cb
  ntnx_security_rules:
    security_rule_uuid: "{{ result.security_rule_uuid}}"
    isolation_rule:
      policy_mode: APPLY
  register: result
  ignore_errors: true

- name: Creation Status
  ansible.builtin.assert:
    that:
      - result.response is defined
      - result.failed == false
      - result.changed == true
      - result.response.status.state == 'COMPLETE'
      - result.response.spec.resources.isolation_rule.action == "APPLY"
    fail_msg: " fail: unable to update isolation rule action  "
    success_msg: "pass : update isolation rule action successfully"
<<<<<<< HEAD
- name: update isolation security with same values
=======
- name: Update isoloation security with same values
>>>>>>> 98dc67cb
  ntnx_security_rules:
    security_rule_uuid: "{{result.security_rule_uuid}}"
    isolation_rule:
      policy_mode: APPLY
  register: output
  ignore_errors: true
- name: Creation Status
  ansible.builtin.assert:
    that:
      - output.failed == false
      - output.changed == false
      - output.msg == "Nothing to change"
    fail_msg: " fail: unable to update isolation rule action  "
    success_msg: "pass : update isolation rule action successfully"
<<<<<<< HEAD
- name: delete isolation rule
=======
- name: Delete isolation rule
>>>>>>> 98dc67cb
  ntnx_security_rules:
    state: absent
    security_rule_uuid: "{{ result.security_rule_uuid }}"
  register: result
  ignore_errors: true

- name: Creation Status
  ansible.builtin.assert:
    that:
      - result.response is defined
      - result.failed == false
      - result.response.status == 'SUCCEEDED'
    fail_msg: " fail: unable to delete isolation security rule "
    success_msg: "pass : delete isolation security rule successfully"<|MERGE_RESOLUTION|>--- conflicted
+++ resolved
@@ -62,11 +62,7 @@
       pass: create isolation security rule with first_entity_filter and
       second_entity_filter successfully
 
-<<<<<<< HEAD
-- name: update isolation security rule action with check_mode
-=======
 - name: Update isoloation security rule action with check_mode
->>>>>>> 98dc67cb
   ntnx_security_rules:
     security_rule_uuid: "{{ result.response.metadata.uuid }}"
     isolation_rule:
@@ -83,19 +79,11 @@
       - output.changed == false
       - output.response.spec.name=="test_isolation_rule"
       - output.security_rule_uuid is none
-<<<<<<< HEAD
-    fail_msg: " fail: unable to update isolation security rule action with check_mode"
-=======
     fail_msg: " fail: unable to update isoloation security rule action with check_mode"
->>>>>>> 98dc67cb
     success_msg: >-
-      pass: update isolation security rule action with check_mode successfully
+      pass: update isoloation security rule action with check_mode successfully
 
-<<<<<<< HEAD
-- name: update isolation security rule action
-=======
 - name: Update isoloation security rule action
->>>>>>> 98dc67cb
   ntnx_security_rules:
     security_rule_uuid: "{{ result.security_rule_uuid}}"
     isolation_rule:
@@ -113,11 +101,7 @@
       - result.response.spec.resources.isolation_rule.action == "APPLY"
     fail_msg: " fail: unable to update isolation rule action  "
     success_msg: "pass : update isolation rule action successfully"
-<<<<<<< HEAD
-- name: update isolation security with same values
-=======
 - name: Update isoloation security with same values
->>>>>>> 98dc67cb
   ntnx_security_rules:
     security_rule_uuid: "{{result.security_rule_uuid}}"
     isolation_rule:
@@ -132,11 +116,7 @@
       - output.msg == "Nothing to change"
     fail_msg: " fail: unable to update isolation rule action  "
     success_msg: "pass : update isolation rule action successfully"
-<<<<<<< HEAD
-- name: delete isolation rule
-=======
 - name: Delete isolation rule
->>>>>>> 98dc67cb
   ntnx_security_rules:
     state: absent
     security_rule_uuid: "{{ result.security_rule_uuid }}"
