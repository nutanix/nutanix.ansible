--- conflicted
+++ resolved
@@ -1,22 +1,6 @@
 ---
 - name: Set module defaults
   module_defaults:
-<<<<<<< HEAD
-      group/nutanix.ncp.ntnx:
-          nutanix_host: "{{ ip }}"
-          nutanix_username: "{{ username }}"
-          nutanix_password: "{{ password }}"
-          validate_certs: "{{ validate_certs }}"
-  block:
-      - name: Import app_rule.yml
-        ansible.builtin.import_tasks: "app_rule.yml"
-      - name: Import isolation_rule.yml
-        ansible.builtin.import_tasks: "isolation_rule.yml"
-      - name: Import quarantine_rule.yml
-        ansible.builtin.import_tasks: "quarantine_rule.yml"
-      - name: Import vdi.yml
-        ansible.builtin.import_tasks: "vdi.yml"
-=======
     group/nutanix.ncp.ntnx:
       nutanix_host: "{{ ip }}"
       nutanix_username: "{{ username }}"
@@ -30,5 +14,4 @@
     - name: Import quarantine_rule.yml
       ansible.builtin.import_tasks: "quarantine_rule.yml"
     - name: Import vdi.yml
-      ansible.builtin.import_tasks: "vdi.yml"
->>>>>>> 98dc67cb
+      ansible.builtin.import_tasks: "vdi.yml"