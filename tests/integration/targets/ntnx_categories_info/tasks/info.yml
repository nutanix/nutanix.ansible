---
- name: Start testing ntnx_categories_info
  ansible.builtin.debug:
    msg: Start testing ntnx_categories_info

- name: Test getting all categories
  ntnx_categories_info:
  register: result
  ignore_errors: true

- name: Check listing status
  ansible.builtin.assert:
    that:
      - result.response.entities is defined
      - result.changed == false
      - result.failed == false
      - result.response.metadata.total_matches > 0
      - result.response.metadata.length > 0
    fail_msg: "Unable to list all categories"
    success_msg: "categories listed successfully"
#####################################################################################################
- name: Set category name and values
  ansible.builtin.set_fact:
<<<<<<< HEAD
    category_name: Test-catAA
=======
    category_name: test-catAA
>>>>>>> 98dc67cb
    values:
      - "value-a"
      - "value-b"
      - "value-c"

- name: Create category key
  ntnx_categories:
    state: "present"
    name: "{{category_name}}"
    values: "{{ values }}"
  register: result
  ignore_errors: true

- name: Test getting the category with filter by it's name
  ntnx_categories_info:
    filter:
      name: "{{category_name}}"
  register: result
  ignore_errors: true

- name: Check listing status
  ansible.builtin.assert:
    that:
      - result.response.entities|length == 1
      - result.changed == false
      - result.failed == false
      - result.response.entities.0.name ==  "{{category_name}}"
    fail_msg: "Unable to get particular category with name filter"
    success_msg: "category info obtained successfully by name filter"
#####################################################################################################
- name: Test getting the category  by it's name
  ntnx_categories_info:
    name: "{{category_name}}"
  register: result
  ignore_errors: true

- name: Check listing status
  ansible.builtin.assert:
    that:
      - result.changed == false
      - result.failed == false
      - result.response.category_key.name ==  "{{category_name}}"
      - result.response.category_values.entities | length == 3
    fail_msg: "Unable to get particular category with it's name"
    success_msg: "category info obtained successfully by it's name"
#####################################################################################################
- name: Delete the category
  ntnx_categories:
    state: "absent"
    name: "{{category_name}}"
  register: result
  ignore_errors: true

- name: Creation Status
  ansible.builtin.assert:
    that:
      - result.response is defined
      - result.changed == true
      - result.failed == false
    fail_msg: "Fail: Unable to delete the category"
    success_msg: "Pass : category has been deleted successfully"<|MERGE_RESOLUTION|>--- conflicted
+++ resolved
@@ -21,11 +21,7 @@
 #####################################################################################################
 - name: Set category name and values
   ansible.builtin.set_fact:
-<<<<<<< HEAD
-    category_name: Test-catAA
-=======
     category_name: test-catAA
->>>>>>> 98dc67cb
     values:
       - "value-a"
       - "value-b"
