- name: Start testing ntnx_recovery_plans_info
  ansible.builtin.debug:
<<<<<<< HEAD
    msg: start testing ntnx_recovery_plans_info
=======
    msg: Start testing ntnx_recovery_plans_info
>>>>>>> 98dc67cb

##################################################
- name: Create recovery plan with network
  ntnx_recovery_plans:
    state: "present"
    name: test-integration-rp-1
    desc: test-integration-rp-desc
    stages:
      - categories:
          - key: Environment
            value: Testing
            enable_script_exec: true
        delay: 10
    primary_location:
      url: "{{dr.primary_az_url}}"
    recovery_location:
      url: "{{dr.recovery_az_url}}"
    network_type: NON_STRETCH
    network_mappings:
      - primary:
          test:
            name: "{{network.dhcp.name}}"
          prod:
            name: "{{network.dhcp.name}}"
        recovery:
          test:
            name: "{{dr.recovery_site_network}}"
          prod:
            name: "{{dr.recovery_site_network}}"

  register: recovery_plan1

- name: Create recovery plan with networks
  ntnx_recovery_plans:
    state: "present"
    name: test-integration-rp-2
    desc: test-integration-rp-desc
    stages:
      - categories:
          - key: Environment
            value: Staging
            enable_script_exec: true
        delay: 10
    primary_location:
      url: "{{dr.primary_az_url}}"
    recovery_location:
      url: "{{dr.recovery_az_url}}"
    network_type: NON_STRETCH
    network_mappings:
      - primary:
          test:
            name: "{{network.dhcp.name}}"
          prod:
            name: "{{network.dhcp.name}}"
        recovery:
          test:
            name: "{{dr.recovery_site_network}}"
          prod:
            name: "{{dr.recovery_site_network}}"

  register: recovery_plan2

##################################################

- name: List all Recovery plans
  ntnx_recovery_plans_info:
  register: result
  ignore_errors: true

- name: Listing Status
  ansible.builtin.assert:
    that:
      - result.response is defined
      - result.response.metadata.total_matches > 0
      - result.response.entities | length > 0
    fail_msg: "Unable to list all recovery plan"
    success_msg: "recovery plans info obtained successfully"

<<<<<<< HEAD
- name: Set test plan name
  ansible.builtin.set_fact:
    test_plan_name: "{{result.response.entities.1.status.name}}"
- name: Set test plan uuid
  ansible.builtin.set_fact:
=======
- name: Setting recovery plan name and uuid
  ansible.builtin.set_fact:
    test_plan_name: "{{result.response.entities.1.status.name}}"
>>>>>>> 98dc67cb
    test_plan_uuid: "{{result.response.entities.1.metadata.uuid}}"

##################################################

- name: List recovery plans using uuid criteria
  ntnx_recovery_plans_info:
    plan_uuid: "{{ test_plan_uuid }}"
  register: result
  ignore_errors: true

- name: Listing Status
  ansible.builtin.assert:
    that:
      - result.response is defined
      - result.changed == false
      - result.failed == false
      - result.response.recovery_plan_info.status.name == "{{ test_plan_name }}"
      - result.response.recovery_plan_info.metadata.uuid == "{{ test_plan_uuid }}"
      - result.response.associated_entities.entities_per_availability_zone_list is defined
      - result.response.recovery_plan_info.metadata.kind == "recovery_plan"
    fail_msg: "Unable to list plans using uuid"
    success_msg: "recovery plan info obtained successfully"

##################################################

- name: List recovery plans using filter criteria
  ntnx_recovery_plans_info:
    filter:
      name: "{{ test_plan_name }}"
  register: result
  ignore_errors: true

- name: Listing Status
  ansible.builtin.assert:
    that:
      - result.response is defined
      - result.changed == false
      - result.failed == false
      - result.response.entities[0].status.name == "{{ test_plan_name }}"
      - result.response.metadata.kind == "recovery_plan"
      - result.response.metadata.total_matches == 1
    fail_msg: "Unable to list recovery plan using filter"
    success_msg: "recovery plan info obtained successfully"

##################################################

- name: List recovery plan using length and offset
  ntnx_recovery_plans_info:
    length: 1
    offset: 1
  register: result
  ignore_errors: true

- name: Listing Status
  ansible.builtin.assert:
    that:
      - result.response is defined
      - result.changed == false
      - result.failed == false
      - result.response.entities | length == 1
    fail_msg: "Unable to list recovery plans using length and offset"
    success_msg: "protection recovery plans listed successfully using length and offset"

################################################## Recovery plan jobs info test #########################################################

- name: Start testing ntnx_recovery_plan_jobs_info
  ansible.builtin.debug:
<<<<<<< HEAD
    msg: start testing ntnx_recovery_plan_jobs_info
=======
    msg: Start testing ntnx_recovery_plan_jobs_info
>>>>>>> 98dc67cb

- name: Run validation job, eventually will fail due to some tech issues but can be used for info tests.
  ntnx_recovery_plan_jobs:
    nutanix_host: "{{recovery_site_ip}}"
    state: "present"
    name: "{{ query('community.general.random_string', upper=false, numbers=false, special=false)[0] }}"
    recovery_plan:
      name: "{{recovery_plan1.response.status.name}}"
    failed_site:
      url: "{{dr.primary_az_url}}"
    recovery_site:
      url: "{{dr.recovery_az_url}}"
    action: VALIDATE
  register: result
  ignore_errors: true
  no_log: true

- name: Run validation job, eventually will fail due to some tech issues but can be used for info tests.
  ntnx_recovery_plan_jobs:
    nutanix_host: "{{recovery_site_ip}}"
    state: "present"
    name: "{{ query('community.general.random_string', upper=false, numbers=false, special=false)[0] }}"
    recovery_plan:
      name: "{{recovery_plan2.response.status.name}}"
    failed_site:
      url: "{{dr.primary_az_url}}"
    recovery_site:
      url: "{{dr.recovery_az_url}}"
    action: VALIDATE
  ignore_errors: true
  no_log: true
  register: test_job

##################################################

- name: List all recovery plan jobs
  ntnx_recovery_plan_jobs_info:
    nutanix_host: "{{recovery_site_ip}}"
  register: result
  ignore_errors: true

- name: Listing Status
  ansible.builtin.assert:
    that:
      - result.response is defined
      - result.response.metadata.total_matches > 0
      - result.response.entities | length > 0
    fail_msg: "Unable to list all recovery plan jobs"
    success_msg: "recovery plans jobs info obtained successfully"

<<<<<<< HEAD
- name: Set test job name
  ansible.builtin.set_fact:
    test_job_name: "{{result.response.entities.1.status.name}}"
- name: Set test job uuid
  ansible.builtin.set_fact:
    test_job_uuid: "{{result.response.entities.1.metadata.uuid}}"
- name: Set test job name
=======
- name: Setting recovery plan job name and uuid
  ansible.builtin.set_fact:
    test_job_name: "{{result.response.entities.1.status.name}}"
    test_job_uuid: "{{result.response.entities.1.metadata.uuid}}"
- name: Setting recovery plan job name
>>>>>>> 98dc67cb
  ansible.builtin.set_fact:
    test_job_name_1: "{{ test_job.error.status.name }}"

##################################################

- name: List recovery plan jobs using uuid criteria
  ntnx_recovery_plan_jobs_info:
    nutanix_host: "{{recovery_site_ip}}"
    job_uuid: "{{ test_job_uuid }}"
  register: result
  ignore_errors: true

- name: Listing Status
  ansible.builtin.assert:
    that:
      - result.response is defined
      - result.changed == false
      - result.failed == false
      - result.response.status.name == "{{ test_job_name }}"
      - result.response.metadata.uuid == "{{ test_job_uuid }}"
      - result.response.metadata.kind == "recovery_plan_job"
    fail_msg: "Unable to list jobs using uuid"
    success_msg: "recovery plan jobs info obtained successfully"

##################################################

- name: List recovery plan jobs using filter criteria
  ntnx_recovery_plan_jobs_info:
    nutanix_host: "{{recovery_site_ip}}"
    filter:
      name: "{{ test_job_name_1 }}"
  register: result
  ignore_errors: true

- name: Listing Status
  ansible.builtin.assert:
    that:
      - result.response is defined
      - result.changed == false
      - result.failed == false
      - result.response.entities[0].status.name == "{{ test_job_name_1 }}"
      - result.response.metadata.kind == "recovery_plan_job"
      - result.response.metadata.total_matches == 1
    fail_msg: "Unable to list recovery plan job using filter"
    success_msg: "recovery plan job info obtained successfully"

##################################################

- name: List recovery plan job using length and offset
  ntnx_recovery_plan_jobs_info:
    nutanix_host: "{{recovery_site_ip}}"
    length: 2
    offset: 1
  register: result
  ignore_errors: true

- name: Listing Status
  ansible.builtin.assert:
    that:
      - result.response is defined
      - result.changed == false
      - result.failed == false
      - result.response.entities | length == 2
    fail_msg: "Unable to list recovery plan jobs using length and offset"
    success_msg: "recovery plan jobs listed successfully using length and offset"

################################################## Delete recovery plans #########################################################

- name: Delete created recovery plans
  ntnx_recovery_plans:
    state: absent
    wait: true
    plan_uuid: "{{ recovery_plan1.plan_uuid }}"
  register: result

- name: Delete created recovery plans
  ntnx_recovery_plans:
    state: absent
    wait: true
    plan_uuid: "{{ recovery_plan2.plan_uuid }}"
  register: result<|MERGE_RESOLUTION|>--- conflicted
+++ resolved
@@ -1,10 +1,6 @@
 - name: Start testing ntnx_recovery_plans_info
   ansible.builtin.debug:
-<<<<<<< HEAD
-    msg: start testing ntnx_recovery_plans_info
-=======
     msg: Start testing ntnx_recovery_plans_info
->>>>>>> 98dc67cb
 
 ##################################################
 - name: Create recovery plan with network
@@ -83,17 +79,9 @@
     fail_msg: "Unable to list all recovery plan"
     success_msg: "recovery plans info obtained successfully"
 
-<<<<<<< HEAD
-- name: Set test plan name
-  ansible.builtin.set_fact:
-    test_plan_name: "{{result.response.entities.1.status.name}}"
-- name: Set test plan uuid
-  ansible.builtin.set_fact:
-=======
 - name: Setting recovery plan name and uuid
   ansible.builtin.set_fact:
     test_plan_name: "{{result.response.entities.1.status.name}}"
->>>>>>> 98dc67cb
     test_plan_uuid: "{{result.response.entities.1.metadata.uuid}}"
 
 ##################################################
@@ -161,11 +149,7 @@
 
 - name: Start testing ntnx_recovery_plan_jobs_info
   ansible.builtin.debug:
-<<<<<<< HEAD
-    msg: start testing ntnx_recovery_plan_jobs_info
-=======
     msg: Start testing ntnx_recovery_plan_jobs_info
->>>>>>> 98dc67cb
 
 - name: Run validation job, eventually will fail due to some tech issues but can be used for info tests.
   ntnx_recovery_plan_jobs:
@@ -216,21 +200,11 @@
     fail_msg: "Unable to list all recovery plan jobs"
     success_msg: "recovery plans jobs info obtained successfully"
 
-<<<<<<< HEAD
-- name: Set test job name
-  ansible.builtin.set_fact:
-    test_job_name: "{{result.response.entities.1.status.name}}"
-- name: Set test job uuid
-  ansible.builtin.set_fact:
-    test_job_uuid: "{{result.response.entities.1.metadata.uuid}}"
-- name: Set test job name
-=======
 - name: Setting recovery plan job name and uuid
   ansible.builtin.set_fact:
     test_job_name: "{{result.response.entities.1.status.name}}"
     test_job_uuid: "{{result.response.entities.1.metadata.uuid}}"
 - name: Setting recovery plan job name
->>>>>>> 98dc67cb
   ansible.builtin.set_fact:
     test_job_name_1: "{{ test_job.error.status.name }}"
 
