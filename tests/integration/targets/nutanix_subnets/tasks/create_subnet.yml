- name: VLAN subnet without IPAM
  ntnx_subnets:
    state: present
    wait: true
    name: VLAN subnet without IPAM
    vlan_subnet:
      vlan_id: "{{ vlan_subnets_ids.0 }}"
      virtual_switch:
        name: "{{ virtual_switch.name }}"
      cluster:
        uuid: "{{ cluster.uuid }}"
  register: result
  ignore_errors: true

- name: Creation Status
  ansible.builtin.assert:
    that:
      - result.response is defined
      - result.response.status.state == 'COMPLETE'
    fail_msg: " Unable to create VLAN subnet without IPAM "
    success_msg: " VLAN subnet without IPAM created successfully "

<<<<<<< HEAD
- name: Add subnet_uuid to todelete list
=======
- name: Adding subnet uuid to delete subnets list
>>>>>>> 98dc67cb
  ansible.builtin.set_fact:
    todelete: "{{ todelete + [  result.subnet_uuid ] }}"
#################################################################
- name: VLAN subnet with IPAM
  ntnx_subnets:
    state: present
    wait: true
    name: VLAN subnet with IPAM
    vlan_subnet:
      vlan_id: "{{ vlan_subnets_ids.1 }}"
      virtual_switch:
        uuid: "{{ virtual_switch.uuid }}"
      cluster:
        name: "{{ cluster.name }}"
      ipam:
        network_ip: "{{ ip_address_management.network_ip }}"
        network_prefix: "{{ ip_address_management.network_prefix }}"
        gateway_ip: "{{ ip_address_management.gateway_ip_address }}"
  register: result
  ignore_errors: true

- name: Creation Status
  ansible.builtin.assert:
    that:
      - result.response is defined
      - result.response.status.state == 'COMPLETE'
    fail_msg: " Unable to create VLAN subnet with IPAM "
    success_msg: " VLAN subnet with IPAM created successfully "

<<<<<<< HEAD
- name: Add subnet_uuid to todelete list
=======
- name: Adding subnet uuid to delete subnets list
>>>>>>> 98dc67cb
  ansible.builtin.set_fact:
    todelete: "{{ todelete + [  result.subnet_uuid ] }}"
#################################################################
- name: VLAN subnet with IPAM and IP pools
  ntnx_subnets:
    state: present
    name: VLAN subnet with IPAM and IP pools
    vlan_subnet:
      vlan_id: "{{vlan_subnets_ids.2}}"
      virtual_switch:
        name: "{{ virtual_switch.name }}"
      cluster:
        name: "{{ cluster.name }}"
      ipam:
        network_ip: "{{ ip_address_management.network_ip }}"
        network_prefix: "{{ ip_address_management.network_prefix }}"
        gateway_ip: "{{ ip_address_management.gateway_ip_address }}"
        ip_pools:
          - start_ip: "{{ ip_address_pools.start_address }}"
            end_ip: "{{ ip_address_pools.end_address }}"
  register: result
  ignore_errors: true

- name: Creation Status
  ansible.builtin.assert:
    that:
      - result.response is defined
      - result.response.status.state == 'COMPLETE'
    fail_msg: " Unable to create VLAN subnet with IPAM and IP pools"
    success_msg: " VLAN subnet with IPAM and IP pools created successfully "

<<<<<<< HEAD
- name: Add subnet_uuid to todelete list
=======
- name: Adding subnet uuid to delete subnets list
>>>>>>> 98dc67cb
  ansible.builtin.set_fact:
    todelete: "{{ todelete + [  result.subnet_uuid ] }}"

- name: Delete all Created Subnets
  ntnx_subnets:
    state: absent
    subnet_uuid: "{{ item }}"
  register: result
  loop: "{{ todelete }}"
  ignore_errors: true

<<<<<<< HEAD
- name: Reset todelete list
=======
- name: Remove all subnets from delete list
>>>>>>> 98dc67cb
  ansible.builtin.set_fact:
    todelete: []
#################################################################
- name: VLAN subnet with IPAM and IP pools and cluster uuid
  ntnx_subnets:
    state: present
    name: VLAN subnet with IPAM and IP pools
    vlan_subnet:
      vlan_id: "{{ vlan_subnets_ids.3 }}"
      virtual_switch:
        name: "{{ virtual_switch.name }}"
      cluster:
        uuid: "{{ cluster.uuid }}"
      ipam:
        network_ip: "{{ ip_address_management.network_ip }}"
        network_prefix: "{{ ip_address_management.network_prefix }}"
        gateway_ip: "{{ ip_address_management.gateway_ip_address }}"
        ip_pools:
          - start_ip: "{{ ip_address_pools.start_address }}"
            end_ip: "{{ ip_address_pools.end_address }}"
  register: result
  ignore_errors: true

- name: Creation Status
  ansible.builtin.assert:
    that:
      - result.response is defined
      - result.response.status.state == 'COMPLETE'
    fail_msg: " Unable to create VLAN subnet with IPAM and IP pools and cluster uuid "
    success_msg: " VLAN subnet with IPAM and IP pools and cluster uuid created successfully "

<<<<<<< HEAD
- name: Add subnet_uuid to todelete list
=======
- name: Adding subnet uuid to delete subnets list
>>>>>>> 98dc67cb
  ansible.builtin.set_fact:
    todelete: "{{ todelete + [  result.subnet_uuid ] }}"

- name: Delete all Created Subnets
  ntnx_subnets:
    state: absent
    subnet_uuid: "{{ item }}"
  register: result
  loop: "{{ todelete }}"
  ignore_errors: true

<<<<<<< HEAD
- name: Reset todelete list
=======
- name: Remove all subnets from delete list
>>>>>>> 98dc67cb
  ansible.builtin.set_fact:
    todelete: []
#################################################################
- name: VLAN subnet with IPAM IP pools and DHCP
  ntnx_subnets:
    state: present
    name: VLAN subnet with IPAM IP pools and DHCP
    vlan_subnet:
      vlan_id: "{{vlan_subnets_ids.4}}"
      virtual_switch:
        name: "{{ virtual_switch.name }}"
      cluster:
        name: "{{ cluster.name }}"
      ipam:
        network_ip: "{{ ip_address_management.network_ip }}"
        network_prefix: "{{ ip_address_management.network_prefix }}"
        gateway_ip: "{{ ip_address_management.gateway_ip_address }}"
        ip_pools:
          - start_ip: "{{ ip_address_pools.start_address }}"
            end_ip: "{{ ip_address_pools.end_address }}"
        dhcp:
          dns_servers: "{{ dhcp_settings.dns_servers }}"
          domain_search: "{{ dhcp_settings.domain_search }}"
          domain_name: "{{ dhcp_settings.domain_name }}"
          tftp_server_name: "{{ dhcp_settings.tftp_server_name }}"
          boot_file: "{{ dhcp_settings.boot_file }}"
          dhcp_server_ip: "{{ dhcp_server_address }}"
  register: result
  ignore_errors: true

- name: Creation Status
  ansible.builtin.assert:
    that:
      - result.response is defined
      - result.response.status.state == 'COMPLETE'
    fail_msg: " Unable to create VLAN subnet with IPAM, IP pools and DHCP "
    success_msg: " VLAN subnet with IPAM, IP pools and DHCP created successfully "

<<<<<<< HEAD
- name: Add subnet_uuid to todelete list
=======
- name: Adding subnet uuid to delete subnets list
>>>>>>> 98dc67cb
  ansible.builtin.set_fact:
    todelete: "{{ todelete + [  result.subnet_uuid ] }}"
#################################################################
- name: VLAN subnet with IPAM multiple IP pools and DHCP
  ntnx_subnets:
    state: present
    name: VLAN subnet with IPAM multiple IP pools and DHCP
    vlan_subnet:
      vlan_id: "{{ vlan_subnets_ids.5 }}"
      virtual_switch:
        name: "{{ virtual_switch.name }}"
      cluster:
        name: "{{ cluster.name }}"
      ipam:
        network_ip: "{{ ip_address_management.network_ip }}"
        network_prefix: "{{ ip_address_management.network_prefix }}"
        gateway_ip: "{{ ip_address_management.gateway_ip_address }}"
        ip_pools:
          - start_ip: "{{ ip_address_pools.start_address }}"
            end_ip: "{{ ip_address_pools.end_address }}"
          - start_ip: "{{ ip_address_pools.start_address_2 }}"
            end_ip: "{{ ip_address_pools.end_address_2 }}"
        dhcp:
          dns_servers: "{{ dhcp_settings.dns_servers }}"
          domain_search: "{{ dhcp_settings.domain_search }}"
          domain_name: "{{ dhcp_settings.domain_name }}"
          tftp_server_name: "{{ dhcp_settings.tftp_server_name }}"
          boot_file: "{{ dhcp_settings.boot_file }}"
          dhcp_server_ip: "{{ dhcp_server_address }}"
  register: result
  ignore_errors: true

- name: Creation Status
  ansible.builtin.assert:
    that:
      - result.response is defined
      - result.response.status.state == 'COMPLETE'
    fail_msg: " Unable to create VLAN subnet with IPAM, multiple IP pools and DHCP "
    success_msg: " VLAN subnet with IPAM, multiple IP pools and DHCP created successfully "

<<<<<<< HEAD
- name: Add subnet_uuid to todelete list
=======
- name: Adding subnet uuid to delete subnets list
>>>>>>> 98dc67cb
  ansible.builtin.set_fact:
    todelete: "{{ todelete + [  result.subnet_uuid ] }}"
#################################################################
- name: External subnet without NAT
  ntnx_subnets:
    state: present
    name: " External subnet without NAT "
    external_subnet:
      vlan_id: "{{external_nonat_subnet.vlan_id}}"
      enable_nat: false
      cluster:
        uuid: "{{ cluster.uuid }}"
      ipam:
        network_ip: "{{ external_nonat_subnet.network_ip }}"
        network_prefix: "{{ external_nonat_subnet.network_prefix }}"
        gateway_ip: "{{ external_nonat_subnet.gateway_ip_address }}"
        ip_pools:
          - start_ip: "{{ external_nonat_subnet.dhcp.start_address }}"
            end_ip: "{{ external_nonat_subnet.dhcp.end_address }}"
          - start_ip: "{{ external_nonat_subnet.static.start_address }}"
            end_ip: "{{ external_nonat_subnet.static.end_address }}"
  register: result
  ignore_errors: true

- name: Creation Status
  ansible.builtin.assert:
    that:
      - result.response is defined
      - result.response.status.state == 'COMPLETE'
    fail_msg: " Unable to create External subnet without NAT  "
    success_msg: " External subnet without NAT  created successfully "

<<<<<<< HEAD
- name: Add subnet_uuid to todelete list
=======
- name: Adding subnet uuid to delete subnets list
>>>>>>> 98dc67cb
  ansible.builtin.set_fact:
    todelete: "{{ todelete + [  result.subnet_uuid ] }}"
#################################################################
- name: External subnet with NAT
  ntnx_subnets:
    state: present
    name: " External subnet with NAT "
    external_subnet:
      vlan_id: "{{ external_nat_subnet.vlan_id }}"
      enable_nat: true
      cluster:
        name: "{{ cluster.name }}"
      ipam:
        network_ip: "{{ external_nat_subnet.network_ip }}"
        network_prefix: "{{ external_nat_subnet.network_prefix }}"
        gateway_ip: "{{ external_nat_subnet.gateway_ip_address }}"
        ip_pools:
          - start_ip: "{{ external_nat_subnet.dhcp.start_address }}"
            end_ip: "{{ external_nat_subnet.dhcp.end_address }}"
          - start_ip: "{{ external_nat_subnet.static.start_address }}"
            end_ip: "{{ external_nat_subnet.static.end_address }}"
  register: result
  ignore_errors: true

- name: Creation Status
  ansible.builtin.assert:
    that:
      - result.response is defined
      - result.response.status.state == 'COMPLETE'
    fail_msg: " Unable to create External subnet with NAT  "
    success_msg: " External subnet with NAT  created successfully "

<<<<<<< HEAD
- name: Add subnet_uuid to todelete list
=======
- name: Adding subnet uuid to delete subnets list
>>>>>>> 98dc67cb
  ansible.builtin.set_fact:
    todelete: "{{ todelete + [  result.subnet_uuid ] }}"
#################################################################
- name: Overlay Subnet with minimum requirements
  ntnx_subnets:
    state: present
    name: Overlay Subnet with minimum requirements
    overlay_subnet:
      vpc:
        uuid: "{{ vpc.uuid }}"
      ipam:
        network_ip: "{{ ip_address_management.network_ip }}"
        network_prefix: "{{ ip_address_management.network_prefix }}"
        gateway_ip: "{{ ip_address_management.gateway_ip_address }}"
  register: result
  ignore_errors: true

- name: Creation Status
  ansible.builtin.assert:
    that:
      - result.response is defined
      - result.response.status.state == 'COMPLETE'
    fail_msg: " Unable to create Overlay Subnet with minimum requirements "
    success_msg: " Overlay Subnet with minimum requirements created successfully "

<<<<<<< HEAD
- name: Add subnet_uuid to todelete list
=======
- name: Adding subnet uuid to delete subnets list
>>>>>>> 98dc67cb
  ansible.builtin.set_fact:
    todelete: "{{ todelete + [  result.subnet_uuid ] }}"
#################################################################
- name: Delete all Created Subnets
  ntnx_subnets:
    state: absent
    subnet_uuid: "{{ item }}"
  register: result
  loop: "{{ todelete }}"
  ignore_errors: true

<<<<<<< HEAD
- name: Reset todelete list
=======
- name: Remove all subnets from delete list
>>>>>>> 98dc67cb
  ansible.builtin.set_fact:
    todelete: []
#################################################################
- name: Overlay Subnet with IP_pools and DHCP
  ntnx_subnets:
    state: present
    name: Overlay Subnet with IP_pools and DHCP
    overlay_subnet:
      vpc:
        name: "{{ vpc.name }}"
      ipam:
        network_ip: "{{ ip_address_management.network_ip }}"
        network_prefix: "{{ ip_address_management.network_prefix }}"
        gateway_ip: "{{ ip_address_management.gateway_ip_address }}"
        ip_pools:
          - start_ip: "{{ ip_address_pools.start_address }}"
            end_ip: "{{ ip_address_pools.end_address }}"
        dhcp:
          dns_servers: "{{ dhcp_settings.dns_servers }}"
          domain_search: "{{ dhcp_settings.domain_search }}"
          domain_name: "{{ dhcp_settings.domain_name }}"
          tftp_server_name: "{{ dhcp_settings.tftp_server_name }}"
          boot_file: "{{ dhcp_settings.boot_file }}"

  register: result
  ignore_errors: true
- name: Creation Status
  ansible.builtin.assert:
    that:
      - result.response is defined
      - result.response.status.state == 'COMPLETE'
    fail_msg: " Unable to create Overlay Subnet with IP_pools and DHCP "
    success_msg: " Overlay Subnet with IP_pools and DHCP created successfully "
<<<<<<< HEAD
- name: Add subnet_uuid to todelete list
=======
- name: Adding subnet uuid to delete subnets list
>>>>>>> 98dc67cb
  ansible.builtin.set_fact:
    todelete: "{{ todelete + [  result.subnet_uuid ] }}"
#################################################################
- name: Delete all Created Subnets
  ntnx_subnets:
    state: absent
    subnet_uuid: "{{ item }}"
  register: result
  loop: "{{ todelete }}"
  ignore_errors: true

<<<<<<< HEAD
- name: Reset todelete list
=======
- name: Remove all subnets from delete list
>>>>>>> 98dc67cb
  ansible.builtin.set_fact:
    todelete: []
#################################################################
- name: Overlay Subnet with IP_pools and DHCP with vpc uuid
  ntnx_subnets:
    state: present
    name: Overlay Subnet with IP_pools and DHCP
    overlay_subnet:
      vpc:
        uuid: "{{ vpc.uuid }}"
      ipam:
        network_ip: "{{ ip_address_management.network_ip }}"
        network_prefix: "{{ ip_address_management.network_prefix }}"
        gateway_ip: "{{ ip_address_management.gateway_ip_address }}"
        ip_pools:
          - start_ip: "{{ ip_address_pools.start_address }}"
            end_ip: "{{ ip_address_pools.end_address }}"
        dhcp:
          dns_servers: "{{ dhcp_settings.dns_servers }}"
          domain_search: "{{ dhcp_settings.domain_search }}"
          domain_name: "{{ dhcp_settings.domain_name }}"
          tftp_server_name: "{{ dhcp_settings.tftp_server_name }}"
          boot_file: "{{ dhcp_settings.boot_file }}"
  register: result
  ignore_errors: true
- name: Creation Status
  ansible.builtin.assert:
    that:
      - result.response is defined
      - result.response.status.state == 'COMPLETE'
    fail_msg: " Unable to create Overlay Subnet with IP_pools and DHCP with vpc uuid "
    success_msg: " Overlay Subnet with IP_pools and DHCP with vpc uuid created successfully "
<<<<<<< HEAD
- name: Add subnet_uuid to todelete list
=======
- name: Adding subnet uuid to delete subnets list
>>>>>>> 98dc67cb
  ansible.builtin.set_fact:
    todelete: "{{ todelete + [  result.subnet_uuid ] }}"

- name: Delete all Created Subnets
  ntnx_subnets:
    state: absent
    subnet_uuid: "{{ item }}"
  register: result
  loop: "{{ todelete }}"
  ignore_errors: true<|MERGE_RESOLUTION|>--- conflicted
+++ resolved
@@ -20,11 +20,7 @@
     fail_msg: " Unable to create VLAN subnet without IPAM "
     success_msg: " VLAN subnet without IPAM created successfully "
 
-<<<<<<< HEAD
-- name: Add subnet_uuid to todelete list
-=======
-- name: Adding subnet uuid to delete subnets list
->>>>>>> 98dc67cb
+- name: Adding subnet uuid to delete subnets list
   ansible.builtin.set_fact:
     todelete: "{{ todelete + [  result.subnet_uuid ] }}"
 #################################################################
@@ -54,11 +50,7 @@
     fail_msg: " Unable to create VLAN subnet with IPAM "
     success_msg: " VLAN subnet with IPAM created successfully "
 
-<<<<<<< HEAD
-- name: Add subnet_uuid to todelete list
-=======
-- name: Adding subnet uuid to delete subnets list
->>>>>>> 98dc67cb
+- name: Adding subnet uuid to delete subnets list
   ansible.builtin.set_fact:
     todelete: "{{ todelete + [  result.subnet_uuid ] }}"
 #################################################################
@@ -90,11 +82,7 @@
     fail_msg: " Unable to create VLAN subnet with IPAM and IP pools"
     success_msg: " VLAN subnet with IPAM and IP pools created successfully "
 
-<<<<<<< HEAD
-- name: Add subnet_uuid to todelete list
-=======
-- name: Adding subnet uuid to delete subnets list
->>>>>>> 98dc67cb
+- name: Adding subnet uuid to delete subnets list
   ansible.builtin.set_fact:
     todelete: "{{ todelete + [  result.subnet_uuid ] }}"
 
@@ -106,11 +94,7 @@
   loop: "{{ todelete }}"
   ignore_errors: true
 
-<<<<<<< HEAD
-- name: Reset todelete list
-=======
 - name: Remove all subnets from delete list
->>>>>>> 98dc67cb
   ansible.builtin.set_fact:
     todelete: []
 #################################################################
@@ -142,11 +126,7 @@
     fail_msg: " Unable to create VLAN subnet with IPAM and IP pools and cluster uuid "
     success_msg: " VLAN subnet with IPAM and IP pools and cluster uuid created successfully "
 
-<<<<<<< HEAD
-- name: Add subnet_uuid to todelete list
-=======
-- name: Adding subnet uuid to delete subnets list
->>>>>>> 98dc67cb
+- name: Adding subnet uuid to delete subnets list
   ansible.builtin.set_fact:
     todelete: "{{ todelete + [  result.subnet_uuid ] }}"
 
@@ -158,11 +138,7 @@
   loop: "{{ todelete }}"
   ignore_errors: true
 
-<<<<<<< HEAD
-- name: Reset todelete list
-=======
 - name: Remove all subnets from delete list
->>>>>>> 98dc67cb
   ansible.builtin.set_fact:
     todelete: []
 #################################################################
@@ -201,11 +177,7 @@
     fail_msg: " Unable to create VLAN subnet with IPAM, IP pools and DHCP "
     success_msg: " VLAN subnet with IPAM, IP pools and DHCP created successfully "
 
-<<<<<<< HEAD
-- name: Add subnet_uuid to todelete list
-=======
-- name: Adding subnet uuid to delete subnets list
->>>>>>> 98dc67cb
+- name: Adding subnet uuid to delete subnets list
   ansible.builtin.set_fact:
     todelete: "{{ todelete + [  result.subnet_uuid ] }}"
 #################################################################
@@ -246,11 +218,7 @@
     fail_msg: " Unable to create VLAN subnet with IPAM, multiple IP pools and DHCP "
     success_msg: " VLAN subnet with IPAM, multiple IP pools and DHCP created successfully "
 
-<<<<<<< HEAD
-- name: Add subnet_uuid to todelete list
-=======
-- name: Adding subnet uuid to delete subnets list
->>>>>>> 98dc67cb
+- name: Adding subnet uuid to delete subnets list
   ansible.builtin.set_fact:
     todelete: "{{ todelete + [  result.subnet_uuid ] }}"
 #################################################################
@@ -283,11 +251,7 @@
     fail_msg: " Unable to create External subnet without NAT  "
     success_msg: " External subnet without NAT  created successfully "
 
-<<<<<<< HEAD
-- name: Add subnet_uuid to todelete list
-=======
-- name: Adding subnet uuid to delete subnets list
->>>>>>> 98dc67cb
+- name: Adding subnet uuid to delete subnets list
   ansible.builtin.set_fact:
     todelete: "{{ todelete + [  result.subnet_uuid ] }}"
 #################################################################
@@ -320,11 +284,7 @@
     fail_msg: " Unable to create External subnet with NAT  "
     success_msg: " External subnet with NAT  created successfully "
 
-<<<<<<< HEAD
-- name: Add subnet_uuid to todelete list
-=======
-- name: Adding subnet uuid to delete subnets list
->>>>>>> 98dc67cb
+- name: Adding subnet uuid to delete subnets list
   ansible.builtin.set_fact:
     todelete: "{{ todelete + [  result.subnet_uuid ] }}"
 #################################################################
@@ -350,11 +310,7 @@
     fail_msg: " Unable to create Overlay Subnet with minimum requirements "
     success_msg: " Overlay Subnet with minimum requirements created successfully "
 
-<<<<<<< HEAD
-- name: Add subnet_uuid to todelete list
-=======
-- name: Adding subnet uuid to delete subnets list
->>>>>>> 98dc67cb
+- name: Adding subnet uuid to delete subnets list
   ansible.builtin.set_fact:
     todelete: "{{ todelete + [  result.subnet_uuid ] }}"
 #################################################################
@@ -366,11 +322,7 @@
   loop: "{{ todelete }}"
   ignore_errors: true
 
-<<<<<<< HEAD
-- name: Reset todelete list
-=======
 - name: Remove all subnets from delete list
->>>>>>> 98dc67cb
   ansible.builtin.set_fact:
     todelete: []
 #################################################################
@@ -404,11 +356,7 @@
       - result.response.status.state == 'COMPLETE'
     fail_msg: " Unable to create Overlay Subnet with IP_pools and DHCP "
     success_msg: " Overlay Subnet with IP_pools and DHCP created successfully "
-<<<<<<< HEAD
-- name: Add subnet_uuid to todelete list
-=======
-- name: Adding subnet uuid to delete subnets list
->>>>>>> 98dc67cb
+- name: Adding subnet uuid to delete subnets list
   ansible.builtin.set_fact:
     todelete: "{{ todelete + [  result.subnet_uuid ] }}"
 #################################################################
@@ -420,11 +368,7 @@
   loop: "{{ todelete }}"
   ignore_errors: true
 
-<<<<<<< HEAD
-- name: Reset todelete list
-=======
 - name: Remove all subnets from delete list
->>>>>>> 98dc67cb
   ansible.builtin.set_fact:
     todelete: []
 #################################################################
@@ -457,11 +401,7 @@
       - result.response.status.state == 'COMPLETE'
     fail_msg: " Unable to create Overlay Subnet with IP_pools and DHCP with vpc uuid "
     success_msg: " Overlay Subnet with IP_pools and DHCP with vpc uuid created successfully "
-<<<<<<< HEAD
-- name: Add subnet_uuid to todelete list
-=======
-- name: Adding subnet uuid to delete subnets list
->>>>>>> 98dc67cb
+- name: Adding subnet uuid to delete subnets list
   ansible.builtin.set_fact:
     todelete: "{{ todelete + [  result.subnet_uuid ] }}"
 
