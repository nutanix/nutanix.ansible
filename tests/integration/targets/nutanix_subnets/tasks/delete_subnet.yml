--- conflicted
+++ resolved
@@ -30,8 +30,6 @@
     fail_msg: " Unable to create Overlay Subnet with IP_pools and DHCP "
     success_msg: " Overlay Subnet with IP_pools and DHCP created successfully "
 
-<<<<<<< HEAD
-=======
 - name: Delete subnet with check mode
   ntnx_subnets:
     state: absent
@@ -50,7 +48,6 @@
     fail_msg: "Subnet has been deleted successfully within check_mode"
     success_msg: "Returned As expected"
 
->>>>>>> 69a39bf6
 - name: Delete subnet
   ntnx_subnets:
     state: absent
