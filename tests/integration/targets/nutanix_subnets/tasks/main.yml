- block:
    - import_tasks: "create_subnet.yml"
    - import_tasks: "delete_subnet.yml"
<<<<<<< HEAD
=======
    - import_tasks: "negative_scenarios.yml"
>>>>>>> f9691a57
   <|MERGE_RESOLUTION|>--- conflicted
+++ resolved
@@ -1,8 +1,5 @@
 - block:
     - import_tasks: "create_subnet.yml"
     - import_tasks: "delete_subnet.yml"
-<<<<<<< HEAD
-=======
     - import_tasks: "negative_scenarios.yml"
->>>>>>> f9691a57
    