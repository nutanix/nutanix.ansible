--- conflicted
+++ resolved
@@ -2,8 +2,7 @@
   ansible.builtin.debug:
     msg: "Started Negative Creation Cases"
 
-<<<<<<< HEAD
-- name: Unknow virtual switch name
+- name: Unknown virtual switch name
   ntnx_subnets:
     state: present
     name: VLAN subnet without IPAM
@@ -15,20 +14,6 @@
         uuid: "{{ cluster.uuid }}"
   register: result
   ignore_errors: true
-=======
-  - name: Unknown virtual switch name
-    ntnx_subnets:
-      state: present
-      name: VLAN subnet without IPAM
-      vlan_subnet:
-        vlan_id: "{{ vlan_subnets_ids.0 }}"
-        virtual_switch:
-          name: "virtual_switch"
-        cluster:
-          uuid: "{{ cluster.uuid }}"
-    register: result
-    ignore_errors: True
->>>>>>> 854442f9
 
 - name: Creation Status
   ansible.builtin.assert:
@@ -37,8 +22,7 @@
       - result.msg=="Failed generating subnet spec"
     success_msg: " Success: returned error as expected "
 ###############################################################
-<<<<<<< HEAD
-- name: Unknow virtual switch uuid
+- name: Unknown virtual switch uuid
   ntnx_subnets:
     state: present
     name: VLAN subnet with IPAM
@@ -54,24 +38,6 @@
         gateway_ip: "{{ ip_address_management.gateway_ip_address }}"
   register: result
   ignore_errors: true
-=======
-  - name: Unknown virtual switch uuid
-    ntnx_subnets:
-      state: present
-      name: VLAN subnet with IPAM
-      vlan_subnet:
-        vlan_id: "{{ vlan_subnets_ids.1 }}"
-        virtual_switch:
-          uuid: 91639374-c0b9-48c3-bfc1-f9c89343b3e
-        cluster:
-          name: "{{ cluster.name }}"
-        ipam:
-          network_ip: "{{ ip_address_management.network_ip }}"
-          network_prefix: "{{ ip_address_management.network_prefix }}"
-          gateway_ip: "{{ ip_address_management.gateway_ip_address }}"
-    register: result
-    ignore_errors: true
->>>>>>> 854442f9
 
 - name: Creation Status
   ansible.builtin.assert:
