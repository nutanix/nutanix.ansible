--- conflicted
+++ resolved
@@ -1,17 +1,9 @@
-<<<<<<< HEAD
-- name: Start Negative Testing
-  ansible.builtin.debug:
-    msg: "Started Negative Creation Cases"
-
-- name: Unknown virtual switch name
-=======
 ---
 - name: Started Negative Creation Cases
   ansible.builtin.debug:
     msg: "Started Negative Creation Cases"
 
 - name: Unknow virtual switch name
->>>>>>> 98dc67cb
   ntnx_subnets:
     state: present
     name: VLAN subnet without IPAM
@@ -27,19 +19,11 @@
 - name: Creation Status
   ansible.builtin.assert:
     that:
-<<<<<<< HEAD
-      - result.failed==True
-      - result.msg=="Failed generating subnet spec"
-    success_msg: " Success: returned error as expected "
-###############################################################
-- name: Unknown virtual switch uuid
-=======
       - result.failed==true
       - result.msg=="Failed generating subnet spec"
     success_msg: " Success: returned error as expected "
 ###############################################################
 - name: Unknow virtual switch uuid
->>>>>>> 98dc67cb
   ntnx_subnets:
     state: present
     name: VLAN subnet with IPAM
@@ -59,11 +43,7 @@
 - name: Creation Status
   ansible.builtin.assert:
     that:
-<<<<<<< HEAD
-      - result.failed==True
-=======
       - result.failed==true
->>>>>>> 98dc67cb
     success_msg: " Success: returned error as expected "
 ###############################################################
 - name: Unknown Cluster
@@ -89,11 +69,7 @@
 - name: Creation Status
   ansible.builtin.assert:
     that:
-<<<<<<< HEAD
-      - result.failed==True
-=======
       - result.failed==true
->>>>>>> 98dc67cb
     success_msg: " Success: returned error as expected "
 ###############################################################
 - name: Delete subnet with unknown uuid
@@ -106,9 +82,5 @@
 - name: Creation Status
   ansible.builtin.assert:
     that:
-<<<<<<< HEAD
-      - result.failed==True
-=======
       - result.failed==true
->>>>>>> 98dc67cb
     success_msg: " Success: returned error as expected "