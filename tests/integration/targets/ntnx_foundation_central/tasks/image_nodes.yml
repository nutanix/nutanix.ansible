--- conflicted
+++ resolved
@@ -53,8 +53,7 @@
       - result.failed==false
       - result.changed==true
     fail_msg: "fail: Unable to image nodes or create cluster "
-<<<<<<< HEAD
-    success_msg: "succes: Imaging and cluster created successfully "
+    success_msg: "Success: Imaging and cluster created successfully "
   # when: false # make it true or remove to unskip task
 
 - name: Store imaged cluster uuid
@@ -79,7 +78,4 @@
       - result.imaged_cluster_uuid == "{{imaged_cluster_uuid}}"
     fail_msg: "Check mode for delete operation failed"
     success_msg: "Check mode for delete operation passed"
-=======
-    success_msg: "Success: Imaging and cluster created successfully "
->>>>>>> 27c0d5fb
   # when: false # make it true or remove to unskip task