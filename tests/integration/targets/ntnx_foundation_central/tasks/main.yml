---
<<<<<<< HEAD
- name: Set module defaults
  module_defaults:
      nutanix.ncp.ntnx_foundation_central:
          nutanix_host: "{{ ip }}"
          nutanix_username: "{{ username }}"
          nutanix_password: "{{ password }}"
          validate_certs: "{{ validate_certs }}"
  block:
      - name: Import "image_nodes.yml"
        ansible.builtin.import_tasks: "image_nodes.yml"
=======
- name: Ntnx_foundation_central integration tests
  module_defaults:
    nutanix.ncp.ntnx_foundation_central:
      nutanix_host: "{{ ip }}"
      nutanix_username: "{{ username }}"
      nutanix_password: "{{ password }}"
      validate_certs: "{{ validate_certs }}"
  block:
    - name: Import Tasks
      ansible.builtin.import_tasks: image_nodes.yml
>>>>>>> 98dc67cb
<|MERGE_RESOLUTION|>--- conflicted
+++ resolved
@@ -1,16 +1,4 @@
 ---
-<<<<<<< HEAD
-- name: Set module defaults
-  module_defaults:
-      nutanix.ncp.ntnx_foundation_central:
-          nutanix_host: "{{ ip }}"
-          nutanix_username: "{{ username }}"
-          nutanix_password: "{{ password }}"
-          validate_certs: "{{ validate_certs }}"
-  block:
-      - name: Import "image_nodes.yml"
-        ansible.builtin.import_tasks: "image_nodes.yml"
-=======
 - name: Ntnx_foundation_central integration tests
   module_defaults:
     nutanix.ncp.ntnx_foundation_central:
@@ -20,5 +8,4 @@
       validate_certs: "{{ validate_certs }}"
   block:
     - name: Import Tasks
-      ansible.builtin.import_tasks: image_nodes.yml
->>>>>>> 98dc67cb
+      ansible.builtin.import_tasks: image_nodes.yml