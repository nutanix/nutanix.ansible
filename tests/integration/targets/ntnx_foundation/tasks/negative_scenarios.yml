--- conflicted
+++ resolved
@@ -18,26 +18,6 @@
   ansible.builtin.set_fact:
     hypervisor_images: "{{ hypervisor_images.hypervisor_images.kvm | selectattr('filename', 'search', hypervisor_package_filter) | list }}"
 
-<<<<<<< HEAD
-    - name: Creation Status
-      assert:
-        that:
-          - result.response is defined
-          - result.failed==false
-          - result.changed==false
-          - result.response.blocks.0.nodes.0.cvm_ip=="{{IBIS_node.node1.cvm_ip}}"
-          - result.response.blocks.0.nodes.0.hypervisor_hostname=="{{IBIS_node.node1.hypervisor_hostname}}"
-          - result.response.blocks.0.nodes.0.ipmi_ip=="{{IBIS_node.node1.ipmi_ip}}"
-          - result.response.blocks.0.nodes.0.hypervisor=="{{IBIS_node.node1.hypervisor}}"
-          - result.response.blocks.0.nodes.0.node_position=="{{IBIS_node.node1.node_position}}"
-          - result.response.clusters.0.cluster_name=="test-cluster"
-        fail_msg: " Fail : check_mode fail"
-        success_msg: "Success: returned response as expected"
-###################################
-    - debug:
-        msg: start negative_scenarios for ntnx_foundation
-=======
->>>>>>> 98dc67cb
 ###################################
 - name: Image nodes with wrong serial
   ntnx_foundation:
@@ -65,16 +45,6 @@
   register: result
   ignore_errors: true
 
-<<<<<<< HEAD
-    - name: Creation Status
-      assert:
-        that:
-          - result.msg == "Failed generating Image Nodes Spec"
-          - result.changed==false
-          - result.failed==true
-        fail_msg: " Fail : image node with wrong serial done successfully "
-        success_msg: "Success: unable to image node with wrong serial "
-=======
 - name: Creation Status
   ansible.builtin.assert:
     that:
@@ -83,7 +53,6 @@
       - result.failed==true
     fail_msg: " Fail : image node with wrong serial done successfully "
     success_msg: "Succes: unable to image node with wrong serial "
->>>>>>> 98dc67cb
 ###################################
 - name: Image nodes with wrong hypervisor
   ntnx_foundation:
@@ -110,16 +79,6 @@
   register: result
   ignore_errors: true
 
-<<<<<<< HEAD
-    - name: Creation Status
-      assert:
-        that:
-          - result.changed==false
-          - result.failed==true
-          - "result.msg=='value of hypervisor must be one of: kvm, hyperv, xen, esx, ahv, got: phoenix found in blocks -> nodes -> discovery_mode -> discovery_override'"
-        fail_msg: " Fail : Image nodes with wrong hypervisor done successfully "
-        success_msg: "Success: unable to image node with wrong hypervisor"
-=======
 - name: Creation Status
   ansible.builtin.assert:
     that:
@@ -128,5 +87,4 @@
       - "result.msg=='value of hypervisor must be one of: kvm, hyperv, xen, esx, ahv, got: \
         phoenix found in blocks -> nodes -> discovery_mode -> discovery_override'"
     fail_msg: " Fail : Image nodes with wrong hypervisor done successfully "
-    success_msg: "Succes: unable to image node with wrong hypervisor"
->>>>>>> 98dc67cb
+    success_msg: "Succes: unable to image node with wrong hypervisor"