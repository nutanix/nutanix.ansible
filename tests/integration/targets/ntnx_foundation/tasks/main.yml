---
- name: Set module defaults
  module_defaults:
<<<<<<< HEAD
      nutanix.ncp.ntnx_foundation:
          nutanix_host: "{{ foundation_host }}"
  block:
      - name: Import "image_nodes.yml""
        ansible.builtin.import_tasks: "image_nodes.yml"
      - name: Import "negative_scenarios.yml"
        ansible.builtin.import_tasks: "negative_scenarios.yml"
=======
    group/nutanix.ncp.ntnx:
      nutanix_host: "{{ foundation_host }}"
  block:
    - name: Import image_nodes.yml
      ansible.builtin.import_tasks: "image_nodes.yml"
    - name: Import negative_scenarios.yml
      ansible.builtin.import_tasks: "negative_scenarios.yml"
>>>>>>> 98dc67cb
<|MERGE_RESOLUTION|>--- conflicted
+++ resolved
@@ -1,20 +1,10 @@
 ---
 - name: Set module defaults
   module_defaults:
-<<<<<<< HEAD
-      nutanix.ncp.ntnx_foundation:
-          nutanix_host: "{{ foundation_host }}"
-  block:
-      - name: Import "image_nodes.yml""
-        ansible.builtin.import_tasks: "image_nodes.yml"
-      - name: Import "negative_scenarios.yml"
-        ansible.builtin.import_tasks: "negative_scenarios.yml"
-=======
     group/nutanix.ncp.ntnx:
       nutanix_host: "{{ foundation_host }}"
   block:
     - name: Import image_nodes.yml
       ansible.builtin.import_tasks: "image_nodes.yml"
     - name: Import negative_scenarios.yml
-      ansible.builtin.import_tasks: "negative_scenarios.yml"
->>>>>>> 98dc67cb
+      ansible.builtin.import_tasks: "negative_scenarios.yml"