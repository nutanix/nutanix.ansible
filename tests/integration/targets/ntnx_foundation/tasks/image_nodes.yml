---
- name: Start testing ntnx_foundation
  ansible.builtin.debug:
    msg: Start testing ntnx_foundation

- name: Get aos_packages_info from foundation
  ntnx_foundation_aos_packages_info:
  register: images

<<<<<<< HEAD
    - name: Creation Status
      assert:
        that:
          - first_cluster.response is defined
          - first_cluster.failed==false
          - first_cluster.changed==true
          - first_cluster.response.cluster_urls is defined
          - first_cluster.response.cluster_urls.0.name=="test-cluster"
        fail_msg: " Fail : unable to create cluster with three node"
        success_msg: "Success: cluster with three node created successfully "
      # when: false # make it true or remove to unskip task
=======
- name: Get aos package name with given version filter from all packages
  ansible.builtin.set_fact:
    aos_packages: "{{ images.aos_packages | select('search', aos_package_filter ) | list }}"
>>>>>>> 98dc67cb

- name: List hypervisor images
  nutanix.ncp.ntnx_foundation_hypervisor_images_info:
  register: hypervisor_images

- name: Get hypervisor package info with given version filter from all packages
  ansible.builtin.set_fact:
    hypervisor_images: "{{ hypervisor_images.hypervisor_images.kvm | selectattr('filename', 'search', hypervisor_package_filter) | list }}"

###################################

- name: Image nodes with check mode
  check_mode: true
  ntnx_foundation:
    timeout: 3660
    nutanix_host: "{{foundation_host}}"
    cvm_gateway: "{{cvm_gateway}}"
    cvm_netmask: "{{cvm_netmask}}"
    hypervisor_gateway: "{{hypervisor_gateway}}"
    hypervisor_netmask: "{{hypervisor_netmask}}"
    default_ipmi_user: "{{default_ipmi_user}}"
    current_cvm_vlan_tag: "0"
    nos_package: "{{aos_packages[0]}}"
    blocks:
      - block_id: "{{IBIS_node.block_id}}"
        nodes:
          - manual_mode:
              cvm_gb_ram: 50
              cvm_ip: "{{IBIS_node.node1.cvm_ip}}"
              hypervisor_hostname: "{{IBIS_node.node1.hypervisor_hostname}}"
              ipmi_ip: "{{IBIS_node.node1.ipmi_ip}}"
              ipmi_password: "{{IBIS_node.node1.ipmi_password}}"
              hypervisor: "{{IBIS_node.node1.hypervisor}}"
              hypervisor_ip: "{{IBIS_node.node1.hypervisor_ip}}"
              node_position: "{{IBIS_node.node1.node_position}}"
    clusters:
      - redundancy_factor: 2
        cluster_members:
          - "{{IBIS_node.node1.cvm_ip}}"
        name: "test-cluster"
  register: result
  no_log: true

- name: Creation Status
  ansible.builtin.assert:
    that:
      - result.response is defined
      - result.failed==false
      - result.changed==false
      - result.response.blocks.0.nodes.0.cvm_ip=="{{IBIS_node.node1.cvm_ip}}"
      - result.response.blocks.0.nodes.0.hypervisor_hostname=="{{IBIS_node.node1.hypervisor_hostname}}"
      - result.response.blocks.0.nodes.0.ipmi_ip=="{{IBIS_node.node1.ipmi_ip}}"
      - result.response.blocks.0.nodes.0.hypervisor=="{{IBIS_node.node1.hypervisor}}"
      - result.response.blocks.0.nodes.0.node_position=="{{IBIS_node.node1.node_position}}"
      - result.response.clusters.0.cluster_name=="test-cluster"
    fail_msg: " Fail : check_mode fail"
    success_msg: "Succes: returned response as expected"

###################################
- name: Image bare metal, dos installed and aos running nodes and create cluster
  ntnx_foundation:
    timeout: 4500
    nutanix_host: "{{foundation_host}}"
    cvm_gateway: "{{cvm_gateway}}"
    cvm_netmask: "{{cvm_netmask}}"
    hypervisor_gateway: "{{hypervisor_gateway}}"
    hypervisor_netmask: "{{hypervisor_netmask}}"
    default_ipmi_user: "{{default_ipmi_user}}"
    current_cvm_vlan_tag: "0"
    nos_package: "{{aos_packages[0]}}"
    hypervisor_iso:
      kvm:
        filename: "{{hypervisor_images[0].filename}}"
    blocks:
      - block_id: "{{IBIS_node.block_id}}"
        nodes:
          - manual_mode:
              cvm_ip: "{{IBIS_node.node1.cvm_ip}}"
              cvm_gb_ram: 50
              hypervisor_hostname: "{{IBIS_node.node1.hypervisor_hostname}}"
              ipmi_netmask: "{{IBIS_node.node1.ipmi_netmask}}"
              ipmi_gateway: "{{IBIS_node.node1.ipmi_gateway}}"
              ipmi_ip: "{{IBIS_node.node1.ipmi_ip}}"
              ipmi_password: "{{IBIS_node.node1.ipmi_password}}"
              hypervisor: "{{IBIS_node.node1.hypervisor}}"
              hypervisor_ip: "{{IBIS_node.node1.hypervisor_ip}}"
              node_position: "{{IBIS_node.node1.node_position}}"
          - discovery_mode: # dos mode using cvm
              cvm_gb_ram: 50
              node_serial: "{{IBIS_node.node3.node_serial}}"
              device_hint: "vm_installer"
              discovery_override:
                hypervisor_hostname: "{{IBIS_node.node3.hypervisor_hostname}}"
                hypervisor_ip: "{{IBIS_node.node3.hypervisor_ip}}"
                cvm_ip: "{{IBIS_node.node3.cvm_ip}}"
                hypervisor: "{{IBIS_node.node3.hypervisor}}"
          - discovery_mode: # aos node using ipmi
              cvm_gb_ram: 50
              ipmi_password: "{{IBIS_node.node2.ipmi_password}}"
              node_serial: "{{IBIS_node.node2.node_serial}}"
              discovery_override:
                hypervisor_hostname: "{{IBIS_node.node2.hypervisor_hostname}}"
    clusters:
      - redundancy_factor: 2
        cvm_vip: "{{IBIS_node.cluster_virtual_ip}}"
        cluster_members:
          - "{{IBIS_node.node1.cvm_ip}}"
          - "{{IBIS_node.node3.cvm_ip}}"
          - "{{IBIS_node.node2.cvm_ip}}"
        name: "test-cluster"
  register: first_cluster
  ignore_errors: true
  no_log: true
  # when: false # make it true or remove to unskip task

- name: Creation Status
  ansible.builtin.assert:
    that:
      - first_cluster.response is defined
      - first_cluster.failed==false
      - first_cluster.changed==true
      - first_cluster.response.cluster_urls is defined
      - first_cluster.response.cluster_urls.0.name=="test-cluster"
    fail_msg: " Fail : unable to create cluster with three node"
    success_msg: "Succes: cluster with three node created successfully "
  # when: false # make it true or remove to unskip task
######################################################<|MERGE_RESOLUTION|>--- conflicted
+++ resolved
@@ -7,23 +7,9 @@
   ntnx_foundation_aos_packages_info:
   register: images
 
-<<<<<<< HEAD
-    - name: Creation Status
-      assert:
-        that:
-          - first_cluster.response is defined
-          - first_cluster.failed==false
-          - first_cluster.changed==true
-          - first_cluster.response.cluster_urls is defined
-          - first_cluster.response.cluster_urls.0.name=="test-cluster"
-        fail_msg: " Fail : unable to create cluster with three node"
-        success_msg: "Success: cluster with three node created successfully "
-      # when: false # make it true or remove to unskip task
-=======
 - name: Get aos package name with given version filter from all packages
   ansible.builtin.set_fact:
     aos_packages: "{{ images.aos_packages | select('search', aos_package_filter ) | list }}"
->>>>>>> 98dc67cb
 
 - name: List hypervisor images
   nutanix.ncp.ntnx_foundation_hypervisor_images_info:
