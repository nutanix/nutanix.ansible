# ########################### UPDATE_VM ################################

<<<<<<< HEAD
- name: create VM with minimum requirements to update
=======
- name: Create VM with minimum requiremnts to update
>>>>>>> 98dc67cb
  ntnx_vms:
    state: present
    name: update vm
    cluster:
      name: "{{ cluster.name }}"
    categories:
      Environment:
        - Production
    vcpus: 5
    cores_per_vcpu: 5
    memory_gb: 5
    timezone: GMT
  register: result
  ignore_errors: true

- name: Creation Status
  ansible.builtin.assert:
    that:
      - result.response is defined
      - result.response.status.state == 'COMPLETE'
      - result.vm_uuid
      - result.task_uuid
<<<<<<< HEAD
    fail_msg: " Unable to create VM with minimum requirements "
    success_msg: " VM with minimum requirements created successfully "
=======
    fail_msg: " Unable to create VM with minimum requiremnts "
    success_msg: " VM with minimum requiremnts created successfully "
>>>>>>> 98dc67cb
####################################################################
- name: Update vm by set owner by uuid
  ntnx_vms:
    vm_uuid: "{{ result.vm_uuid }}"
    owner:
      uuid: "{{vm_owner.uuid}}"
  register: result
  ignore_errors: true

- name: Update Status
  ansible.builtin.assert:
    that:
      - result.response is defined
      - result.vm_uuid
      - result.task_uuid
      - result.response.status.state == "COMPLETE"
      - result.response.metadata.owner_reference.name == "{{ vm_owner.name }}"
      - result.response.metadata.owner_reference.uuid == "{{ vm_owner.uuid }}"
      - result.response.metadata.owner_reference.kind == "user"
    fail_msg: " Unable to update vm by setting owner "
    success_msg: " VM updated successfully by setting owner "
####################################################################

- name: Start update tests for memory vcpus cores_per_vcpu
  ansible.builtin.debug:
    msg: Start update tests for memory vcpus cores_per_vcpu

- name: Decrease values for memory, vcpus and corespervcpu with force_power_off
  ntnx_vms:
    vm_uuid: "{{ result.vm_uuid }}"
    vcpus: 2
    cores_per_vcpu: 2
    memory_gb: 2
    force_power_off: true
    timezone: UTC
  register: result
  ignore_errors: true

- name: Update Status
  ansible.builtin.assert:
    that:
      - result.response is defined
      - result.vm_uuid
      - result.task_uuid
      - result.response.status.state == "COMPLETE"
    fail_msg: " Unable to update vm by decrease the values for memory, vcpus and corespervcpu with force_power_off "
    success_msg: " VM updated successfully by decrease the values for memory, vcpus and corespervcpu with force_power_off "

- name: Increase values for memory, vcpus and corespervcpu
  ntnx_vms:
    vm_uuid: "{{ result.vm_uuid }}"
    vcpus: 4
    memory_gb: 4
  register: result
  ignore_errors: true

- name: Update Status
  ansible.builtin.assert:
    that:
      - result.response is defined
      - result.vm_uuid
      - result.task_uuid
      - result.response.status.state == "COMPLETE"
    fail_msg: " Unable to update vm by increase values for memory, vcpus "
    success_msg: " VM updated successfully by increase values for memory, vcpus  "

- name: Increase values for corespervcpu with force_power_off
  ntnx_vms:
    vm_uuid: "{{ result.vm_uuid }}"
    cores_per_vcpu: 4
    force_power_off: true
  register: result
  ignore_errors: true

- name: Update Status
  ansible.builtin.assert:
    that:
      - result.response is defined
      - result.vm_uuid
      - result.task_uuid
      - result.response.status.state == "COMPLETE"
    fail_msg: " Unable to update vm by increase values for  corespervcpu with force_power_off"
    success_msg: " VM updated successfully by increase values for  corespervcpu with force_power_off "

####################################################################
- name: Start update tests for vm categoies
  ansible.builtin.debug:
    msg: Start update tests for vm categories

- name: Update categories
  ntnx_vms:
    vm_uuid: "{{ result.vm_uuid }}"
    categories:
      Environment:
        - Dev
      AppType:
        - Default
  register: result
  ignore_errors: true

- name: Assert categories Status
  ansible.builtin.assert:
    that:
      - result.response is defined
      - result.vm_uuid
      - result.task_uuid
      - result.response.status.state == "COMPLETE"
      - result.response.metadata.categories_mapping["Environment"] == ["Dev"]
      - result.response.metadata.categories_mapping["AppType"] == ["Default"]
    fail_msg: " Unable to update categories attached to vm"
    success_msg: " VM categories updated successfully "

<<<<<<< HEAD
- name: remove all categories attached to vm
=======
- name: Remove all categoies attached to vm
>>>>>>> 98dc67cb
  ntnx_vms:
    vm_uuid: "{{ result.vm_uuid }}"
    remove_categories: true
  register: result
  ignore_errors: true

- name: Assert categories Status
  ansible.builtin.assert:
    that:
      - result.response is defined
      - result.vm_uuid
      - result.task_uuid
      - result.response.status.state == "COMPLETE"
      - result.response.metadata.categories_mapping == {}
    fail_msg: " Unable to remove all categories attached to vm"
    success_msg: " All VM categories removed successfully "

###################################################################
- name: Start update tests for disks
  ansible.builtin.debug:
    msg: Start update tests for disks
##### CRUD operation for SCSI disks
- name: Update VM by adding  SCSI disks
  ntnx_vms:
    vm_uuid: "{{ result.vm_uuid }}"
    disks:
      - type: "DISK"
        clone_image:
          name: "{{ ubuntu }}"
        bus: "SCSI"
        size_gb: 20
      - type: "DISK"
        size_gb: 1
        bus: "SCSI"
      - type: DISK
        size_gb: 1
        bus: SCSI
        storage_container:
          uuid: "{{ storage_container.uuid }}"
  register: result
  ignore_errors: true

- name: Update Status
  ansible.builtin.assert:
    that:
      - result.response is defined
      - result.vm_uuid
      - result.task_uuid
      - result.response.status.state == "COMPLETE"
    fail_msg: " Unable to update vm by adding SCSI  disks "
    success_msg: " VM updated successfully by adding SCSI    disks "

- name: Update VM by increasing the size of the SCSI disks
  ntnx_vms:
    vm_uuid: "{{ result.vm_uuid }}"
    disks:
      - type: "DISK"
        uuid: "{{ result.response.spec.resources.disk_list[0].uuid }}"
        size_gb: 22
      - type: DISK
        uuid: "{{ result.response.spec.resources.disk_list[1].uuid }}"
        size_gb: 2
      - type: "DISK"
        uuid: "{{ result.response.spec.resources.disk_list[2].uuid }}"
        size_gb: 2
  register: result
  ignore_errors: true

- name: Update Status
  ansible.builtin.assert:
    that:
      - result.response is defined
      - result.vm_uuid
      - result.task_uuid
      - result.response.status.state == "COMPLETE"
    fail_msg: " Unable to update vm by increasing the size of the SCSI  disks  "
    success_msg: " VM updated successfully by increasing the size of the SCSI  disks "

- name: Update VM by removing SCSI disks
  ntnx_vms:
    vm_uuid: "{{ result.vm_uuid }}"
    disks:
      - state: absent
        uuid: "{{ result.response.spec.resources.disk_list[0].uuid }}"
      - state: absent
        uuid: "{{ result.response.spec.resources.disk_list[1].uuid }}"
      - state: absent
        uuid: "{{ result.response.spec.resources.disk_list[2].uuid }}"
  register: result
  ignore_errors: true

- name: Update Status
  ansible.builtin.assert:
    that:
      - result.response is defined
      - result.vm_uuid
      - result.task_uuid
      - result.response.status.state == "COMPLETE"
    fail_msg: " Unable to update vm by removing SCSI disks "
    success_msg: " VM updated successfully by removing SCSI disks "
#######
##### CRUD operation for PCI disks
- name: Update VM by adding  PCI disks
  ntnx_vms:
    vm_uuid: "{{ result.vm_uuid }}"
    disks:
      - type: DISK
        size_gb: 1
        bus: PCI
  register: result
  ignore_errors: true

- name: Update Status
  ansible.builtin.assert:
    that:
      - result.response is defined
      - result.vm_uuid
      - result.task_uuid
      - result.response.status.state == "COMPLETE"
    fail_msg: " Unable to update vm by adding PCI  disks "
    success_msg: " VM updated successfully by adding PCI  disks "

- name: Update VM by increasing the size of the PCI disks
  ntnx_vms:
    vm_uuid: "{{ result.vm_uuid }}"
    disks:
      - type: "DISK"
        uuid: "{{ result.response.spec.resources.disk_list[0].uuid }}"
        size_gb: 2
  register: result
  ignore_errors: true

- name: Update Status
  ansible.builtin.assert:
    that:
      - result.response is defined
      - result.vm_uuid
      - result.task_uuid
      - result.response.status.state == "COMPLETE"
    fail_msg: " Unable to update vm by increasing the size of the PCI  disks  "
    success_msg: " VM updated successfully by increasing the size of the PCI  disks "

- name: Update VM by removing PCI disks with force_power_off
  ntnx_vms:
    vm_uuid: "{{ result.vm_uuid }}"
    disks:
      - state: absent
        uuid: "{{ result.response.spec.resources.disk_list[0].uuid }}"
    force_power_off: true
  register: result
  ignore_errors: true

- name: Update Status
  ansible.builtin.assert:
    that:
      - result.response is defined
      - result.vm_uuid
      - result.task_uuid
      - result.response.status.state == "COMPLETE"
    fail_msg: " Unable to update vm by removing PCI disks with force_power_off "
    success_msg: " VM updated successfully by removing PCI disks with force_power_off "
<<<<<<< HEAD
##### CRUD operation for IDE disks
=======
##### CRUD opperation for IDE disks
>>>>>>> 98dc67cb
- name: Update VM by adding  IDE disks with force_power_off
  ntnx_vms:
    vm_uuid: "{{ result.vm_uuid }}"
    disks:
      - type: "DISK"
        bus: "IDE"
        size_gb: 1
      - type: "CDROM"
        bus: "IDE"
        empty_cdrom: true
    force_power_off: true
  register: result
  ignore_errors: true

- name: Update Status
  ansible.builtin.assert:
    that:
      - result.response is defined
      - result.vm_uuid
      - result.task_uuid
      - result.response.status.state == "COMPLETE"
    fail_msg: " Unable to update vm by adding IDE  disks with force_power_off "
    success_msg: " VM updated successfully by adding IDE disks with force_power_off "

- name: Update VM by increasing the size of the IDE disks with force_power_off
  ntnx_vms:
    vm_uuid: "{{ result.vm_uuid }}"
    disks:
      - type: "DISK"
        uuid: "{{ result.response.spec.resources.disk_list[0].uuid }}"
        size_gb: 2
    force_power_off: true
  register: result
  ignore_errors: true

- name: Update Status
  ansible.builtin.assert:
    that:
      - result.response is defined
      - result.vm_uuid
      - result.task_uuid
      - result.response.status.state == "COMPLETE"
    fail_msg: " Unable to update vm by increasing the size of the IDE  disks with force_power_off "
    success_msg: " VM updated successfully by increasing the size of the IDE  disks with force_power_off "
<<<<<<< HEAD

- name: Get UUID of CDROM
  ansible.builtin.set_fact:
    cdrom_uuid: "{{ result.response.spec.resources.disk_list | json_query(query) }}"
  vars:
    query: "[?device_properties.device_type == 'CDROM'].uuid"
  ignore_errors: true

- name: Get number of disks attached to VM
  ansible.builtin.set_fact:
    disk_count: "{{ result.response.spec.resources.disk_list | length }}"
  ignore_errors: true

- name: Update VM by cloning image into CD ROM
  ntnx_vms:
    vm_uuid: "{{ result.vm_uuid }}"
    disks:
      - type: "CDROM"
        uuid: "{{ cdrom_uuid[0] }}"
        clone_image:
          name: "{{ centos }}"
  register: result
  ignore_errors: true

- name: Get index of CDROM
  ansible.builtin.set_fact:
    item_index: "{{ index }}"
  loop: "{{ result.response.spec.resources.disk_list }}"
  loop_control:
    index_var: index
  when: item.uuid == cdrom_uuid[0]
  no_log: true

- name: Update Status
  ansible.builtin.assert:
    that:
      - result.response is defined
      - result.vm_uuid
      - result.task_uuid
      - result.response.spec.resources.disk_list[item_index].device_properties.device_type == "CDROM"
      - result.response.spec.resources.disk_list[item_index].data_source_reference.kind == "image"
      - result.response.spec.resources.disk_list[item_index].data_source_reference.uuid is defined
      - result.response.spec.resources.disk_list | length == {{ disk_count }}
      - result.response.status.state == "COMPLETE"
    fail_msg: " Unable to update vm by cloning image into CD ROM "
    success_msg: " VM updated successfully by cloning image into CD ROM"
=======
>>>>>>> 98dc67cb

- name: Update VM by removing IDE disks with force_power_off
  ntnx_vms:
    vm_uuid: "{{ result.vm_uuid }}"
    disks:
      - state: absent
        uuid: "{{ result.response.spec.resources.disk_list[0].uuid }}"
      - state: absent
        uuid: "{{ result.response.spec.resources.disk_list[1].uuid }}"
    force_power_off: true
  register: result
  ignore_errors: true

- name: Update Status
  ansible.builtin.assert:
    that:
      - result.response is defined
      - result.vm_uuid
      - result.task_uuid
      - result.response.status.state == "COMPLETE"
    fail_msg: " Unable to update vm by removing IDE disks with force_power_off"
    success_msg: " VM updated successfully by removing IDE disks with force_power_off"
#######
##### CRUD operation for SATA disks
- name: Update VM by adding  SATA disks with force_power_off
  ntnx_vms:
    vm_uuid: "{{ result.vm_uuid }}"
    disks:
      - type: "DISK"
        size_gb: 1
        bus: "SATA"
    force_power_off: true
  register: result
  ignore_errors: true

- name: Update Status
  ansible.builtin.assert:
    that:
      - result.response is defined
      - result.vm_uuid
      - result.task_uuid
      - result.response.status.state == "COMPLETE"
    fail_msg: " Unable to update vm by adding SATA  disks with force_power_off"
    success_msg: " VM updated successfully by adding SATA    disks with force_power_off"

- name: Update VM by increasing the size of the SATA disks with force_power_off
  ntnx_vms:
    vm_uuid: "{{ result.vm_uuid }}"
    disks:
      - type: "DISK"
        uuid: "{{ result.response.spec.resources.disk_list[0].uuid }}"
        size_gb: 2
    force_power_off: true
  register: result
  ignore_errors: true

- name: Update Status
  ansible.builtin.assert:
    that:
      - result.response is defined
      - result.vm_uuid
      - result.task_uuid
      - result.response.status.state == "COMPLETE"
    fail_msg: " Unable to update vm by increasing the size of the SATA  disks with force_power_off "
    success_msg: " VM updated successfully by increasing the size of the SATA  disks with force_power_off"

- name: Update VM by removing SATA disks with force_power_off
  ntnx_vms:
    vm_uuid: "{{ result.vm_uuid }}"
    disks:
      - state: absent
        uuid: "{{ result.response.spec.resources.disk_list[0].uuid }}"
    force_power_off: true
  register: result
  ignore_errors: true

- name: Update Status
  ansible.builtin.assert:
    that:
      - result.response is defined
      - result.vm_uuid
      - result.task_uuid
      - result.response.status.state == "COMPLETE"
    fail_msg: " Unable to update vm by removing SATA disks with force_power_off"
    success_msg: " VM updated successfully by removing SATA disks with force_power_off "

# ####################################################################
- name: Start update tests for network
  ansible.builtin.debug:
    msg: Start update tests for network

- name: Update VM by adding subnets
  ntnx_vms:
    vm_uuid: "{{ result.vm_uuid }}"
    networks:
      - is_connected: true
        subnet:
          uuid: "{{ network.dhcp.uuid }}"
      - is_connected: false
        subnet:
          uuid: "{{ static.uuid }}"
        private_ip: "{{ network.static.ip }}"
  register: result
  ignore_errors: true

- name: Update Status
  ansible.builtin.assert:
    that:
      - result.response is defined
      - result.vm_uuid
      - result.task_uuid
      - result.response.status.state == "COMPLETE"
    fail_msg: " Unable to update vm by adding subnets "
    success_msg: " VM updated successfully by adding subnets"

- name: Update VM by editing a subnet is_connected
  ntnx_vms:
    vm_uuid: "{{ result.vm_uuid }}"
    desc: disconnect and connects nic's
    networks:
      - is_connected: true
        uuid: "{{ result.response.spec.resources.nic_list[1].uuid }}"
      - is_connected: false
        uuid: "{{ result.response.spec.resources.nic_list[0].uuid }}"
  register: result
  ignore_errors: true

- name: Update Status
  ansible.builtin.assert:
    that:
      - result.response is defined
      - result.vm_uuid
      - result.task_uuid
      - result.response.status.state == "COMPLETE"
    fail_msg: " Unable to update vm by editing a subnet "
    success_msg: " VM updated successfully by editing a subnet "

- name: Update VM by change the private ip for subnet
  ntnx_vms:
    vm_uuid: "{{ result.vm_uuid }}"
    name: updated
    desc: change ip
    networks:
      - is_connected: true
        private_ip: "10.30.30.79"
        uuid: "{{ result.response.spec.resources.nic_list[1].uuid }}"
  register: result
  ignore_errors: true

- name: Update Status
  ansible.builtin.assert:
    that:
      - result.response is defined
      - result.response.status.state == 'COMPLETE'
      - result.vm_uuid
      - result.task_uuid
    fail_msg: " Unable to update vm by editing private_ip for subnet "
    success_msg: " VM updated successfully by editing private_ip for subnet"

- name: Update VM by change vlan subnet
  ntnx_vms:
    vm_uuid: "{{ result.vm_uuid }}"
    name: updated
    desc: change vlan
    categories:
      AppType:
        - Apache_Spark
    networks:
      - is_connected: false
        subnet:
          name: "{{ network.dhcp.name }}"
        uuid: "{{ result.response.spec.resources.nic_list[0].uuid }}"
  register: result
  ignore_errors: true

- name: Update Status
  ansible.builtin.assert:
    that:
      - result.response is defined
      - result.response.status.state == 'COMPLETE'
      - result.vm_uuid
      - result.task_uuid
    fail_msg: " Unable to update vm by editing a subnet vlan "
    success_msg: " VM updated successfully by editing a subnet vlan "

- name: Update VM by deleting a subnet
  ntnx_vms:
    vm_uuid: "{{ result.vm_uuid }}"
    networks:
      - state: absent
        uuid: "{{ result.response.spec.resources.nic_list[0].uuid }}"
      - state: absent
        uuid: "{{ result.response.spec.resources.nic_list[1].uuid }}"
  register: result
  ignore_errors: true

- name: Update Status
  ansible.builtin.assert:
    that:
      - result.response is defined
      - result.response.status.state == 'COMPLETE'
      - result.vm_uuid
      - result.task_uuid
    fail_msg: " Unable to update vm by deleting a subnet "
    success_msg: " VM updated successfully by deleting a subnet "
<<<<<<< HEAD

=======
>>>>>>> 98dc67cb
# ####################################################################

- name: Update VM by deleting it
  ntnx_vms:
    state: absent
    vm_uuid: "{{ result.vm_uuid }}"
  register: result
  ignore_errors: true

- name: Delete Status
  ansible.builtin.assert:
    that:
      - result.response is defined
      - result.response.status == 'SUCCEEDED'
      - result.vm_uuid
      - result.task_uuid
    fail_msg: "Fail: Unable to delete created vm "
    success_msg: "Success: Vm deleted sucessfully"<|MERGE_RESOLUTION|>--- conflicted
+++ resolved
@@ -1,10 +1,6 @@
 # ########################### UPDATE_VM ################################
 
-<<<<<<< HEAD
-- name: create VM with minimum requirements to update
-=======
 - name: Create VM with minimum requiremnts to update
->>>>>>> 98dc67cb
   ntnx_vms:
     state: present
     name: update vm
@@ -27,13 +23,8 @@
       - result.response.status.state == 'COMPLETE'
       - result.vm_uuid
       - result.task_uuid
-<<<<<<< HEAD
-    fail_msg: " Unable to create VM with minimum requirements "
-    success_msg: " VM with minimum requirements created successfully "
-=======
     fail_msg: " Unable to create VM with minimum requiremnts "
     success_msg: " VM with minimum requiremnts created successfully "
->>>>>>> 98dc67cb
 ####################################################################
 - name: Update vm by set owner by uuid
   ntnx_vms:
@@ -146,11 +137,7 @@
     fail_msg: " Unable to update categories attached to vm"
     success_msg: " VM categories updated successfully "
 
-<<<<<<< HEAD
-- name: remove all categories attached to vm
-=======
 - name: Remove all categoies attached to vm
->>>>>>> 98dc67cb
   ntnx_vms:
     vm_uuid: "{{ result.vm_uuid }}"
     remove_categories: true
@@ -172,7 +159,7 @@
 - name: Start update tests for disks
   ansible.builtin.debug:
     msg: Start update tests for disks
-##### CRUD operation for SCSI disks
+##### CRUD opperation for SCSI disks
 - name: Update VM by adding  SCSI disks
   ntnx_vms:
     vm_uuid: "{{ result.vm_uuid }}"
@@ -252,7 +239,7 @@
     fail_msg: " Unable to update vm by removing SCSI disks "
     success_msg: " VM updated successfully by removing SCSI disks "
 #######
-##### CRUD operation for PCI disks
+##### CRUD opperation for PCI disks
 - name: Update VM by adding  PCI disks
   ntnx_vms:
     vm_uuid: "{{ result.vm_uuid }}"
@@ -312,11 +299,7 @@
       - result.response.status.state == "COMPLETE"
     fail_msg: " Unable to update vm by removing PCI disks with force_power_off "
     success_msg: " VM updated successfully by removing PCI disks with force_power_off "
-<<<<<<< HEAD
-##### CRUD operation for IDE disks
-=======
 ##### CRUD opperation for IDE disks
->>>>>>> 98dc67cb
 - name: Update VM by adding  IDE disks with force_power_off
   ntnx_vms:
     vm_uuid: "{{ result.vm_uuid }}"
@@ -361,55 +344,6 @@
       - result.response.status.state == "COMPLETE"
     fail_msg: " Unable to update vm by increasing the size of the IDE  disks with force_power_off "
     success_msg: " VM updated successfully by increasing the size of the IDE  disks with force_power_off "
-<<<<<<< HEAD
-
-- name: Get UUID of CDROM
-  ansible.builtin.set_fact:
-    cdrom_uuid: "{{ result.response.spec.resources.disk_list | json_query(query) }}"
-  vars:
-    query: "[?device_properties.device_type == 'CDROM'].uuid"
-  ignore_errors: true
-
-- name: Get number of disks attached to VM
-  ansible.builtin.set_fact:
-    disk_count: "{{ result.response.spec.resources.disk_list | length }}"
-  ignore_errors: true
-
-- name: Update VM by cloning image into CD ROM
-  ntnx_vms:
-    vm_uuid: "{{ result.vm_uuid }}"
-    disks:
-      - type: "CDROM"
-        uuid: "{{ cdrom_uuid[0] }}"
-        clone_image:
-          name: "{{ centos }}"
-  register: result
-  ignore_errors: true
-
-- name: Get index of CDROM
-  ansible.builtin.set_fact:
-    item_index: "{{ index }}"
-  loop: "{{ result.response.spec.resources.disk_list }}"
-  loop_control:
-    index_var: index
-  when: item.uuid == cdrom_uuid[0]
-  no_log: true
-
-- name: Update Status
-  ansible.builtin.assert:
-    that:
-      - result.response is defined
-      - result.vm_uuid
-      - result.task_uuid
-      - result.response.spec.resources.disk_list[item_index].device_properties.device_type == "CDROM"
-      - result.response.spec.resources.disk_list[item_index].data_source_reference.kind == "image"
-      - result.response.spec.resources.disk_list[item_index].data_source_reference.uuid is defined
-      - result.response.spec.resources.disk_list | length == {{ disk_count }}
-      - result.response.status.state == "COMPLETE"
-    fail_msg: " Unable to update vm by cloning image into CD ROM "
-    success_msg: " VM updated successfully by cloning image into CD ROM"
-=======
->>>>>>> 98dc67cb
 
 - name: Update VM by removing IDE disks with force_power_off
   ntnx_vms:
@@ -433,7 +367,7 @@
     fail_msg: " Unable to update vm by removing IDE disks with force_power_off"
     success_msg: " VM updated successfully by removing IDE disks with force_power_off"
 #######
-##### CRUD operation for SATA disks
+##### CRUD opperation for SATA disks
 - name: Update VM by adding  SATA disks with force_power_off
   ntnx_vms:
     vm_uuid: "{{ result.vm_uuid }}"
@@ -615,10 +549,6 @@
       - result.task_uuid
     fail_msg: " Unable to update vm by deleting a subnet "
     success_msg: " VM updated successfully by deleting a subnet "
-<<<<<<< HEAD
-
-=======
->>>>>>> 98dc67cb
 # ####################################################################
 
 - name: Update VM by deleting it
