# ########################### UPDATE_VM ################################

- name: create VM with minimum requirements to update
  ntnx_vms:
    state: present
    name: update vm
    cluster:
      name: "{{ cluster.name }}"
    categories:
        Environment:
          - Production
    vcpus: 5
    cores_per_vcpu: 5
    memory_gb: 5
    timezone: GMT
  register: result
  ignore_errors: true

- name: Creation Status
  assert:
    that:
      - result.response is defined
      - result.response.status.state == 'COMPLETE'
      - result.vm_uuid
      - result.task_uuid
    fail_msg: ' Unable to create VM with minimum requirements '
    success_msg: ' VM with minimum requirements created successfully '
####################################################################
- name: update vm by set owner by uuid
  ntnx_vms:
    vm_uuid: "{{ result.vm_uuid }}"
    owner:
      uuid: "{{vm_owner.uuid}}"
  register: result
  ignore_errors: true

- name: Update Status
  assert:
    that:
      - result.response is defined
      - result.vm_uuid
      - result.task_uuid
      - result.response.status.state == "COMPLETE"
      - result.response.metadata.owner_reference.name == "{{ vm_owner.name }}"
      - result.response.metadata.owner_reference.uuid == "{{ vm_owner.uuid }}"
      - result.response.metadata.owner_reference.kind == "user"
    fail_msg: ' Unable to update vm by setting owner '
    success_msg: ' VM updated successfully by setting owner '
####################################################################

- debug:
    msg: Start update tests for memory vcpus cores_per_vcpu

- name: decrease values for memory, vcpus and corespervcpu with force_power_off
  ntnx_vms:
    vm_uuid: "{{ result.vm_uuid }}"
    vcpus: 2
    cores_per_vcpu: 2
    memory_gb: 2
    force_power_off: true
    timezone: UTC
  register: result
  ignore_errors: true

- name: Update Status
  assert:
    that:
      - result.response is defined
      - result.vm_uuid
      - result.task_uuid
      - result.response.status.state == "COMPLETE"
    fail_msg: ' Unable to update vm by decrease the values for memory, vcpus and corespervcpu with force_power_off '
    success_msg: ' VM updated successfully by decrease the values for memory, vcpus and corespervcpu with force_power_off '

- name: increase values for memory, vcpus and corespervcpu
  ntnx_vms:
    vm_uuid: "{{ result.vm_uuid }}"
    vcpus: 4
    memory_gb: 4
  register: result
  ignore_errors: true

- name: Update Status
  assert:
    that:
      - result.response is defined
      - result.vm_uuid
      - result.task_uuid
      - result.response.status.state == "COMPLETE"
    fail_msg: ' Unable to update vm by increase values for memory, vcpus '
    success_msg: ' VM updated successfully by increase values for memory, vcpus  '

- name: increase values for corespervcpu with force_power_off
  ntnx_vms:
    vm_uuid: "{{ result.vm_uuid }}"
    cores_per_vcpu: 4
    force_power_off: true
  register: result
  ignore_errors: true

- name: Update Status
  assert:
    that:
      - result.response is defined
      - result.vm_uuid
      - result.task_uuid
      - result.response.status.state == "COMPLETE"
    fail_msg: ' Unable to update vm by increase values for  corespervcpu with force_power_off'
    success_msg: ' VM updated successfully by increase values for  corespervcpu with force_power_off '

####################################################################
- debug:
    msg: Start update tests for vm categories

- name: update categories
  ntnx_vms:
    vm_uuid: "{{ result.vm_uuid }}"
    categories:
        Environment:
          - Dev
        AppType:
          - Default
  register: result
  ignore_errors: true

- name: Assert categories Status
  assert:
    that:
      - result.response is defined
      - result.vm_uuid
      - result.task_uuid
      - result.response.status.state == "COMPLETE"
      - result.response.metadata.categories_mapping["Environment"] == ["Dev"]
      - result.response.metadata.categories_mapping["AppType"] == ["Default"]
    fail_msg: ' Unable to update categories attached to vm'
    success_msg: ' VM categories updated successfully '

- name: remove all categories attached to vm
  ntnx_vms:
    vm_uuid: "{{ result.vm_uuid }}"
    remove_categories: true
  register: result
  ignore_errors: true

- name: Assert categories Status
  assert:
    that:
      - result.response is defined
      - result.vm_uuid
      - result.task_uuid
      - result.response.status.state == "COMPLETE"
      - result.response.metadata.categories_mapping == {}
    fail_msg: ' Unable to remove all categories attached to vm'
    success_msg: ' All VM categories removed successfully '

###################################################################
- debug:
    msg: Start update tests for disks
##### CRUD operation for SCSI disks
- name: Update VM by adding  SCSI disks
  ntnx_vms:
    vm_uuid: "{{ result.vm_uuid }}"
    disks:
      - type: "DISK"
        clone_image:
          name: "{{ ubuntu }}"
        bus: "SCSI"
        size_gb: 20
      - type: "DISK"
        size_gb: 1
        bus: "SCSI"
      - type: DISK
        size_gb: 1
        bus: SCSI
        storage_container:
          uuid: "{{ storage_container.uuid }}"
  register: result
  ignore_errors: true

- name: Update Status
  assert:
    that:
      - result.response is defined
      - result.vm_uuid
      - result.task_uuid
      - result.response.status.state == "COMPLETE"
    fail_msg: ' Unable to update vm by adding SCSI  disks '
    success_msg: ' VM updated successfully by adding SCSI    disks '

- name: Update VM by increasing the size of the SCSI disks
  ntnx_vms:
    vm_uuid: "{{ result.vm_uuid }}"
    disks:
      - type: "DISK"
        uuid: "{{ result.response.spec.resources.disk_list[0].uuid }}"
        size_gb: 22
      - type: DISK
        uuid: "{{ result.response.spec.resources.disk_list[1].uuid }}"
        size_gb: 2
      - type: "DISK"
        uuid: "{{ result.response.spec.resources.disk_list[2].uuid }}"
        size_gb: 2
  register: result
  ignore_errors: true

- name: Update Status
  assert:
    that:
      - result.response is defined
      - result.vm_uuid
      - result.task_uuid
      - result.response.status.state == "COMPLETE"
    fail_msg: ' Unable to update vm by increasing the size of the SCSI  disks  '
    success_msg: ' VM updated successfully by increasing the size of the SCSI  disks '

- name: Update VM by removing SCSI disks
  ntnx_vms:
    vm_uuid: "{{ result.vm_uuid }}"
    disks:
      - state: absent
        uuid: "{{ result.response.spec.resources.disk_list[0].uuid }}"
      - state: absent
        uuid: "{{ result.response.spec.resources.disk_list[1].uuid }}"
      - state: absent
        uuid: "{{ result.response.spec.resources.disk_list[2].uuid }}"
  register: result
  ignore_errors: true

- name: Update Status
  assert:
    that:
      - result.response is defined
      - result.vm_uuid
      - result.task_uuid
      - result.response.status.state == "COMPLETE"
    fail_msg: ' Unable to update vm by removing SCSI disks '
    success_msg: ' VM updated successfully by removing SCSI disks '
#######
##### CRUD operation for PCI disks
- name: Update VM by adding  PCI disks
  ntnx_vms:
    vm_uuid: "{{ result.vm_uuid }}"
    disks:
      - type: DISK
        size_gb: 1
        bus: PCI
  register: result
  ignore_errors: true

- name: Update Status
  assert:
    that:
      - result.response is defined
      - result.vm_uuid
      - result.task_uuid
      - result.response.status.state == "COMPLETE"
    fail_msg: ' Unable to update vm by adding PCI  disks '
    success_msg: ' VM updated successfully by adding PCI  disks '

- name: Update VM by increasing the size of the PCI disks
  ntnx_vms:
    vm_uuid: "{{ result.vm_uuid }}"
    disks:
      - type: "DISK"
        uuid: "{{ result.response.spec.resources.disk_list[0].uuid }}"
        size_gb: 2
  register: result
  ignore_errors: true

- name: Update Status
  assert:
    that:
      - result.response is defined
      - result.vm_uuid
      - result.task_uuid
      - result.response.status.state == "COMPLETE"
    fail_msg: ' Unable to update vm by increasing the size of the PCI  disks  '
    success_msg: ' VM updated successfully by increasing the size of the PCI  disks '

- name: Update VM by removing PCI disks with force_power_off
  ntnx_vms:
    vm_uuid: "{{ result.vm_uuid }}"
    disks:
      - state: absent
        uuid: "{{ result.response.spec.resources.disk_list[0].uuid }}"
    force_power_off: true
  register: result
  ignore_errors: true

- name: Update Status
  assert:
    that:
      - result.response is defined
      - result.vm_uuid
      - result.task_uuid
      - result.response.status.state == "COMPLETE"
<<<<<<< HEAD
    fail_msg: " Unable to update vm by removing PCI disks with force_power_off "
    success_msg: " VM updated successfully by removing PCI disks with force_power_off "
##### CRUD operation for IDE disks
- name: Update VM by adding IDE disks with force_power_off
=======
    fail_msg: ' Unable to update vm by removing PCI disks with force_power_off '
    success_msg: ' VM updated successfully by removing PCI disks with force_power_off '
##### CRUD operation for IDE disks
- name: Update VM by adding  IDE disks with force_power_off
>>>>>>> ab9f1e9d
  ntnx_vms:
    vm_uuid: "{{ result.vm_uuid }}"
    disks:
      - type: "DISK"
        bus: "IDE"
        size_gb: 1
      - type: "CDROM"
        bus: "IDE"
        empty_cdrom: True
    force_power_off: true
  register: result
  ignore_errors: true

- name: Update Status
  assert:
    that:
      - result.response is defined
      - result.vm_uuid
      - result.task_uuid
      - result.response.status.state == "COMPLETE"
    fail_msg: ' Unable to update vm by adding IDE  disks with force_power_off '
    success_msg: ' VM updated successfully by adding IDE disks with force_power_off '

- name: Update VM by increasing the size of the IDE disks with force_power_off
  ntnx_vms:
    vm_uuid: "{{ result.vm_uuid }}"
    disks:
      - type: "DISK"
        uuid: "{{ result.response.spec.resources.disk_list[0].uuid }}"
        size_gb: 2
    force_power_off: true
  register: result
  ignore_errors: true

- name: Update Status
  assert:
    that:
      - result.response is defined
      - result.vm_uuid
      - result.task_uuid
      - result.response.status.state == "COMPLETE"
    fail_msg: ' Unable to update vm by increasing the size of the IDE  disks with force_power_off '
    success_msg: ' VM updated successfully by increasing the size of the IDE  disks with force_power_off '

- name: Update VM by removing IDE disks with force_power_off
  ntnx_vms:
    vm_uuid: "{{ result.vm_uuid }}"
    disks:
      - state: absent
        uuid: "{{ result.response.spec.resources.disk_list[0].uuid }}"
      - state: absent
        uuid: "{{ result.response.spec.resources.disk_list[1].uuid }}"
    force_power_off: true
  register: result
  ignore_errors: true

- name: Update Status
  assert:
    that:
      - result.response is defined
      - result.vm_uuid
      - result.task_uuid
      - result.response.status.state == "COMPLETE"
    fail_msg: ' Unable to update vm by removing IDE disks with force_power_off'
    success_msg: ' VM updated successfully by removing IDE disks with force_power_off'
#######
##### CRUD operation for SATA disks
- name: Update VM by adding  SATA disks with force_power_off
  ntnx_vms:
    vm_uuid: "{{ result.vm_uuid }}"
    disks:
      - type: "DISK"
        size_gb: 1
        bus: "SATA"
    force_power_off: true
  register: result
  ignore_errors: true

- name: Update Status
  assert:
    that:
      - result.response is defined
      - result.vm_uuid
      - result.task_uuid
      - result.response.status.state == "COMPLETE"
    fail_msg: ' Unable to update vm by adding SATA  disks with force_power_off'
    success_msg: ' VM updated successfully by adding SATA    disks with force_power_off'

- name: Update VM by increasing the size of the SATA disks with force_power_off
  ntnx_vms:
    vm_uuid: "{{ result.vm_uuid }}"
    disks:
      - type: "DISK"
        uuid: "{{ result.response.spec.resources.disk_list[0].uuid }}"
        size_gb: 2
    force_power_off: true
  register: result
  ignore_errors: true

- name: Update Status
  assert:
    that:
      - result.response is defined
      - result.vm_uuid
      - result.task_uuid
      - result.response.status.state == "COMPLETE"
    fail_msg: ' Unable to update vm by increasing the size of the SATA  disks with force_power_off '
    success_msg: ' VM updated successfully by increasing the size of the SATA  disks with force_power_off'

- name: Update VM by removing SATA disks with force_power_off
  ntnx_vms:
    vm_uuid: "{{ result.vm_uuid }}"
    disks:
      - state: absent
        uuid: "{{ result.response.spec.resources.disk_list[0].uuid }}"
    force_power_off: true
  register: result
  ignore_errors: true

- name: Update Status
  assert:
    that:
      - result.response is defined
      - result.vm_uuid
      - result.task_uuid
      - result.response.status.state == "COMPLETE"
    fail_msg: ' Unable to update vm by removing SATA disks with force_power_off'
    success_msg: ' VM updated successfully by removing SATA disks with force_power_off '

# ####################################################################
- debug:
    msg: Start update tests for network

- name: Update VM by adding subnets
  ntnx_vms:
    vm_uuid: "{{ result.vm_uuid }}"
    networks:
      - is_connected: true
        subnet:
          uuid: "{{ network.dhcp.uuid }}"
      - is_connected: false
        subnet:
          uuid: "{{ static.uuid }}"
        private_ip: "{{ network.static.ip }}"
  register: result
  ignore_errors: true

- name: Update Status
  assert:
    that:
      - result.response is defined
      - result.vm_uuid
      - result.task_uuid
      - result.response.status.state == "COMPLETE"
    fail_msg: ' Unable to update vm by adding subnets '
    success_msg: ' VM updated successfully by adding subnets'

- name: Update VM by editing a subnet is_connected
  ntnx_vms:
    vm_uuid: "{{ result.vm_uuid }}"
    desc: disconnect and connects nic's
    networks:
      - is_connected: true
        uuid: "{{ result.response.spec.resources.nic_list[1].uuid }}"
      - is_connected: false
        uuid: "{{ result.response.spec.resources.nic_list[0].uuid }}"
  register: result
  ignore_errors: true

- name: Update Status
  assert:
    that:
      - result.response is defined
      - result.vm_uuid
      - result.task_uuid
      - result.response.status.state == "COMPLETE"
    fail_msg: ' Unable to update vm by editing a subnet '
    success_msg: ' VM updated successfully by editing a subnet '

- name: Update VM by change the private ip for subnet
  ntnx_vms:
    vm_uuid: "{{ result.vm_uuid }}"
    name: updated
    desc: change ip
    networks:
      - is_connected: true
        private_ip: "10.30.30.79"
        uuid: "{{ result.response.spec.resources.nic_list[1].uuid }}"
  register: result
  ignore_errors: true

- name: Update Status
  assert:
    that:
      - result.response is defined
      - result.response.status.state == 'COMPLETE'
      - result.vm_uuid
      - result.task_uuid
    fail_msg: ' Unable to update vm by editing private_ip for subnet '
    success_msg: ' VM updated successfully by editing private_ip for subnet'

- name: Update VM by change vlan subnet
  ntnx_vms:
    vm_uuid: "{{ result.vm_uuid }}"
    name: updated
    desc: change vlan
    categories:
      AppType:
        - Apache_Spark
    networks:
      - is_connected: false
        subnet:
          name: "{{ network.dhcp.name }}"
        uuid: "{{ result.response.spec.resources.nic_list[0].uuid }}"
  register: result
  ignore_errors: true

- name: Update Status
  assert:
    that:
      - result.response is defined
      - result.response.status.state == 'COMPLETE'
      - result.vm_uuid
      - result.task_uuid
    fail_msg: ' Unable to update vm by editing a subnet vlan '
    success_msg: ' VM updated successfully by editing a subnet vlan '

- name: Update VM by deleting a subnet
  ntnx_vms:
    vm_uuid: "{{ result.vm_uuid }}"
    networks:
      - state: absent
        uuid: "{{ result.response.spec.resources.nic_list[0].uuid }}"
      - state: absent
        uuid: "{{ result.response.spec.resources.nic_list[1].uuid }}"
  register: result
  ignore_errors: true

- name: Update Status
  assert:
    that:
      - result.response is defined
      - result.response.status.state == 'COMPLETE'
      - result.vm_uuid
      - result.task_uuid
    fail_msg: " Unable to update vm by deleting a subnet "
    success_msg: " VM updated successfully by deleting a subnet "

- name: Update VM by cloning image into CD ROM
  ntnx_vms:
    vm_uuid: "{{ result.vm_uuid }}"
    disks:
      - type: "CDROM"
        uuid: "{{ result.response.spec.resources.disk_list[0].uuid }}"
        clone_image:
          name: "{{ centos }}"
  register: result
  ignore_errors: true

# ####################################################################

- name: Update VM by deleting it
  ntnx_vms:
    state: absent
    vm_uuid: "{{ result.vm_uuid }}"
  register: result
  ignore_errors: true

- assert:
    that:
      - result.response is defined
      - result.response.status == 'SUCCEEDED'
      - result.vm_uuid
      - result.task_uuid
    fail_msg: 'Fail: Unable to delete created vm '
    success_msg: 'Success: Vm deleted sucessfully'<|MERGE_RESOLUTION|>--- conflicted
+++ resolved
@@ -294,17 +294,10 @@
       - result.vm_uuid
       - result.task_uuid
       - result.response.status.state == "COMPLETE"
-<<<<<<< HEAD
-    fail_msg: " Unable to update vm by removing PCI disks with force_power_off "
-    success_msg: " VM updated successfully by removing PCI disks with force_power_off "
-##### CRUD operation for IDE disks
-- name: Update VM by adding IDE disks with force_power_off
-=======
     fail_msg: ' Unable to update vm by removing PCI disks with force_power_off '
     success_msg: ' VM updated successfully by removing PCI disks with force_power_off '
 ##### CRUD operation for IDE disks
 - name: Update VM by adding  IDE disks with force_power_off
->>>>>>> ab9f1e9d
   ntnx_vms:
     vm_uuid: "{{ result.vm_uuid }}"
     disks:
