# ########################### UPDATE_VM ################################

<<<<<<< HEAD
- name: Create VM with minimum requiremnts to update
=======
- name: create VM with minimum requirements to update
>>>>>>> 854442f9
  ntnx_vms:
    state: present
    name: Update vm
    cluster:
      name: "{{ cluster.name }}"
    categories:
      Environment:
        - Production
    vcpus: 5
    cores_per_vcpu: 5
    memory_gb: 5
    timezone: GMT
  register: result
  ignore_errors: true

- name: Creation Status
  ansible.builtin.assert:
    that:
      - result.response is defined
      - result.response.status.state == 'COMPLETE'
      - result.vm_uuid
      - result.task_uuid
<<<<<<< HEAD
    fail_msg: " Unable to create VM with minimum requiremnts "
    success_msg: " VM with minimum requiremnts created successfully "
=======
    fail_msg: " Unable to create VM with minimum requirements "
    success_msg: " VM with minimum requirements created successfully "
>>>>>>> 854442f9
####################################################################
- name: Update vm by set owner by uuid
  ntnx_vms:
    vm_uuid: "{{ result.vm_uuid }}"
    owner:
      uuid: "{{vm_owner.uuid}}"
  register: result
  ignore_errors: true

- name: Update Status
  ansible.builtin.assert:
    that:
      - result.response is defined
      - result.vm_uuid
      - result.task_uuid
      - result.response.status.state == "COMPLETE"
      - result.response.metadata.owner_reference.name == "{{ vm_owner.name }}"
      - result.response.metadata.owner_reference.uuid == "{{ vm_owner.uuid }}"
      - result.response.metadata.owner_reference.kind == "user"
    fail_msg: " Unable to update vm by setting owner "
    success_msg: " VM updated successfully by setting owner "
####################################################################

- name: Start update tests for memory vcpus cores_per_vcpu
  ansible.builtin.debug:
    msg: Start update tests for memory vcpus cores_per_vcpu

- name: Decrease values for memory, vcpus and corespervcpu with force_power_off
  ntnx_vms:
    vm_uuid: "{{ result.vm_uuid }}"
    vcpus: 2
    cores_per_vcpu: 2
    memory_gb: 2
    force_power_off: true
    timezone: UTC
  register: result
  ignore_errors: true

- name: Update Status
  ansible.builtin.assert:
    that:
      - result.response is defined
      - result.vm_uuid
      - result.task_uuid
      - result.response.status.state == "COMPLETE"
    fail_msg: " Unable to update vm by decrease the values for memory, vcpus and corespervcpu with force_power_off "
    success_msg: " VM updated successfully by decrease the values for memory, vcpus and corespervcpu with force_power_off "

- name: Increase values for memory, vcpus and corespervcpu
  ntnx_vms:
    vm_uuid: "{{ result.vm_uuid }}"
    vcpus: 4
    memory_gb: 4
  register: result
  ignore_errors: true

- name: Update Status
  ansible.builtin.assert:
    that:
      - result.response is defined
      - result.vm_uuid
      - result.task_uuid
      - result.response.status.state == "COMPLETE"
    fail_msg: " Unable to update vm by increase values for memory, vcpus "
    success_msg: " VM updated successfully by increase values for memory, vcpus  "

- name: Increase values for corespervcpu with force_power_off
  ntnx_vms:
    vm_uuid: "{{ result.vm_uuid }}"
    cores_per_vcpu: 4
    force_power_off: true
  register: result
  ignore_errors: true

- name: Update Status
  ansible.builtin.assert:
    that:
      - result.response is defined
      - result.vm_uuid
      - result.task_uuid
      - result.response.status.state == "COMPLETE"
    fail_msg: " Unable to update vm by increase values for  corespervcpu with force_power_off"
    success_msg: " VM updated successfully by increase values for  corespervcpu with force_power_off "

####################################################################
- name: Start update tests for vm categories
  ansible.builtin.debug:
    msg: Start update tests for vm categories

- name: Update categories
  ntnx_vms:
    vm_uuid: "{{ result.vm_uuid }}"
    categories:
      Environment:
        - Dev
      AppType:
        - Default
  register: result
  ignore_errors: true

- name: Assert categories Status
  ansible.builtin.assert:
    that:
      - result.response is defined
      - result.vm_uuid
      - result.task_uuid
      - result.response.status.state == "COMPLETE"
      - result.response.metadata.categories_mapping["Environment"] == ["Dev"]
      - result.response.metadata.categories_mapping["AppType"] == ["Default"]
    fail_msg: " Unable to update categories attached to vm"
    success_msg: " VM categories updated successfully "

<<<<<<< HEAD
- name: Remove all categoies attached to vm
=======
- name: remove all categories attached to vm
>>>>>>> 854442f9
  ntnx_vms:
    vm_uuid: "{{ result.vm_uuid }}"
    remove_categories: true
  register: result
  ignore_errors: true

- name: Assert categories Status
  ansible.builtin.assert:
    that:
      - result.response is defined
      - result.vm_uuid
      - result.task_uuid
      - result.response.status.state == "COMPLETE"
      - result.response.metadata.categories_mapping == {}
    fail_msg: " Unable to remove all categories attached to vm"
    success_msg: " All VM categories removed successfully "

###################################################################
- name: Start update tests for disks
  ansible.builtin.debug:
    msg: Start update tests for disks
##### CRUD operation for SCSI disks
- name: Update VM by adding  SCSI disks
  ntnx_vms:
    vm_uuid: "{{ result.vm_uuid }}"
    disks:
      - type: "DISK"
        clone_image:
          name: "{{ ubuntu }}"
        bus: "SCSI"
        size_gb: 20
      - type: "DISK"
        size_gb: 1
        bus: "SCSI"
      - type: DISK
        size_gb: 1
        bus: SCSI
        storage_container:
          uuid: "{{ storage_container.uuid }}"
  register: result
  ignore_errors: true

- name: Update Status
  ansible.builtin.assert:
    that:
      - result.response is defined
      - result.vm_uuid
      - result.task_uuid
      - result.response.status.state == "COMPLETE"
    fail_msg: " Unable to update vm by adding SCSI  disks "
    success_msg: " VM updated successfully by adding SCSI    disks "

- name: Update VM by increasing the size of the SCSI disks
  ntnx_vms:
    vm_uuid: "{{ result.vm_uuid }}"
    disks:
      - type: "DISK"
        uuid: "{{ result.response.spec.resources.disk_list[0].uuid }}"
        size_gb: 22
      - type: DISK
        uuid: "{{ result.response.spec.resources.disk_list[1].uuid }}"
        size_gb: 2
      - type: "DISK"
        uuid: "{{ result.response.spec.resources.disk_list[2].uuid }}"
        size_gb: 2
  register: result
  ignore_errors: true

- name: Update Status
  ansible.builtin.assert:
    that:
      - result.response is defined
      - result.vm_uuid
      - result.task_uuid
      - result.response.status.state == "COMPLETE"
    fail_msg: " Unable to update vm by increasing the size of the SCSI  disks  "
    success_msg: " VM updated successfully by increasing the size of the SCSI  disks "

- name: Update VM by removing SCSI disks
  ntnx_vms:
    vm_uuid: "{{ result.vm_uuid }}"
    disks:
      - state: absent
        uuid: "{{ result.response.spec.resources.disk_list[0].uuid }}"
      - state: absent
        uuid: "{{ result.response.spec.resources.disk_list[1].uuid }}"
      - state: absent
        uuid: "{{ result.response.spec.resources.disk_list[2].uuid }}"
  register: result
  ignore_errors: true

- name: Update Status
  ansible.builtin.assert:
    that:
      - result.response is defined
      - result.vm_uuid
      - result.task_uuid
      - result.response.status.state == "COMPLETE"
    fail_msg: " Unable to update vm by removing SCSI disks "
    success_msg: " VM updated successfully by removing SCSI disks "
#######
##### CRUD operation for PCI disks
- name: Update VM by adding  PCI disks
  ntnx_vms:
    vm_uuid: "{{ result.vm_uuid }}"
    disks:
      - type: DISK
        size_gb: 1
        bus: PCI
  register: result
  ignore_errors: true

- name: Update Status
  ansible.builtin.assert:
    that:
      - result.response is defined
      - result.vm_uuid
      - result.task_uuid
      - result.response.status.state == "COMPLETE"
    fail_msg: " Unable to update vm by adding PCI  disks "
    success_msg: " VM updated successfully by adding PCI  disks "

- name: Update VM by increasing the size of the PCI disks
  ntnx_vms:
    vm_uuid: "{{ result.vm_uuid }}"
    disks:
      - type: "DISK"
        uuid: "{{ result.response.spec.resources.disk_list[0].uuid }}"
        size_gb: 2
  register: result
  ignore_errors: true

- name: Update Status
  ansible.builtin.assert:
    that:
      - result.response is defined
      - result.vm_uuid
      - result.task_uuid
      - result.response.status.state == "COMPLETE"
    fail_msg: " Unable to update vm by increasing the size of the PCI  disks  "
    success_msg: " VM updated successfully by increasing the size of the PCI  disks "

- name: Update VM by removing PCI disks with force_power_off
  ntnx_vms:
    vm_uuid: "{{ result.vm_uuid }}"
    disks:
      - state: absent
        uuid: "{{ result.response.spec.resources.disk_list[0].uuid }}"
    force_power_off: true
  register: result
  ignore_errors: true

- name: Update Status
  ansible.builtin.assert:
    that:
      - result.response is defined
      - result.vm_uuid
      - result.task_uuid
      - result.response.status.state == "COMPLETE"
    fail_msg: " Unable to update vm by removing PCI disks with force_power_off "
    success_msg: " VM updated successfully by removing PCI disks with force_power_off "
<<<<<<< HEAD
##### CRUD opperation for IDE disks
=======
##### CRUD operation for IDE disks
>>>>>>> 854442f9
- name: Update VM by adding  IDE disks with force_power_off
  ntnx_vms:
    vm_uuid: "{{ result.vm_uuid }}"
    disks:
      - type: "DISK"
        bus: "IDE"
        size_gb: 1
      - type: "CDROM"
        bus: "IDE"
        empty_cdrom: true
    force_power_off: true
  register: result
  ignore_errors: true

- name: Update Status
  ansible.builtin.assert:
    that:
      - result.response is defined
      - result.vm_uuid
      - result.task_uuid
      - result.response.status.state == "COMPLETE"
    fail_msg: " Unable to update vm by adding IDE  disks with force_power_off "
    success_msg: " VM updated successfully by adding IDE disks with force_power_off "

- name: Update VM by increasing the size of the IDE disks with force_power_off
  ntnx_vms:
    vm_uuid: "{{ result.vm_uuid }}"
    disks:
      - type: "DISK"
        uuid: "{{ result.response.spec.resources.disk_list[0].uuid }}"
        size_gb: 2
    force_power_off: true
  register: result
  ignore_errors: true

- name: Update Status
  ansible.builtin.assert:
    that:
      - result.response is defined
      - result.vm_uuid
      - result.task_uuid
      - result.response.status.state == "COMPLETE"
    fail_msg: " Unable to update vm by increasing the size of the IDE  disks with force_power_off "
    success_msg: " VM updated successfully by increasing the size of the IDE  disks with force_power_off "
<<<<<<< HEAD
=======

- name: Get UUID of CDROM
  ansible.builtin.set_fact:
    cdrom_uuid: "{{ result.response.spec.resources.disk_list | json_query(query) }}"
  vars:
    query: "[?device_properties.device_type == 'CDROM'].uuid"
  ignore_errors: true

- name: Get number of disks attached to VM
  ansible.builtin.set_fact:
    disk_count: "{{ result.response.spec.resources.disk_list | length }}"
  ignore_errors: true

- name: Update VM by cloning image into CD ROM
  ntnx_vms:
    vm_uuid: "{{ result.vm_uuid }}"
    disks:
      - type: "CDROM"
        uuid: "{{ cdrom_uuid[0] }}"
        clone_image:
          name: "{{ centos }}"
  register: result
  ignore_errors: true

- name: Get index of CDROM
  ansible.builtin.set_fact:
    item_index: "{{ index }}"
  loop: "{{ result.response.spec.resources.disk_list }}"
  loop_control:
    index_var: index
  when: item.uuid == cdrom_uuid[0]
  no_log: true

- name: Update Status
  ansible.builtin.assert:
    that:
      - result.response is defined
      - result.vm_uuid
      - result.task_uuid
      - result.response.spec.resources.disk_list[item_index].device_properties.device_type == "CDROM"
      - result.response.spec.resources.disk_list[item_index].data_source_reference.kind == "image"
      - result.response.spec.resources.disk_list[item_index].data_source_reference.uuid is defined
      - result.response.spec.resources.disk_list | length == {{ disk_count }}
      - result.response.status.state == "COMPLETE"
    fail_msg: " Unable to update vm by cloning image into CD ROM "
    success_msg: " VM updated successfully by cloning image into CD ROM"
>>>>>>> 854442f9

- name: Update VM by removing IDE disks with force_power_off
  ntnx_vms:
    vm_uuid: "{{ result.vm_uuid }}"
    disks:
      - state: absent
        uuid: "{{ result.response.spec.resources.disk_list[0].uuid }}"
      - state: absent
        uuid: "{{ result.response.spec.resources.disk_list[1].uuid }}"
    force_power_off: true
  register: result
  ignore_errors: true

- name: Update Status
  ansible.builtin.assert:
    that:
      - result.response is defined
      - result.vm_uuid
      - result.task_uuid
      - result.response.status.state == "COMPLETE"
    fail_msg: " Unable to update vm by removing IDE disks with force_power_off"
    success_msg: " VM updated successfully by removing IDE disks with force_power_off"
#######
##### CRUD operation for SATA disks
- name: Update VM by adding  SATA disks with force_power_off
  ntnx_vms:
    vm_uuid: "{{ result.vm_uuid }}"
    disks:
      - type: "DISK"
        size_gb: 1
        bus: "SATA"
    force_power_off: true
  register: result
  ignore_errors: true

- name: Update Status
  ansible.builtin.assert:
    that:
      - result.response is defined
      - result.vm_uuid
      - result.task_uuid
      - result.response.status.state == "COMPLETE"
    fail_msg: " Unable to update vm by adding SATA  disks with force_power_off"
    success_msg: " VM updated successfully by adding SATA    disks with force_power_off"

- name: Update VM by increasing the size of the SATA disks with force_power_off
  ntnx_vms:
    vm_uuid: "{{ result.vm_uuid }}"
    disks:
      - type: "DISK"
        uuid: "{{ result.response.spec.resources.disk_list[0].uuid }}"
        size_gb: 2
    force_power_off: true
  register: result
  ignore_errors: true

- name: Update Status
  ansible.builtin.assert:
    that:
      - result.response is defined
      - result.vm_uuid
      - result.task_uuid
      - result.response.status.state == "COMPLETE"
    fail_msg: " Unable to update vm by increasing the size of the SATA  disks with force_power_off "
    success_msg: " VM updated successfully by increasing the size of the SATA  disks with force_power_off"

- name: Update VM by removing SATA disks with force_power_off
  ntnx_vms:
    vm_uuid: "{{ result.vm_uuid }}"
    disks:
      - state: absent
        uuid: "{{ result.response.spec.resources.disk_list[0].uuid }}"
    force_power_off: true
  register: result
  ignore_errors: true

- name: Update Status
  ansible.builtin.assert:
    that:
      - result.response is defined
      - result.vm_uuid
      - result.task_uuid
      - result.response.status.state == "COMPLETE"
    fail_msg: " Unable to update vm by removing SATA disks with force_power_off"
    success_msg: " VM updated successfully by removing SATA disks with force_power_off "

# ####################################################################
- name: Start update tests for network
  ansible.builtin.debug:
    msg: Start update tests for network

- name: Update VM by adding subnets
  ntnx_vms:
    vm_uuid: "{{ result.vm_uuid }}"
    networks:
      - is_connected: true
        subnet:
          uuid: "{{ network.dhcp.uuid }}"
      - is_connected: false
        subnet:
          uuid: "{{ static.uuid }}"
        private_ip: "{{ network.static.ip }}"
  register: result
  ignore_errors: true

- name: Update Status
  ansible.builtin.assert:
    that:
      - result.response is defined
      - result.vm_uuid
      - result.task_uuid
      - result.response.status.state == "COMPLETE"
    fail_msg: " Unable to update vm by adding subnets "
    success_msg: " VM updated successfully by adding subnets"

- name: Update VM by editing a subnet is_connected
  ntnx_vms:
    vm_uuid: "{{ result.vm_uuid }}"
    desc: disconnect and connects nic's
    networks:
      - is_connected: true
        uuid: "{{ result.response.spec.resources.nic_list[1].uuid }}"
      - is_connected: false
        uuid: "{{ result.response.spec.resources.nic_list[0].uuid }}"
  register: result
  ignore_errors: true

- name: Update Status
  ansible.builtin.assert:
    that:
      - result.response is defined
      - result.vm_uuid
      - result.task_uuid
      - result.response.status.state == "COMPLETE"
    fail_msg: " Unable to update vm by editing a subnet "
    success_msg: " VM updated successfully by editing a subnet "

- name: Update VM by change the private ip for subnet
  ntnx_vms:
    vm_uuid: "{{ result.vm_uuid }}"
    name: updated
    desc: change ip
    networks:
      - is_connected: true
        private_ip: "10.30.30.79"
        uuid: "{{ result.response.spec.resources.nic_list[1].uuid }}"
  register: result
  ignore_errors: true

- name: Update Status
  ansible.builtin.assert:
    that:
      - result.response is defined
      - result.response.status.state == 'COMPLETE'
      - result.vm_uuid
      - result.task_uuid
    fail_msg: " Unable to update vm by editing private_ip for subnet "
    success_msg: " VM updated successfully by editing private_ip for subnet"

- name: Update VM by change vlan subnet
  ntnx_vms:
    vm_uuid: "{{ result.vm_uuid }}"
    name: updated
    desc: change vlan
    categories:
      AppType:
        - Apache_Spark
    networks:
      - is_connected: false
        subnet:
          name: "{{ network.dhcp.name }}"
        uuid: "{{ result.response.spec.resources.nic_list[0].uuid }}"
  register: result
  ignore_errors: true

- name: Update Status
  ansible.builtin.assert:
    that:
      - result.response is defined
      - result.response.status.state == 'COMPLETE'
      - result.vm_uuid
      - result.task_uuid
    fail_msg: " Unable to update vm by editing a subnet vlan "
    success_msg: " VM updated successfully by editing a subnet vlan "

- name: Update VM by deleting a subnet
  ntnx_vms:
    vm_uuid: "{{ result.vm_uuid }}"
    networks:
      - state: absent
        uuid: "{{ result.response.spec.resources.nic_list[0].uuid }}"
      - state: absent
        uuid: "{{ result.response.spec.resources.nic_list[1].uuid }}"
  register: result
  ignore_errors: true

- name: Update Status
  ansible.builtin.assert:
    that:
      - result.response is defined
      - result.response.status.state == 'COMPLETE'
      - result.vm_uuid
      - result.task_uuid
    fail_msg: " Unable to update vm by deleting a subnet "
    success_msg: " VM updated successfully by deleting a subnet "
<<<<<<< HEAD
=======

>>>>>>> 854442f9
# ####################################################################

- name: Update VM by deleting it
  ntnx_vms:
    state: absent
    vm_uuid: "{{ result.vm_uuid }}"
  register: result
  ignore_errors: true

- name: Update Status
  ansible.builtin.assert:
    that:
      - result.response is defined
      - result.response.status == 'SUCCEEDED'
      - result.vm_uuid
      - result.task_uuid
    fail_msg: "Fail: Unable to delete created vm "
    success_msg: "Success: Vm deleted sucessfully"<|MERGE_RESOLUTION|>--- conflicted
+++ resolved
@@ -1,10 +1,6 @@
 # ########################### UPDATE_VM ################################
 
-<<<<<<< HEAD
-- name: Create VM with minimum requiremnts to update
-=======
-- name: create VM with minimum requirements to update
->>>>>>> 854442f9
+- name: Create VM with minimum requirements to update
   ntnx_vms:
     state: present
     name: Update vm
@@ -27,13 +23,8 @@
       - result.response.status.state == 'COMPLETE'
       - result.vm_uuid
       - result.task_uuid
-<<<<<<< HEAD
-    fail_msg: " Unable to create VM with minimum requiremnts "
-    success_msg: " VM with minimum requiremnts created successfully "
-=======
     fail_msg: " Unable to create VM with minimum requirements "
     success_msg: " VM with minimum requirements created successfully "
->>>>>>> 854442f9
 ####################################################################
 - name: Update vm by set owner by uuid
   ntnx_vms:
@@ -146,11 +137,7 @@
     fail_msg: " Unable to update categories attached to vm"
     success_msg: " VM categories updated successfully "
 
-<<<<<<< HEAD
-- name: Remove all categoies attached to vm
-=======
-- name: remove all categories attached to vm
->>>>>>> 854442f9
+- name: Remove all categories attached to vm
   ntnx_vms:
     vm_uuid: "{{ result.vm_uuid }}"
     remove_categories: true
@@ -312,11 +299,7 @@
       - result.response.status.state == "COMPLETE"
     fail_msg: " Unable to update vm by removing PCI disks with force_power_off "
     success_msg: " VM updated successfully by removing PCI disks with force_power_off "
-<<<<<<< HEAD
-##### CRUD opperation for IDE disks
-=======
 ##### CRUD operation for IDE disks
->>>>>>> 854442f9
 - name: Update VM by adding  IDE disks with force_power_off
   ntnx_vms:
     vm_uuid: "{{ result.vm_uuid }}"
@@ -361,8 +344,6 @@
       - result.response.status.state == "COMPLETE"
     fail_msg: " Unable to update vm by increasing the size of the IDE  disks with force_power_off "
     success_msg: " VM updated successfully by increasing the size of the IDE  disks with force_power_off "
-<<<<<<< HEAD
-=======
 
 - name: Get UUID of CDROM
   ansible.builtin.set_fact:
@@ -370,11 +351,13 @@
   vars:
     query: "[?device_properties.device_type == 'CDROM'].uuid"
   ignore_errors: true
+  register: result1
 
 - name: Get number of disks attached to VM
   ansible.builtin.set_fact:
     disk_count: "{{ result.response.spec.resources.disk_list | length }}"
   ignore_errors: true
+  register: result2
 
 - name: Update VM by cloning image into CD ROM
   ntnx_vms:
@@ -409,7 +392,6 @@
       - result.response.status.state == "COMPLETE"
     fail_msg: " Unable to update vm by cloning image into CD ROM "
     success_msg: " VM updated successfully by cloning image into CD ROM"
->>>>>>> 854442f9
 
 - name: Update VM by removing IDE disks with force_power_off
   ntnx_vms:
@@ -615,10 +597,6 @@
       - result.task_uuid
     fail_msg: " Unable to update vm by deleting a subnet "
     success_msg: " VM updated successfully by deleting a subnet "
-<<<<<<< HEAD
-=======
-
->>>>>>> 854442f9
 # ####################################################################
 
 - name: Update VM by deleting it
