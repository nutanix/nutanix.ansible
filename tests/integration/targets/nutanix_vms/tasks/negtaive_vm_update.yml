<<<<<<< HEAD
- name: create VM with minimum requirements to update
=======
- name: Create VM with minimum requiremnts to update
>>>>>>> 31d403e5
  ntnx_vms:
    state: present
    name: update vm
    cluster:
      name: "{{ cluster.name }}"
    vcpus: 4
    cores_per_vcpu: 4
    memory_gb: 4
    disks:
      - type: "DISK"
        clone_image:
          name: "{{ ubuntu }}"
        bus: "SCSI"
        size_gb: 25
      - type: DISK
        size_gb: 3
        bus: SCSI
        storage_container:
          uuid: "{{ storage_container.uuid }}"
      - type: "CDROM"
        bus: "IDE"
        empty_cdrom: true
      - type: DISK
        size_gb: 3
        bus: PCI
      - type: "DISK"
        size_gb: 3
        bus: "SATA"
      - type: "DISK"
        size_gb: 3
        bus: "SCSI"
      - type: "DISK"
        bus: "IDE"
        size_gb: 3
  register: vm
  ignore_errors: true

- name: Creation Status
  ansible.builtin.assert:
    that:
      - vm.response is defined
      - vm.response.status.state == 'COMPLETE'
      - vm.vm_uuid
      - vm.task_uuid
<<<<<<< HEAD
    fail_msg: ' Unable to create VM with minimum requirements '
    success_msg: ' VM with minimum requirements created successfully '
=======
    fail_msg: " Unable to create VM with minimum requiremnts "
    success_msg: " VM with minimum requiremnts created successfully "
>>>>>>> 31d403e5

- name: Update vm without change any value
  ntnx_vms:
    vm_uuid: "{{ vm.vm_uuid }}"
    vcpus: 4
    cores_per_vcpu: 4
    memory_gb: 4
  register: result
  ignore_errors: true

- name: Update Status
  ansible.builtin.assert:
    that:
      - result.failed == false
      - result.changed == false
      - result.msg == 'Nothing to change'
    fail_msg: "Fail : VM updated successfully with same current values "
    success_msg: " Success: returned error as expected "
###############################################################
- name: Start negative update scenarios tests for memory vcpus cores_per_vcpu
  ansible.builtin.debug:
    msg: Start negative update scenarios tests for memory vcpus cores_per_vcpu

- name: Decrease values for vcpus  without force_power_off and vm is on
  ntnx_vms:
    vm_uuid: "{{ vm.vm_uuid }}"
    vcpus: 3
  register: result
  ignore_errors: true

- name: Update Status
  ansible.builtin.assert:
    that:
      - result.failed == true
      - result.changed == false
      - result.msg == "To make these changes, the VM should be restarted, but 'force_power_off' is False"
    fail_msg: "Fail : decrease the value for  vcpus while while vm is on "
    success_msg: " Success: returned error as expected "

- name: Decrease values for memory_gb  without force_power_off and vm is on
  ntnx_vms:
    vm_uuid: "{{ vm.vm_uuid }}"
    memory_gb: 3
  register: result
  ignore_errors: true

- name: Update Status
  ansible.builtin.assert:
    that:
      - result.failed == true
      - result.changed == false
      - result.msg == "To make these changes, the VM should be restarted, but 'force_power_off' is False"
    fail_msg: "Fail : decrease the value for  memory_gb while while vm is on "
    success_msg: " Success: returned error as expected "

- name: Decrease values for cores_per_vcpu  without force_power_off and vm is on
  ntnx_vms:
    vm_uuid: "{{ vm.vm_uuid }}"
    cores_per_vcpu: 3
  register: result
  ignore_errors: true

- name: Update Status
  ansible.builtin.assert:
    that:
      - result.failed == true
      - result.changed == false
      - result.msg == "To make these changes, the VM should be restarted, but 'force_power_off' is False"
    fail_msg: "Fail : decrease the value for  cores_per_vcpu while while vm is on "
    success_msg: " Success: returned error as expected "
###############################################################
- name: Start negative update scenarios tests for disks
  ansible.builtin.debug:
    msg: Start negative update scenarios tests for disks

############ negative test : Decrease size
- name: Update VM by decreasing the size of the disk that contains the image with SCSI bus type
  ntnx_vms:
    vm_uuid: "{{ vm.vm_uuid }}"
    disks:
      - type: "DISK"
        uuid: "{{ vm.response.spec.resources.disk_list[0].uuid }}" # clone image with SCSI
        size_gb: 22
  register: result
  ignore_errors: true

- name: Creation Status
  ansible.builtin.assert:
    that:
      - result.msg == ' Unsupported operation: Unable to decrease disk size.'
    fail_msg: " Fail: decreasing the size of the disk that contains the image with SCSI bus type "
    success_msg: " Success: returned error as expected "

- name: Update VM by decreasing the size of the SCSI disk with storage container
  ntnx_vms:
    vm_uuid: "{{ vm.vm_uuid }}"
    disks:
      - type: "DISK"
        uuid: "{{ vm.response.spec.resources.disk_list[1].uuid }}" # storage container with SCSI
        size_gb: 1
  register: result
  ignore_errors: true

- name: Creation Status
  ansible.builtin.assert:
    that:
      - result.msg == ' Unsupported operation: Unable to decrease disk size.'
    fail_msg: " Fail: decreasing the size of the SCSI disk with storage container "
    success_msg: " Success: returned error as expected "

- name: Update VM by decreasing the size of the empty ide cdrom # error
  ntnx_vms:
    vm_uuid: "{{ vm.vm_uuid }}"
    disks:
      - type: "CDROM"
        uuid: "{{ vm.response.spec.resources.disk_list[2].uuid }}" # ide CDROM
        size_gb: 1
  register: result
  ignore_errors: true

- name: Creation Status
  ansible.builtin.assert:
    that:
      - result.msg ==  'Unsupported operation: Cannot resize empty cdrom.'
      - result.changed == false
      - result.failed == true
    fail_msg: " Fail: change the size of the empty CDROM"
    success_msg: " Success: returned error as expected "

- name: Update VM by decreasing the size of the pci disk
  ntnx_vms:
    vm_uuid: "{{ vm.vm_uuid }}"
    disks:
      - type: "DISK"
        uuid: "{{ vm.response.spec.resources.disk_list[3].uuid }}" # pci
        size_gb: 1
  register: result
  ignore_errors: true

- name: Creation Status
  ansible.builtin.assert:
    that:
      - result.msg == ' Unsupported operation: Unable to decrease disk size.'
    fail_msg: " Fail: decreasing the size of the pci disk"
    success_msg: " Success: returned error as expected "

- name: Update VM by decreasing the size of the sata disk
  ntnx_vms:
    vm_uuid: "{{ vm.vm_uuid }}"
    disks:
      - type: "DISK"
        uuid: "{{ vm.response.spec.resources.disk_list[4].uuid }}" # sata
        size_gb: 1
  register: result
  ignore_errors: true

- name: Creation Status
  ansible.builtin.assert:
    that:
      - result.msg == ' Unsupported operation: Unable to decrease disk size.'
    fail_msg: " Fail: decreasing the size of the sata disk"
    success_msg: " Success: returned error as expected "

- name: Update VM by decreasing the size of the SCSI disk
  ntnx_vms:
    vm_uuid: "{{ vm.vm_uuid }}"
    disks:
      - type: "DISK"
        uuid: "{{ vm.response.spec.resources.disk_list[5].uuid }}" # scsi
        size_gb: 1
  register: result
  ignore_errors: true

- name: Creation Status
  ansible.builtin.assert:
    that:
      - result.msg == ' Unsupported operation: Unable to decrease disk size.'
    fail_msg: " Fail: decreasing the size of the SCSI disk"
    success_msg: " Success: returned error as expected "

- name: Update VM by decreasing the size of the  IDE disk
  ntnx_vms:
    vm_uuid: "{{ vm.vm_uuid }}"
    disks:
      - type: "DISK"
        uuid: "{{ vm.response.spec.resources.disk_list[6].uuid }}" # IDE
        size_gb: 1
  register: result
  ignore_errors: true

- name: Creation Status
  ansible.builtin.assert:
    that:
      - result.msg == ' Unsupported operation: Unable to decrease disk size.'
    fail_msg: " Fail: decreasing the size of the IDE disk"
    success_msg: " Success: returned error as expected "
################
- name: Update VM by change the bus type of ide disk
  ntnx_vms:
    vm_uuid: "{{ vm.vm_uuid }}"
    disks:
      - type: "DISK"
        uuid: "{{ vm.response.spec.resources.disk_list[6].uuid }}" # IDE
        bus: SCSI
  register: result
  ignore_errors: true

- name: Creation Status
  ansible.builtin.assert:
    that:
      - result.msg == ' parameters are mutually exclusive: uuid|bus found in disks '
<<<<<<< HEAD
      - result.failed == True
    success_msg: ' Success: returned error as expected '
    fail_msg: ' Fail: Update VM by change the bus type of ide disk successfully '
=======
      - result.failed == true
    success_msg: " Success: returned error as expected "
    fail_msg: " Fail: Update VM by change ths bus type of ide disk sucessfuly "
>>>>>>> 31d403e5
############
- name: Update VM by adding IDE disk while vm is on
  ntnx_vms:
    vm_uuid: "{{ vm.vm_uuid }}"
    disks:
      - type: DISK
        size_gb: 1
        bus: IDE
  register: result
  ignore_errors: true

- name: Update Status
  ansible.builtin.assert:
    that:
      - result.failed == true
      - result.changed == false
      - result.msg == "To make these changes, the VM should be restarted, but 'force_power_off' is False"
    fail_msg: "Fail : update vm by add ide disk while vm is on  "
    success_msg: " Success: returned error as expected "

- name: Update VM by adding  SATA disk while vm is on
  ntnx_vms:
    vm_uuid: "{{ vm.vm_uuid }}"
    disks:
      - type: DISK
        size_gb: 1
        bus: SATA
  register: result
  ignore_errors: true

- name: Update Status
  ansible.builtin.assert:
    that:
      - result.failed == true
      - result.changed == false
      - result.msg == "To make these changes, the VM should be restarted, but 'force_power_off' is False"
    fail_msg: "Fail : update vm by add SATA disk while vm is on  "
    success_msg: " Success: returned error as expected "
#############
- name: Update VM by removing IDE disks while vm is on
  ntnx_vms:
    vm_uuid: "{{ vm.vm_uuid }}"
    disks:
      - state: absent
        uuid: "{{ vm.response.spec.resources.disk_list[2].uuid }}"
  register: result
  ignore_errors: true
- name: Update Status
  ansible.builtin.assert:
    that:
      - result.failed == true
      - result.changed == false
      - result.msg == "To make these changes, the VM should be restarted, but 'force_power_off' is False"
    fail_msg: "Fail : update vm by by removing IDE disks while vm is on   "
    success_msg: " Success: returned error as expected "

- name: Update VM by removing IDE disks while vm is on
  ntnx_vms:
    vm_uuid: "{{ vm.vm_uuid }}"
    disks:
      - state: absent
        uuid: "{{ vm.response.spec.resources.disk_list[6].uuid }}"
  register: result
  ignore_errors: true

- name: Update Status
  ansible.builtin.assert:
    that:
      - result.failed == true
      - result.changed == false
      - result.msg == "To make these changes, the VM should be restarted, but 'force_power_off' is False"
    fail_msg: "Fail : update vm by by removing IDE disks while vm is on   "
    success_msg: " Success: returned error as expected "

- name: Update VM by removing PCI disks while vm is on
  ntnx_vms:
    vm_uuid: "{{ vm.vm_uuid }}"
    disks:
      - state: absent
        uuid: "{{ vm.response.spec.resources.disk_list[3].uuid }}"
  register: result
  ignore_errors: true

- name: Update Status
  ansible.builtin.assert:
    that:
      - result.failed == true
      - result.changed == false
      - result.msg == "To make these changes, the VM should be restarted, but 'force_power_off' is False"
    fail_msg: "Fail : update vm by by removing PCI disks while vm is on   "
    success_msg: " Success: returned error as expected "

- name: Update VM by removing SATA disks while vm is on
  ntnx_vms:
    vm_uuid: "{{ vm.vm_uuid }}"
    disks:
      - state: absent
        uuid: "{{ vm.response.spec.resources.disk_list[4].uuid }}"
  register: result
  ignore_errors: true

- name: Update Status
  ansible.builtin.assert:
    that:
      - result.failed == true
      - result.changed == false
      - result.msg == "To make these changes, the VM should be restarted, but 'force_power_off' is False"
    fail_msg: "Fail : update vm by by removing SATA disks while vm is on   "
    success_msg: " Success: returned error as expected "
###########################################################
- name: Delete created vm's
  ntnx_vms:
    vm_uuid: "{{ vm.vm_uuid }}"
    state: absent
  ignore_errors: true
  register: result

- name: Delete Status
  ansible.builtin.assert:
    that:
      - result.response is defined
      - result.response.status == 'SUCCEEDED'
      - result.vm_uuid
      - result.task_uuid
    fail_msg: "Fail: Unable to delete created vm "
    success_msg: "Success: Vm deleted sucessfully"<|MERGE_RESOLUTION|>--- conflicted
+++ resolved
@@ -1,8 +1,4 @@
-<<<<<<< HEAD
-- name: create VM with minimum requirements to update
-=======
 - name: Create VM with minimum requiremnts to update
->>>>>>> 31d403e5
   ntnx_vms:
     state: present
     name: update vm
@@ -47,13 +43,8 @@
       - vm.response.status.state == 'COMPLETE'
       - vm.vm_uuid
       - vm.task_uuid
-<<<<<<< HEAD
-    fail_msg: ' Unable to create VM with minimum requirements '
-    success_msg: ' VM with minimum requirements created successfully '
-=======
     fail_msg: " Unable to create VM with minimum requiremnts "
     success_msg: " VM with minimum requiremnts created successfully "
->>>>>>> 31d403e5
 
 - name: Update vm without change any value
   ntnx_vms:
@@ -129,7 +120,7 @@
   ansible.builtin.debug:
     msg: Start negative update scenarios tests for disks
 
-############ negative test : Decrease size
+############ negative test : Decrase size
 - name: Update VM by decreasing the size of the disk that contains the image with SCSI bus type
   ntnx_vms:
     vm_uuid: "{{ vm.vm_uuid }}"
@@ -251,7 +242,7 @@
     fail_msg: " Fail: decreasing the size of the IDE disk"
     success_msg: " Success: returned error as expected "
 ################
-- name: Update VM by change the bus type of ide disk
+- name: Update VM by change ths bus type of ide disk
   ntnx_vms:
     vm_uuid: "{{ vm.vm_uuid }}"
     disks:
@@ -265,17 +256,11 @@
   ansible.builtin.assert:
     that:
       - result.msg == ' parameters are mutually exclusive: uuid|bus found in disks '
-<<<<<<< HEAD
-      - result.failed == True
-    success_msg: ' Success: returned error as expected '
-    fail_msg: ' Fail: Update VM by change the bus type of ide disk successfully '
-=======
       - result.failed == true
     success_msg: " Success: returned error as expected "
     fail_msg: " Fail: Update VM by change ths bus type of ide disk sucessfuly "
->>>>>>> 31d403e5
 ############
-- name: Update VM by adding IDE disk while vm is on
+- name: Update VM by adding  IDE disk while vm is on
   ntnx_vms:
     vm_uuid: "{{ vm.vm_uuid }}"
     disks:
