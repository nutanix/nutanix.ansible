- name: Create Cloud-init Script file
  ansible.builtin.copy:
    mode: "0644"
    dest: "cloud_init.yml"
    content: |
      #cloud-config
      chpasswd:
        list: |
          root: "{{ password }}"
          expire: False
      fqdn: myNutanixVM
##########################################################################
- name: VM with none values
  ntnx_vms:
    state: present
    name: none
    timezone: GMT
    project:
      uuid: "{{ project.uuid }}"
    cluster:
      name: "{{ cluster.name }}"
    categories:
      AppType:
        - Apache_Spark
    disks:
      - type: DISK
        size_gb: 5
        bus: SCSI
    vcpus:
    cores_per_vcpu:
    memory_gb:
  register: result
  ignore_errors: true

- name: Creation Status
  ansible.builtin.assert:
    that:
      - result.response is defined
      - result.response.status.state == 'COMPLETE'
    fail_msg: "Unable to Create VM with none values  "
    success_msg: "VM with none values created successfully "

<<<<<<< HEAD
- name: Adding VM uuid to todelete list
  ansible.builtin.set_fact:
    todelete: '{{ todelete + [  result["response"]["metadata"]["uuid"] ] }}'
# ##################################################################################
- name: VM with owner name
  ntnx_vms:
    state: present
    name: none
    timezone: GMT
    project:
      uuid: "{{ project.uuid }}"
    cluster:
      name: "{{ cluster.name }}"
    categories:
      AppType:
        - Apache_Spark
    owner:
      name: "{{ vm_owner.name }}"
    disks:
      - type: DISK
        size_gb: 5
        bus: SCSI
  register: result
  ignore_errors: true

- name: Creation Status
  ansible.builtin.assert:
    that:
      - result.response is defined
      - result.response.status.state == 'COMPLETE'
      - result.response.metadata.owner_reference.name == "{{ vm_owner.name }}"
      - result.response.metadata.owner_reference.uuid == "{{ vm_owner.uuid }}"
      - result.response.metadata.owner_reference.kind == "user"
    fail_msg: "Unable to Create VM with owner"
    success_msg: "VM with owner created successfully "

- name: Adding VM uuid to todelete list
  ansible.builtin.set_fact:
    todelete: '{{ todelete + [  result["response"]["metadata"]["uuid"] ] }}'
##################################################################################
- name: VM with ubuntu image and different specifications
  ntnx_vms:
    state: present
    project:
      name: "{{ project.name }}"
    name: "VM with Ubuntu image"
    desc: "VM with cluster, network, category, disk with Ubuntu image, guest customization "
    categories:
      AppType:
        - Default
      Environment:
        - Dev
    cluster:
      name: "{{ cluster.name }}"
    networks:
      - is_connected: true
        subnet:
          name: "{{ network.dhcp.name }}"
    disks:
      - type: "DISK"
        size_gb: 30
        bus: "SATA"
        clone_image:
          name: "{{ ubuntu }}"
    vcpus: 1
    cores_per_vcpu: 1
    memory_gb: 1
    guest_customization:
      type: "cloud_init"
      script_path: "./cloud_init.yml"
      is_overridable: true
  register: result

- name: Creation Status
  ansible.builtin.assert:
    that:
      - result.response is defined
      - result.response.status.state == 'COMPLETE'
      - result.response.metadata.categories_mapping["AppType"] == ["Default"]
      - result.response.metadata.categories_mapping["Environment"] == ["Dev"]
    fail_msg: "Unable to Create VM with Ubuntu image and different specifications  "
    success_msg: "VM with Ubuntu image and different specifications created successfully "

- name: Adding VM uuid to todelete list
  ansible.builtin.set_fact:
    todelete: '{{ todelete + [  result["response"]["metadata"]["uuid"] ] }}'
  when: result.response.status.state == 'COMPLETE'
#########################################################################################
- name: VM with CentOS-7-cloud-init image with disk image size
  ntnx_vms:
    state: present
    name: VM with CentOS-7-cloud-init image
    memory_gb: 1
    timezone: "UTC"
    cluster:
      uuid: "{{ cluster.uuid }}"
    disks:
      - type: "DISK"
        size_gb: 10
        clone_image:
          name: "{{ centos }}"
        bus: "SCSI"
    guest_customization:
      type: "cloud_init"
      script_path: "./cloud_init.yml"
      is_overridable: true
  register: result
  ignore_errors: true
- name: Creation Status
  ansible.builtin.assert:
    that:
      - result.response is defined
      - result.response.status.state == 'COMPLETE'
    fail_msg: "Unable to create VM with CentOS-7-cloud-init image"
    success_msg: "VM with CentOS-7-cloud-init image created successfully "

- name: Adding VM uuid to todelete list
  ansible.builtin.set_fact:
    todelete: '{{ todelete + [  result["response"]["metadata"]["uuid"] ] }}'
  when: result.response.status.state == 'COMPLETE'
=======
  - set_fact:
      todelete: '{{ todelete + [  result["response"]["metadata"]["uuid"] ] }}'
# ##################################################################################
  - name: VM with owner name
    ntnx_vms:
      state: present
      name: none
      timezone: GMT
      project:
        uuid: "{{ project.uuid }}"
      cluster:
        name: "{{ cluster.name }}"
      categories:
        AppType:
          - Apache_Spark
      owner:
        name: "{{ vm_owner.name }}"
      disks:
        - type: DISK
          size_gb: 5
          bus: SCSI
    register: result
    ignore_errors: true

  - name: Creation Status
    assert:
      that:
        - result.response is defined
        - result.response.status.state == 'COMPLETE'
        - result.response.metadata.owner_reference.name == "{{ vm_owner.name }}"
        - result.response.metadata.owner_reference.uuid == "{{ vm_owner.uuid }}"
        - result.response.metadata.owner_reference.kind == "user"
      fail_msg: 'Unable to Create VM with owner'
      success_msg: 'VM with owner created successfully '

  - set_fact:
      todelete: '{{ todelete + [  result["response"]["metadata"]["uuid"] ] }}'
##################################################################################
  - name: VM with ubuntu image and different specifications
    ntnx_vms:
      state: present
      project:
        name: "{{ project.name }}"
      name: "VM with Ubuntu image"
      desc: "VM with cluster, network, category, disk with Ubuntu image, guest customization "
      categories:
        AppType:
          - Default
        Environment:
          - Dev
      cluster:
        name: "{{ cluster.name }}"
      networks:
        - is_connected: True
          subnet:
            name: "{{ network.dhcp.name }}"
      disks:
        - type: "DISK"
          size_gb: 30
          bus: "SATA"
          clone_image:
            name: "{{ ubuntu }}"
      vcpus: 1
      cores_per_vcpu: 1
      memory_gb: 1
      guest_customization:
        type: "cloud_init"
        script_path: "./cloud_init.yml"
        is_overridable: True
    register: result

  - name: Creation Status
    assert:
      that:
        - result.response is defined
        - result.response.status.state == 'COMPLETE'
        - result.response.metadata.categories_mapping["AppType"] == ["Default"]
        - result.response.metadata.categories_mapping["Environment"] == ["Dev"]
      fail_msg: 'Unable to Create VM with Ubuntu image and different specifications  '
      success_msg: 'VM with Ubuntu image and different specifications created successfully '

  - set_fact:
      todelete: '{{ todelete + [  result["response"]["metadata"]["uuid"] ] }}'
    when: result.response.status.state == 'COMPLETE'
#########################################################################################
  - name: VM with CentOS-7-cloud-init image with disk image size
    ntnx_vms:
      state: present
      name: VM with CentOS-7-cloud-init image
      memory_gb: 1
      timezone: "UTC"
      cluster:
        uuid: "{{ cluster.uuid }}"
      disks:
        - type: "DISK"
          size_gb: 10
          clone_image:
            name:  "{{ centos }}"
          bus: "SCSI"
      guest_customization:
        type: "cloud_init"
        script_path: "./cloud_init.yml"
        is_overridable: True
    register: result
    ignore_errors: True
  - name: Creation Status
    assert:
      that:
        - result.response is defined
        - result.response.status.state == 'COMPLETE'
      fail_msg: 'Unable to create VM with CentOS-7-cloud-init image'
      success_msg: 'VM with CentOS-7-cloud-init image created successfully '

  - set_fact:
      todelete: '{{ todelete + [  result["response"]["metadata"]["uuid"] ] }}'
    when: result.response.status.state == 'COMPLETE'
>>>>>>> 2d2ad436
#################################################################################
- name: VM with CentOS-7-cloud-init image without disk image size
  ntnx_vms:
    state: present
    memory_gb: 1
    name: VM with CentOS-7-cloud-init image without image size
    timezone: "UTC"
    cluster:
      uuid: "{{ cluster.uuid }}"
    disks:
      - type: "DISK"
        clone_image:
          name: "{{ centos }}"
        bus: "SCSI"
    guest_customization:
      type: "cloud_init"
      script_path: "./cloud_init.yml"
      is_overridable: true
  register: result
  ignore_errors: true
- name: Creation Status
  ansible.builtin.assert:
    that:
      - result.response is defined
      - result.response.status.state == 'COMPLETE'
    fail_msg: "Unable to create VM with CentOS-7-cloud-init image"
    success_msg: "VM with CentOS-7-cloud-init image created successfully "

<<<<<<< HEAD
- name: Adding VM uuid to todelete list
  ansible.builtin.set_fact:
    todelete: '{{ todelete + [  result["response"]["metadata"]["uuid"] ] }}'
  when: result.response.status.state == 'COMPLETE'

- name: Delete all Created VMs
  ntnx_vms:
    state: absent
    vm_uuid: "{{ item }}"
  register: result
  loop: "{{ todelete }}"
- name: Reset todelete list
  ansible.builtin.set_fact:
    todelete: []
#################################################################################
- name: VM with Cluster, Network, Universal time zone, one Disk
  ntnx_vms:
    state: present
    name: "VM with Cluster Network and Disk"
    memory_gb: 1
    timezone: "Universal"
    cluster:
      name: "{{ cluster.name }}"
    networks:
      - is_connected: false
        subnet:
          uuid: "{{ network.dhcp.uuid }}"
    disks:
      - type: "DISK"
        size_gb: 10
        bus: "PCI"
  register: result
- name: Creation Status
  ansible.builtin.assert:
    that:
      - result.response is defined
      - result.response.status.state == 'COMPLETE'
    fail_msg: "Unable to create VM with Cluster , Network, Universal time zone, one Disk"
    success_msg: "VM with Cluster , Network, Universal time zone, one Disk created successfully "
=======
  - set_fact:
      todelete: '{{ todelete + [  result["response"]["metadata"]["uuid"] ] }}'
    when: result.response.status.state == 'COMPLETE'

  - name: Delete all Created VMs
    ntnx_vms:
      state: absent
      vm_uuid: '{{ item }}'
    register: result
    loop: '{{ todelete }}'
  - set_fact:
      todelete: []
#################################################################################
  - name: VM with Cluster, Network, Universal time zone, one Disk
    ntnx_vms:
      state: present
      name: "VM with Cluster Network and Disk"
      memory_gb: 1
      timezone: "Universal"
      cluster:
        name: "{{ cluster.name }}"
      networks:
        - is_connected: False
          subnet:
            uuid: "{{ network.dhcp.uuid }}"
      disks:
        - type: "DISK"
          size_gb: 10
          bus: "PCI"
    register: result
  - name: Creation Status
    assert:
      that:
        - result.response is defined
        - result.response.status.state == 'COMPLETE'
      fail_msg: 'Unable to create VM with Cluster , Network, Universal time zone, one Disk'
      success_msg: 'VM with Cluster , Network, Universal time zone, one Disk created successfully '

  - set_fact:
      todelete: '{{ todelete + [  result["response"]["metadata"]["uuid"] ] }}'
    when: result.response.status.state == 'COMPLETE'
########################################################################################
  - name: VM with Cluster, different Disks, Memory size
    ntnx_vms:
      state: present
      name: "VM with different disks"
      timezone: "UTC"
      cluster:
        uuid: "{{ cluster.uuid }}"
      disks:
        - type: "DISK"
          size_gb: 10
          bus: "SATA"
        - type: "DISK"
          size_gb: 30
          bus: "SCSI"
      memory_gb: 2
    register: result
    ignore_errors: True
  - name: Creation Status
    assert:
      that:
        - result.response is defined
        - result.response.status.state == 'COMPLETE'
      fail_msg: 'Unable to create VM with Cluster, different Disks, Memory size'
      success_msg: 'VM with Cluster, different Disks, Memory size created successfully '
>>>>>>> 2d2ad436

- name: Adding VM uuid to todelete list
  ansible.builtin.set_fact:
    todelete: '{{ todelete + [  result["response"]["metadata"]["uuid"] ] }}'
  when: result.response.status.state == 'COMPLETE'
########################################################################################
- name: VM with Cluster, different Disks, Memory size
  ntnx_vms:
    state: present
    name: "VM with different disks"
    timezone: "UTC"
    cluster:
      uuid: "{{ cluster.uuid }}"
    disks:
      - type: "DISK"
        size_gb: 10
        bus: "SATA"
      - type: "DISK"
        size_gb: 30
        bus: "SCSI"
    memory_gb: 2
  register: result
  ignore_errors: true
- name: Creation Status
  ansible.builtin.assert:
    that:
      - result.response is defined
      - result.response.status.state == 'COMPLETE'
    fail_msg: "Unable to create VM with Cluster, different Disks, Memory size"
    success_msg: "VM with Cluster, different Disks, Memory size created successfully "

- name: Adding VM uuid to todelete list
  ansible.builtin.set_fact:
    todelete: '{{ todelete + [  result["response"]["metadata"]["uuid"] ] }}'
  when: result.response.status.state == 'COMPLETE'
#####################################################################################
- name: VM with Cluster, different CDROMs
  ntnx_vms:
    state: present
    memory_gb: 1
    wait: true
    name: "VM with multiple CDROMs"
    cluster:
      name: "{{ cluster.name }}"
    disks:
      - type: "CDROM"
        bus: "SATA"
        empty_cdrom: true
      - type: "CDROM"
        bus: "IDE"
        empty_cdrom: true
    cores_per_vcpu: 1
  register: result
  ignore_errors: true

- name: Creation Status
  ansible.builtin.assert:
    that:
      - result.response is defined
      - result.response.status.state == 'COMPLETE'
    fail_msg: "Unable to Create VM with Cluster, different CDROMs "
    success_msg: "VM with Cluster, different CDROMs created successfully "

- name: Adding VM uuid to todelete list
  ansible.builtin.set_fact:
    todelete: '{{ todelete + [  result["response"]["metadata"]["uuid"] ] }}'

<<<<<<< HEAD
- name: Delete all Created VMs
  ntnx_vms:
    state: absent
    vm_uuid: "{{ item }}"
  register: result
  loop: "{{ todelete }}"
- name: Reset todelete list
  ansible.builtin.set_fact:
    todelete: []
####################################################################################
- name: VM with all specification
  ntnx_vms:
    state: present
    wait: true
    name: "All specification"
    timezone: "GMT"
    cluster:
      uuid: "{{ cluster.uuid }}"
    disks:
      - type: "DISK"
        size_gb: 2
        bus: "SCSI"
      - type: "DISK"
        size_gb: 10
        bus: "PCI"
      - type: "DISK"
        size_gb: 2
        bus: "SATA"
      - type: "DISK"
        size_gb: 10
        bus: "SCSI"
      - type: "CDROM"
        bus: "IDE"
        empty_cdrom: true
    boot_config:
      boot_type: "UEFI"
      boot_order:
        - "DISK"
        - "CDROM"
        - "NETWORK"
    vcpus: 1
    cores_per_vcpu: 2
    memory_gb: 1
  register: result
  ignore_errors: true
=======
  - set_fact:
      todelete: '{{ todelete + [  result["response"]["metadata"]["uuid"] ] }}'

  - name: Delete all Created VMs
    ntnx_vms:
      state: absent
      vm_uuid: '{{ item }}'
    register: result
    loop: '{{ todelete }}'
  - set_fact:
      todelete: []
####################################################################################
  - name: VM with all specification
    ntnx_vms:
      state: present
      wait: True
      name: "All specification"
      timezone: "GMT"
      cluster:
        uuid: "{{ cluster.uuid }}"
      disks:
        - type: "DISK"
          size_gb: 2
          bus: "SCSI"
        - type: "DISK"
          size_gb: 10
          bus: "PCI"
        - type: "DISK"
          size_gb: 2
          bus: "SATA"
        - type: "DISK"
          size_gb: 10
          bus: "SCSI"
        - type: "CDROM"
          bus: "IDE"
          empty_cdrom: True
      boot_config:
        boot_type: "UEFI"
        boot_order:
            - "DISK"
            - "CDROM"
            - "NETWORK"
      vcpus: 1
      cores_per_vcpu: 2
      memory_gb: 1
    register: result
    ignore_errors: True
>>>>>>> 2d2ad436

- name: Creation Status
  ansible.builtin.assert:
    that:
      - result.response is defined
      - result.response.status.state == 'COMPLETE'
    fail_msg: " Unable to create VM with all specification "
    success_msg: " VM with all specification created successfully "

- name: Adding VM uuid to todelete list
  ansible.builtin.set_fact:
    todelete: '{{ todelete + [  result["response"]["metadata"]["uuid"] ] }}'
  when: result.response.status.state == 'COMPLETE'
##################################################################################################
<<<<<<< HEAD
- name: VM with managed subnet
  ntnx_vms:
    state: present
    name: VM with managed subnet
    memory_gb: 1
    cluster:
      name: "{{ cluster.name }}"
    networks:
      - is_connected: true
        subnet:
          uuid: "{{ network.dhcp.uuid }}"
  register: result
  ignore_errors: true

- name: Creation Status
  ansible.builtin.assert:
    that:
      - result.response is defined
      - result.response.status.state == 'COMPLETE'
    fail_msg: " Unable to create VM with managed subnet "
    success_msg: " VM with with managed subnet created successfully "
=======
  - name: VM with managed subnet
    ntnx_vms:
      state: present
      name: VM with managed subnet
      memory_gb: 1
      cluster:
        name: "{{ cluster.name }}"
      networks:
        - is_connected: true
          subnet:
            uuid: "{{ network.dhcp.uuid }}"
    register: result
    ignore_errors: true

  - name: Creation Status
    assert:
      that:
        - result.response is defined
        - result.response.status.state == 'COMPLETE'
      fail_msg: ' Unable to create VM with managed subnet '
      success_msg: ' VM with with managed subnet created successfully '
>>>>>>> 2d2ad436

- name: Adding VM uuid to todelete list
  ansible.builtin.set_fact:
    todelete: '{{ todelete + [  result["response"]["metadata"]["uuid"] ] }}'
  when: result.response.status.state == 'COMPLETE'
###################################################################################################
<<<<<<< HEAD
- name: VM with minimum requiremnts
  ntnx_vms:
    state: present
    name: MinReqVM
    cluster:
      name: "{{ cluster.name }}"
  register: result
  ignore_errors: true
=======
  - name: VM with minimum requiremnts
    ntnx_vms:
      state: present
      name: MinReqVM
      cluster:
        name: "{{ cluster.name }}"
    register: result
    ignore_errors: true

  - name: Creation Status
    assert:
      that:
        - result.response is defined
        - result.response.status.state == 'COMPLETE'
      fail_msg: ' Unable to create VM with minimum requiremnts '
      success_msg: ' VM with minimum requiremnts created successfully '
>>>>>>> 2d2ad436

- name: Creation Status
  ansible.builtin.assert:
    that:
      - result.response is defined
      - result.response.status.state == 'COMPLETE'
    fail_msg: " Unable to create VM with minimum requiremnts "
    success_msg: " VM with minimum requiremnts created successfully "

<<<<<<< HEAD
- name: Adding VM uuid to todelete list
  ansible.builtin.set_fact:
    todelete: '{{ todelete + [  result["response"]["metadata"]["uuid"] ] }}'
  when: result.response.status.state == 'COMPLETE'

- name: Delete all Created VMs
  ntnx_vms:
    state: absent
    vm_uuid: "{{ item }}"
  register: result
  loop: "{{ todelete }}"
- name: Reset todelete list
  ansible.builtin.set_fact:
    todelete: []
##################################################################################################
- name: VM with unmanaged vlan
  ntnx_vms:
    desc: "VM with unmanaged vlan"
    state: present
    name: VM with unmanaged vlan
    timezone: UTC
    cluster:
      uuid: "{{ cluster.uuid }}"
    networks:
      - is_connected: false
        subnet:
          uuid: "{{ static.uuid }}"
        private_ip: "{{ network.static.ip }}"
    boot_config:
      boot_type: LEGACY
      boot_order:
        - DISK
        - CDROM
        - NETWORK
    vcpus: 1
    cores_per_vcpu: 1
    memory_gb: 1
  register: result
  ignore_errors: true

- name: Creation Status
  ansible.builtin.assert:
    that:
      - result.response is defined
      - result.response.status.state == 'COMPLETE'
    fail_msg: " Unable to create VM with unmanaged vlan "
    success_msg: " VM with unmanaged vlan created successfully "
=======
  - name: Delete all Created VMs
    ntnx_vms:
      state: absent
      vm_uuid: '{{ item }}'
    register: result
    loop: '{{ todelete }}'
  - set_fact:
      todelete: []
##################################################################################################
  - name: VM with unmanaged vlan
    ntnx_vms:
      desc: "VM with unmanaged vlan"
      state: present
      name: VM with unmanaged vlan
      timezone: UTC
      cluster:
        uuid: "{{ cluster.uuid }}"
      networks:
        - is_connected: false
          subnet:
            uuid: "{{ static.uuid }}"
          private_ip: "{{ network.static.ip }}"
      boot_config:
        boot_type: LEGACY
        boot_order:
          - DISK
          - CDROM
          - NETWORK
      vcpus: 1
      cores_per_vcpu: 1
      memory_gb: 1
    register: result
    ignore_errors: true

  - name: Creation Status
    assert:
      that:
        - result.response is defined
        - result.response.status.state == 'COMPLETE'
      fail_msg: ' Unable to create VM with unmanaged vlan '
      success_msg: ' VM with unmanaged vlan created successfully '
>>>>>>> 2d2ad436

- name: Adding VM uuid to todelete list
  ansible.builtin.set_fact:
    todelete: '{{ todelete + [  result["response"]["metadata"]["uuid"] ] }}'
  when: result.response.status.state == 'COMPLETE'

<<<<<<< HEAD
- name: Delete all Created VM
  ntnx_vms:
    state: absent
    vm_uuid: "{{ item }}"
  register: result
  loop: "{{ todelete }}"
- name: Reset todelete list
  ansible.builtin.set_fact:
    todelete: []
######################################################################################
- name: VM with managed and unmanaged network
  ntnx_vms:
    state: present
    name: VM_NIC
    timezone: UTC
    cluster:
      name: "{{ cluster.name }}"
    networks:
      - is_connected: true
        subnet:
          name: "{{ network.dhcp.name }}"
          cluster:
            name: "{{ cluster.name }}"
      - is_connected: true
        subnet:
          uuid: "{{ static.uuid }}"
          cluster:
            uuid: "{{ cluster.uuid }}"
    disks:
      - type: DISK
        size_gb: 1
        bus: SCSI
      - type: DISK
        size_gb: 3
        bus: PCI
      - type: CDROM
        bus: SATA
        empty_cdrom: true
      - type: CDROM
        bus: IDE
        empty_cdrom: true
    boot_config:
      boot_type: UEFI
      boot_order:
        - DISK
        - CDROM
        - NETWORK
    vcpus: 1
    cores_per_vcpu: 1
    memory_gb: 1
  register: result
  ignore_errors: true

- name: Creation Status
  ansible.builtin.assert:
    that:
      - result.response is defined
      - result.response.status.state == 'COMPLETE'
    fail_msg: " Unable to create VM with managed and unmanaged network "
    success_msg: " VM with managed and unmanaged network created successfully "

- name: Adding VM uuid to todelete list
  ansible.builtin.set_fact:
    todelete: '{{ todelete + [  result["response"]["metadata"]["uuid"] ] }}'
  when: result.response.status.state == 'COMPLETE'
#########################################################################################
- name: VM with diffrent disk types and diffrent sizes with UEFI boot type
  ntnx_vms:
    state: present
    name: VM with UEFI boot type
    timezone: GMT
    cluster:
      name: "{{ cluster.name }}"
    categories:
      AppType:
        - Apache_Spark
    disks:
      - type: "DISK"
        clone_image:
          name: "{{ ubuntu }}"
        bus: "SCSI"
        size_gb: 20
      - type: DISK
        size_gb: 1
        bus: SCSI
        storage_container:
          name: "{{ storage_container.name }}"
      - type: DISK
        size_gb: 2
        bus: PCI
        storage_container:
          name: "{{ storage_container.name }}"
      - type: DISK
        size_gb: 3
        bus: SATA
    boot_config:
      boot_type: UEFI
      boot_order:
        - DISK
        - CDROM
        - NETWORK
    vcpus: 1
    cores_per_vcpu: 1
    memory_gb: 1
  register: result
=======
  - name: Delete all Created VM
    ntnx_vms:
      state: absent
      vm_uuid: '{{ item }}'
    register: result
    loop: '{{ todelete }}'
  - set_fact:
      todelete: []
######################################################################################
  - name: VM with managed and unmanaged network
    ntnx_vms:
      state: present
      name: VM_NIC
      timezone: UTC
      cluster:
        name: "{{ cluster.name }}"
      networks:
        - is_connected: true
          subnet:
            name: "{{ network.dhcp.name }}"
            cluster:
              name: "{{ cluster.name }}"
        - is_connected: true
          subnet:
            uuid: "{{ static.uuid }}"
            cluster:
              uuid: "{{ cluster.uuid }}"
      disks:
        - type: DISK
          size_gb: 1
          bus: SCSI
        - type: DISK
          size_gb: 3
          bus: PCI
        - type: CDROM
          bus: SATA
          empty_cdrom: True
        - type: CDROM
          bus: IDE
          empty_cdrom: True
      boot_config:
        boot_type: UEFI
        boot_order:
          - DISK
          - CDROM
          - NETWORK
      vcpus: 1
      cores_per_vcpu: 1
      memory_gb: 1
    register: result
    ignore_errors: true

  - name: Creation Status
    assert:
      that:
        - result.response is defined
        - result.response.status.state == 'COMPLETE'
      fail_msg: ' Unable to create VM with managed and unmanaged network '
      success_msg: ' VM with managed and unmanaged network created successfully '

  - set_fact:
      todelete: '{{ todelete + [  result["response"]["metadata"]["uuid"] ] }}'
    when: result.response.status.state == 'COMPLETE'
#########################################################################################
  - name: VM with diffrent disk types and diffrent sizes with UEFI boot type
    ntnx_vms:
      state: present
      name: VM with UEFI boot type
      timezone: GMT
      cluster:
        name: "{{ cluster.name }}"
      categories:
        AppType:
          - Apache_Spark
      disks:
        - type: "DISK"
          clone_image:
            name: "{{ ubuntu }}"
          bus: "SCSI"
          size_gb: 20
        - type: DISK
          size_gb: 1
          bus: SCSI
          storage_container:
            name: "{{ storage_container.name }}"
        - type: DISK
          size_gb: 2
          bus: PCI
          storage_container:
            name: "{{ storage_container.name }}"
        - type: DISK
          size_gb: 3
          bus: SATA
      boot_config:
        boot_type: UEFI
        boot_order:
          - DISK
          - CDROM
          - NETWORK
      vcpus: 1
      cores_per_vcpu: 1
      memory_gb: 1
    register: result
>>>>>>> 2d2ad436
################################################################################
- name: Creation Status
  ansible.builtin.assert:
    that:
      - result.response is defined
      - result.response.status.state == 'COMPLETE'
    fail_msg: " Unable to create VM with diffrent disk types and diffrent sizes with UEFI boot type "
    success_msg: " VM with diffrent disk types and diffrent sizes with UEFI boot type created successfully "

- name: Adding VM uuid to todelete list
  ansible.builtin.set_fact:
    todelete: '{{ todelete + [  result["response"]["metadata"]["uuid"] ] }}'
  when: result.response.status.state == 'COMPLETE'

<<<<<<< HEAD
- name: Delete all Created VM
  ntnx_vms:
    state: absent
    vm_uuid: "{{ item }}"
  register: result
  loop: "{{ todelete }}"

- name: Reset todelete list
  ansible.builtin.set_fact:
    todelete: []
####################################################################################
- name: VM with storage container
  ntnx_vms:
    state: present
    name: VM with UEFI boot type
    timezone: GMT
    cluster:
      name: "{{ cluster.name }}"
    categories:
      AppType:
        - Apache_Spark
    disks:
      - type: DISK
        size_gb: 1
        bus: SCSI
        storage_container:
          uuid: "{{ storage_container.uuid }}"
    vcpus: 1
    cores_per_vcpu: 1
    memory_gb: 1
  register: result

- name: Creation Status
  ansible.builtin.assert:
    that:
      - result.response is defined
      - result.response.status.state == 'COMPLETE'
    fail_msg: " Unable to create VM withstorage container "
    success_msg: " VM with storage container created successfully "

- name: Adding VM uuid to todelete list
  ansible.builtin.set_fact:
    todelete: '{{ todelete + [  result["response"]["metadata"]["uuid"] ] }}'
  when: result.response.status.state == 'COMPLETE'
####################################################################################
- name: Delete all Created VMs
  ntnx_vms:
    state: absent
    vm_uuid: "{{ item }}"
  register: result
  loop: "{{ todelete }}"
=======
  - set_fact:
      todelete: '{{ todelete + [  result["response"]["metadata"]["uuid"] ] }}'
    when: result.response.status.state == 'COMPLETE'

  - name: Delete all Created VM
    ntnx_vms:
      state: absent
      vm_uuid: '{{ item }}'
    register: result
    loop: '{{ todelete }}'

  - set_fact:
      todelete: []
####################################################################################
  - name: VM with storage container
    ntnx_vms:
      state: present
      name: VM with UEFI boot type
      timezone: GMT
      cluster:
        name: "{{ cluster.name }}"
      categories:
        AppType:
          - Apache_Spark
      disks:
        - type: DISK
          size_gb: 1
          bus: SCSI
          storage_container:
            uuid: "{{ storage_container.uuid }}"
      vcpus: 1
      cores_per_vcpu: 1
      memory_gb: 1
    register: result

  - name: Creation Status
    assert:
      that:
        - result.response is defined
        - result.response.status.state == 'COMPLETE'
      fail_msg: ' Unable to create VM withstorage container '
      success_msg: ' VM with storage container created successfully '

  - set_fact:
      todelete: '{{ todelete + [  result["response"]["metadata"]["uuid"] ] }}'
    when: result.response.status.state == 'COMPLETE'
####################################################################################
  - name: Delete all Created VMs
    ntnx_vms:
      state: absent
      vm_uuid: '{{ item }}'
    register: result
    loop: '{{ todelete }}'
>>>>>>> 2d2ad436
<|MERGE_RESOLUTION|>--- conflicted
+++ resolved
@@ -32,175 +32,18 @@
   register: result
   ignore_errors: true
 
-- name: Creation Status
-  ansible.builtin.assert:
-    that:
-      - result.response is defined
-      - result.response.status.state == 'COMPLETE'
-    fail_msg: "Unable to Create VM with none values  "
-    success_msg: "VM with none values created successfully "
-
-<<<<<<< HEAD
-- name: Adding VM uuid to todelete list
-  ansible.builtin.set_fact:
-    todelete: '{{ todelete + [  result["response"]["metadata"]["uuid"] ] }}'
-# ##################################################################################
-- name: VM with owner name
-  ntnx_vms:
-    state: present
-    name: none
-    timezone: GMT
-    project:
-      uuid: "{{ project.uuid }}"
-    cluster:
-      name: "{{ cluster.name }}"
-    categories:
-      AppType:
-        - Apache_Spark
-    owner:
-      name: "{{ vm_owner.name }}"
-    disks:
-      - type: DISK
-        size_gb: 5
-        bus: SCSI
-  register: result
-  ignore_errors: true
-
-- name: Creation Status
-  ansible.builtin.assert:
-    that:
-      - result.response is defined
-      - result.response.status.state == 'COMPLETE'
-      - result.response.metadata.owner_reference.name == "{{ vm_owner.name }}"
-      - result.response.metadata.owner_reference.uuid == "{{ vm_owner.uuid }}"
-      - result.response.metadata.owner_reference.kind == "user"
-    fail_msg: "Unable to Create VM with owner"
-    success_msg: "VM with owner created successfully "
-
-- name: Adding VM uuid to todelete list
-  ansible.builtin.set_fact:
-    todelete: '{{ todelete + [  result["response"]["metadata"]["uuid"] ] }}'
+  - name: Creation Status
+    assert:
+      that:
+        - result.response is defined
+        - result.response.status.state == 'COMPLETE'
+      fail_msg: 'Unable to Create VM with none values  '
+      success_msg: 'VM with none values created successfully '
+
+  - set_fact:
+      todelete: '{{ todelete + [  result["response"]["metadata"]["uuid"] ] }}'
 ##################################################################################
-- name: VM with ubuntu image and different specifications
-  ntnx_vms:
-    state: present
-    project:
-      name: "{{ project.name }}"
-    name: "VM with Ubuntu image"
-    desc: "VM with cluster, network, category, disk with Ubuntu image, guest customization "
-    categories:
-      AppType:
-        - Default
-      Environment:
-        - Dev
-    cluster:
-      name: "{{ cluster.name }}"
-    networks:
-      - is_connected: true
-        subnet:
-          name: "{{ network.dhcp.name }}"
-    disks:
-      - type: "DISK"
-        size_gb: 30
-        bus: "SATA"
-        clone_image:
-          name: "{{ ubuntu }}"
-    vcpus: 1
-    cores_per_vcpu: 1
-    memory_gb: 1
-    guest_customization:
-      type: "cloud_init"
-      script_path: "./cloud_init.yml"
-      is_overridable: true
-  register: result
-
-- name: Creation Status
-  ansible.builtin.assert:
-    that:
-      - result.response is defined
-      - result.response.status.state == 'COMPLETE'
-      - result.response.metadata.categories_mapping["AppType"] == ["Default"]
-      - result.response.metadata.categories_mapping["Environment"] == ["Dev"]
-    fail_msg: "Unable to Create VM with Ubuntu image and different specifications  "
-    success_msg: "VM with Ubuntu image and different specifications created successfully "
-
-- name: Adding VM uuid to todelete list
-  ansible.builtin.set_fact:
-    todelete: '{{ todelete + [  result["response"]["metadata"]["uuid"] ] }}'
-  when: result.response.status.state == 'COMPLETE'
-#########################################################################################
-- name: VM with CentOS-7-cloud-init image with disk image size
-  ntnx_vms:
-    state: present
-    name: VM with CentOS-7-cloud-init image
-    memory_gb: 1
-    timezone: "UTC"
-    cluster:
-      uuid: "{{ cluster.uuid }}"
-    disks:
-      - type: "DISK"
-        size_gb: 10
-        clone_image:
-          name: "{{ centos }}"
-        bus: "SCSI"
-    guest_customization:
-      type: "cloud_init"
-      script_path: "./cloud_init.yml"
-      is_overridable: true
-  register: result
-  ignore_errors: true
-- name: Creation Status
-  ansible.builtin.assert:
-    that:
-      - result.response is defined
-      - result.response.status.state == 'COMPLETE'
-    fail_msg: "Unable to create VM with CentOS-7-cloud-init image"
-    success_msg: "VM with CentOS-7-cloud-init image created successfully "
-
-- name: Adding VM uuid to todelete list
-  ansible.builtin.set_fact:
-    todelete: '{{ todelete + [  result["response"]["metadata"]["uuid"] ] }}'
-  when: result.response.status.state == 'COMPLETE'
-=======
-  - set_fact:
-      todelete: '{{ todelete + [  result["response"]["metadata"]["uuid"] ] }}'
-# ##################################################################################
-  - name: VM with owner name
-    ntnx_vms:
-      state: present
-      name: none
-      timezone: GMT
-      project:
-        uuid: "{{ project.uuid }}"
-      cluster:
-        name: "{{ cluster.name }}"
-      categories:
-        AppType:
-          - Apache_Spark
-      owner:
-        name: "{{ vm_owner.name }}"
-      disks:
-        - type: DISK
-          size_gb: 5
-          bus: SCSI
-    register: result
-    ignore_errors: true
-
-  - name: Creation Status
-    assert:
-      that:
-        - result.response is defined
-        - result.response.status.state == 'COMPLETE'
-        - result.response.metadata.owner_reference.name == "{{ vm_owner.name }}"
-        - result.response.metadata.owner_reference.uuid == "{{ vm_owner.uuid }}"
-        - result.response.metadata.owner_reference.kind == "user"
-      fail_msg: 'Unable to Create VM with owner'
-      success_msg: 'VM with owner created successfully '
-
-  - set_fact:
-      todelete: '{{ todelete + [  result["response"]["metadata"]["uuid"] ] }}'
-##################################################################################
-  - name: VM with ubuntu image and different specifications
+  - name: VM with ubuntu image and different specifications 
     ntnx_vms:
       state: present
       project:
@@ -242,7 +85,7 @@
         - result.response.metadata.categories_mapping["Environment"] == ["Dev"]
       fail_msg: 'Unable to Create VM with Ubuntu image and different specifications  '
       success_msg: 'VM with Ubuntu image and different specifications created successfully '
-
+    
   - set_fact:
       todelete: '{{ todelete + [  result["response"]["metadata"]["uuid"] ] }}'
     when: result.response.status.state == 'COMPLETE'
@@ -250,7 +93,7 @@
   - name: VM with CentOS-7-cloud-init image with disk image size
     ntnx_vms:
       state: present
-      name: VM with CentOS-7-cloud-init image
+      name: VM with CentOS-7-cloud-init image 
       memory_gb: 1
       timezone: "UTC"
       cluster:
@@ -276,9 +119,8 @@
       success_msg: 'VM with CentOS-7-cloud-init image created successfully '
 
   - set_fact:
-      todelete: '{{ todelete + [  result["response"]["metadata"]["uuid"] ] }}'
+      todelete: '{{ todelete + [  result["response"]["metadata"]["uuid"] ] }}'  
     when: result.response.status.state == 'COMPLETE'
->>>>>>> 2d2ad436
 #################################################################################
 - name: VM with CentOS-7-cloud-init image without disk image size
   ntnx_vms:
@@ -307,52 +149,11 @@
     fail_msg: "Unable to create VM with CentOS-7-cloud-init image"
     success_msg: "VM with CentOS-7-cloud-init image created successfully "
 
-<<<<<<< HEAD
-- name: Adding VM uuid to todelete list
-  ansible.builtin.set_fact:
-    todelete: '{{ todelete + [  result["response"]["metadata"]["uuid"] ] }}'
-  when: result.response.status.state == 'COMPLETE'
-
-- name: Delete all Created VMs
-  ntnx_vms:
-    state: absent
-    vm_uuid: "{{ item }}"
-  register: result
-  loop: "{{ todelete }}"
-- name: Reset todelete list
-  ansible.builtin.set_fact:
-    todelete: []
-#################################################################################
-- name: VM with Cluster, Network, Universal time zone, one Disk
-  ntnx_vms:
-    state: present
-    name: "VM with Cluster Network and Disk"
-    memory_gb: 1
-    timezone: "Universal"
-    cluster:
-      name: "{{ cluster.name }}"
-    networks:
-      - is_connected: false
-        subnet:
-          uuid: "{{ network.dhcp.uuid }}"
-    disks:
-      - type: "DISK"
-        size_gb: 10
-        bus: "PCI"
-  register: result
-- name: Creation Status
-  ansible.builtin.assert:
-    that:
-      - result.response is defined
-      - result.response.status.state == 'COMPLETE'
-    fail_msg: "Unable to create VM with Cluster , Network, Universal time zone, one Disk"
-    success_msg: "VM with Cluster , Network, Universal time zone, one Disk created successfully "
-=======
-  - set_fact:
-      todelete: '{{ todelete + [  result["response"]["metadata"]["uuid"] ] }}'
+  - set_fact:
+      todelete: '{{ todelete + [  result["response"]["metadata"]["uuid"] ] }}'  
     when: result.response.status.state == 'COMPLETE'
 
-  - name: Delete all Created VMs
+  - name: Delete all Created VMs 
     ntnx_vms:
       state: absent
       vm_uuid: '{{ item }}'
@@ -385,11 +186,11 @@
         - result.response.status.state == 'COMPLETE'
       fail_msg: 'Unable to create VM with Cluster , Network, Universal time zone, one Disk'
       success_msg: 'VM with Cluster , Network, Universal time zone, one Disk created successfully '
-
+      
   - set_fact:
       todelete: '{{ todelete + [  result["response"]["metadata"]["uuid"] ] }}'
     when: result.response.status.state == 'COMPLETE'
-########################################################################################
+########################################################################################  
   - name: VM with Cluster, different Disks, Memory size
     ntnx_vms:
       state: present
@@ -414,37 +215,6 @@
         - result.response.status.state == 'COMPLETE'
       fail_msg: 'Unable to create VM with Cluster, different Disks, Memory size'
       success_msg: 'VM with Cluster, different Disks, Memory size created successfully '
->>>>>>> 2d2ad436
-
-- name: Adding VM uuid to todelete list
-  ansible.builtin.set_fact:
-    todelete: '{{ todelete + [  result["response"]["metadata"]["uuid"] ] }}'
-  when: result.response.status.state == 'COMPLETE'
-########################################################################################
-- name: VM with Cluster, different Disks, Memory size
-  ntnx_vms:
-    state: present
-    name: "VM with different disks"
-    timezone: "UTC"
-    cluster:
-      uuid: "{{ cluster.uuid }}"
-    disks:
-      - type: "DISK"
-        size_gb: 10
-        bus: "SATA"
-      - type: "DISK"
-        size_gb: 30
-        bus: "SCSI"
-    memory_gb: 2
-  register: result
-  ignore_errors: true
-- name: Creation Status
-  ansible.builtin.assert:
-    that:
-      - result.response is defined
-      - result.response.status.state == 'COMPLETE'
-    fail_msg: "Unable to create VM with Cluster, different Disks, Memory size"
-    success_msg: "VM with Cluster, different Disks, Memory size created successfully "
 
 - name: Adding VM uuid to todelete list
   ansible.builtin.set_fact:
@@ -478,61 +248,10 @@
     fail_msg: "Unable to Create VM with Cluster, different CDROMs "
     success_msg: "VM with Cluster, different CDROMs created successfully "
 
-- name: Adding VM uuid to todelete list
-  ansible.builtin.set_fact:
-    todelete: '{{ todelete + [  result["response"]["metadata"]["uuid"] ] }}'
-
-<<<<<<< HEAD
-- name: Delete all Created VMs
-  ntnx_vms:
-    state: absent
-    vm_uuid: "{{ item }}"
-  register: result
-  loop: "{{ todelete }}"
-- name: Reset todelete list
-  ansible.builtin.set_fact:
-    todelete: []
-####################################################################################
-- name: VM with all specification
-  ntnx_vms:
-    state: present
-    wait: true
-    name: "All specification"
-    timezone: "GMT"
-    cluster:
-      uuid: "{{ cluster.uuid }}"
-    disks:
-      - type: "DISK"
-        size_gb: 2
-        bus: "SCSI"
-      - type: "DISK"
-        size_gb: 10
-        bus: "PCI"
-      - type: "DISK"
-        size_gb: 2
-        bus: "SATA"
-      - type: "DISK"
-        size_gb: 10
-        bus: "SCSI"
-      - type: "CDROM"
-        bus: "IDE"
-        empty_cdrom: true
-    boot_config:
-      boot_type: "UEFI"
-      boot_order:
-        - "DISK"
-        - "CDROM"
-        - "NETWORK"
-    vcpus: 1
-    cores_per_vcpu: 2
-    memory_gb: 1
-  register: result
-  ignore_errors: true
-=======
-  - set_fact:
-      todelete: '{{ todelete + [  result["response"]["metadata"]["uuid"] ] }}'
-
-  - name: Delete all Created VMs
+  - set_fact:
+      todelete: '{{ todelete + [  result["response"]["metadata"]["uuid"] ] }}'
+  
+  - name: Delete all Created VMs 
     ntnx_vms:
       state: absent
       vm_uuid: '{{ item }}'
@@ -565,7 +284,7 @@
         - type: "CDROM"
           bus: "IDE"
           empty_cdrom: True
-      boot_config:
+      boot_config: 
         boot_type: "UEFI"
         boot_order:
             - "DISK"
@@ -575,8 +294,7 @@
       cores_per_vcpu: 2
       memory_gb: 1
     register: result
-    ignore_errors: True
->>>>>>> 2d2ad436
+    ignore_errors: True 
 
 - name: Creation Status
   ansible.builtin.assert:
@@ -591,30 +309,7 @@
     todelete: '{{ todelete + [  result["response"]["metadata"]["uuid"] ] }}'
   when: result.response.status.state == 'COMPLETE'
 ##################################################################################################
-<<<<<<< HEAD
-- name: VM with managed subnet
-  ntnx_vms:
-    state: present
-    name: VM with managed subnet
-    memory_gb: 1
-    cluster:
-      name: "{{ cluster.name }}"
-    networks:
-      - is_connected: true
-        subnet:
-          uuid: "{{ network.dhcp.uuid }}"
-  register: result
-  ignore_errors: true
-
-- name: Creation Status
-  ansible.builtin.assert:
-    that:
-      - result.response is defined
-      - result.response.status.state == 'COMPLETE'
-    fail_msg: " Unable to create VM with managed subnet "
-    success_msg: " VM with with managed subnet created successfully "
-=======
-  - name: VM with managed subnet
+  - name: VM with managed subnet 
     ntnx_vms:
       state: present
       name: VM with managed subnet
@@ -623,11 +318,11 @@
         name: "{{ cluster.name }}"
       networks:
         - is_connected: true
-          subnet:
+          subnet: 
             uuid: "{{ network.dhcp.uuid }}"
     register: result
     ignore_errors: true
-
+    
   - name: Creation Status
     assert:
       that:
@@ -635,23 +330,12 @@
         - result.response.status.state == 'COMPLETE'
       fail_msg: ' Unable to create VM with managed subnet '
       success_msg: ' VM with with managed subnet created successfully '
->>>>>>> 2d2ad436
 
 - name: Adding VM uuid to todelete list
   ansible.builtin.set_fact:
     todelete: '{{ todelete + [  result["response"]["metadata"]["uuid"] ] }}'
   when: result.response.status.state == 'COMPLETE'
 ###################################################################################################
-<<<<<<< HEAD
-- name: VM with minimum requiremnts
-  ntnx_vms:
-    state: present
-    name: MinReqVM
-    cluster:
-      name: "{{ cluster.name }}"
-  register: result
-  ignore_errors: true
-=======
   - name: VM with minimum requiremnts
     ntnx_vms:
       state: present
@@ -660,7 +344,7 @@
         name: "{{ cluster.name }}"
     register: result
     ignore_errors: true
-
+    
   - name: Creation Status
     assert:
       that:
@@ -668,66 +352,13 @@
         - result.response.status.state == 'COMPLETE'
       fail_msg: ' Unable to create VM with minimum requiremnts '
       success_msg: ' VM with minimum requiremnts created successfully '
->>>>>>> 2d2ad436
-
-- name: Creation Status
-  ansible.builtin.assert:
-    that:
-      - result.response is defined
-      - result.response.status.state == 'COMPLETE'
-    fail_msg: " Unable to create VM with minimum requiremnts "
-    success_msg: " VM with minimum requiremnts created successfully "
-
-<<<<<<< HEAD
+
 - name: Adding VM uuid to todelete list
   ansible.builtin.set_fact:
     todelete: '{{ todelete + [  result["response"]["metadata"]["uuid"] ] }}'
   when: result.response.status.state == 'COMPLETE'
 
-- name: Delete all Created VMs
-  ntnx_vms:
-    state: absent
-    vm_uuid: "{{ item }}"
-  register: result
-  loop: "{{ todelete }}"
-- name: Reset todelete list
-  ansible.builtin.set_fact:
-    todelete: []
-##################################################################################################
-- name: VM with unmanaged vlan
-  ntnx_vms:
-    desc: "VM with unmanaged vlan"
-    state: present
-    name: VM with unmanaged vlan
-    timezone: UTC
-    cluster:
-      uuid: "{{ cluster.uuid }}"
-    networks:
-      - is_connected: false
-        subnet:
-          uuid: "{{ static.uuid }}"
-        private_ip: "{{ network.static.ip }}"
-    boot_config:
-      boot_type: LEGACY
-      boot_order:
-        - DISK
-        - CDROM
-        - NETWORK
-    vcpus: 1
-    cores_per_vcpu: 1
-    memory_gb: 1
-  register: result
-  ignore_errors: true
-
-- name: Creation Status
-  ansible.builtin.assert:
-    that:
-      - result.response is defined
-      - result.response.status.state == 'COMPLETE'
-    fail_msg: " Unable to create VM with unmanaged vlan "
-    success_msg: " VM with unmanaged vlan created successfully "
-=======
-  - name: Delete all Created VMs
+  - name: Delete all Created VMs 
     ntnx_vms:
       state: absent
       vm_uuid: '{{ item }}'
@@ -749,7 +380,7 @@
           subnet:
             uuid: "{{ static.uuid }}"
           private_ip: "{{ network.static.ip }}"
-      boot_config:
+      boot_config: 
         boot_type: LEGACY
         boot_order:
           - DISK
@@ -760,7 +391,7 @@
       memory_gb: 1
     register: result
     ignore_errors: true
-
+ 
   - name: Creation Status
     assert:
       that:
@@ -768,121 +399,13 @@
         - result.response.status.state == 'COMPLETE'
       fail_msg: ' Unable to create VM with unmanaged vlan '
       success_msg: ' VM with unmanaged vlan created successfully '
->>>>>>> 2d2ad436
 
 - name: Adding VM uuid to todelete list
   ansible.builtin.set_fact:
     todelete: '{{ todelete + [  result["response"]["metadata"]["uuid"] ] }}'
   when: result.response.status.state == 'COMPLETE'
 
-<<<<<<< HEAD
-- name: Delete all Created VM
-  ntnx_vms:
-    state: absent
-    vm_uuid: "{{ item }}"
-  register: result
-  loop: "{{ todelete }}"
-- name: Reset todelete list
-  ansible.builtin.set_fact:
-    todelete: []
-######################################################################################
-- name: VM with managed and unmanaged network
-  ntnx_vms:
-    state: present
-    name: VM_NIC
-    timezone: UTC
-    cluster:
-      name: "{{ cluster.name }}"
-    networks:
-      - is_connected: true
-        subnet:
-          name: "{{ network.dhcp.name }}"
-          cluster:
-            name: "{{ cluster.name }}"
-      - is_connected: true
-        subnet:
-          uuid: "{{ static.uuid }}"
-          cluster:
-            uuid: "{{ cluster.uuid }}"
-    disks:
-      - type: DISK
-        size_gb: 1
-        bus: SCSI
-      - type: DISK
-        size_gb: 3
-        bus: PCI
-      - type: CDROM
-        bus: SATA
-        empty_cdrom: true
-      - type: CDROM
-        bus: IDE
-        empty_cdrom: true
-    boot_config:
-      boot_type: UEFI
-      boot_order:
-        - DISK
-        - CDROM
-        - NETWORK
-    vcpus: 1
-    cores_per_vcpu: 1
-    memory_gb: 1
-  register: result
-  ignore_errors: true
-
-- name: Creation Status
-  ansible.builtin.assert:
-    that:
-      - result.response is defined
-      - result.response.status.state == 'COMPLETE'
-    fail_msg: " Unable to create VM with managed and unmanaged network "
-    success_msg: " VM with managed and unmanaged network created successfully "
-
-- name: Adding VM uuid to todelete list
-  ansible.builtin.set_fact:
-    todelete: '{{ todelete + [  result["response"]["metadata"]["uuid"] ] }}'
-  when: result.response.status.state == 'COMPLETE'
-#########################################################################################
-- name: VM with diffrent disk types and diffrent sizes with UEFI boot type
-  ntnx_vms:
-    state: present
-    name: VM with UEFI boot type
-    timezone: GMT
-    cluster:
-      name: "{{ cluster.name }}"
-    categories:
-      AppType:
-        - Apache_Spark
-    disks:
-      - type: "DISK"
-        clone_image:
-          name: "{{ ubuntu }}"
-        bus: "SCSI"
-        size_gb: 20
-      - type: DISK
-        size_gb: 1
-        bus: SCSI
-        storage_container:
-          name: "{{ storage_container.name }}"
-      - type: DISK
-        size_gb: 2
-        bus: PCI
-        storage_container:
-          name: "{{ storage_container.name }}"
-      - type: DISK
-        size_gb: 3
-        bus: SATA
-    boot_config:
-      boot_type: UEFI
-      boot_order:
-        - DISK
-        - CDROM
-        - NETWORK
-    vcpus: 1
-    cores_per_vcpu: 1
-    memory_gb: 1
-  register: result
-=======
-  - name: Delete all Created VM
+  - name: Delete all Created VM  
     ntnx_vms:
       state: absent
       vm_uuid: '{{ item }}'
@@ -922,7 +445,7 @@
         - type: CDROM
           bus: IDE
           empty_cdrom: True
-      boot_config:
+      boot_config: 
         boot_type: UEFI
         boot_order:
           - DISK
@@ -933,7 +456,7 @@
       memory_gb: 1
     register: result
     ignore_errors: true
-
+    
   - name: Creation Status
     assert:
       that:
@@ -941,7 +464,7 @@
         - result.response.status.state == 'COMPLETE'
       fail_msg: ' Unable to create VM with managed and unmanaged network '
       success_msg: ' VM with managed and unmanaged network created successfully '
-
+      
   - set_fact:
       todelete: '{{ todelete + [  result["response"]["metadata"]["uuid"] ] }}'
     when: result.response.status.state == 'COMPLETE'
@@ -949,7 +472,7 @@
   - name: VM with diffrent disk types and diffrent sizes with UEFI boot type
     ntnx_vms:
       state: present
-      name: VM with UEFI boot type
+      name: VM with UEFI boot type 
       timezone: GMT
       cluster:
         name: "{{ cluster.name }}"
@@ -958,7 +481,7 @@
           - Apache_Spark
       disks:
         - type: "DISK"
-          clone_image:
+          clone_image: 
             name: "{{ ubuntu }}"
           bus: "SCSI"
           size_gb: 20
@@ -975,7 +498,7 @@
         - type: DISK
           size_gb: 3
           bus: SATA
-      boot_config:
+      boot_config: 
         boot_type: UEFI
         boot_order:
           - DISK
@@ -985,7 +508,6 @@
       cores_per_vcpu: 1
       memory_gb: 1
     register: result
->>>>>>> 2d2ad436
 ################################################################################
 - name: Creation Status
   ansible.builtin.assert:
@@ -995,82 +517,24 @@
     fail_msg: " Unable to create VM with diffrent disk types and diffrent sizes with UEFI boot type "
     success_msg: " VM with diffrent disk types and diffrent sizes with UEFI boot type created successfully "
 
-- name: Adding VM uuid to todelete list
-  ansible.builtin.set_fact:
-    todelete: '{{ todelete + [  result["response"]["metadata"]["uuid"] ] }}'
-  when: result.response.status.state == 'COMPLETE'
-
-<<<<<<< HEAD
-- name: Delete all Created VM
-  ntnx_vms:
-    state: absent
-    vm_uuid: "{{ item }}"
-  register: result
-  loop: "{{ todelete }}"
-
-- name: Reset todelete list
-  ansible.builtin.set_fact:
-    todelete: []
-####################################################################################
-- name: VM with storage container
-  ntnx_vms:
-    state: present
-    name: VM with UEFI boot type
-    timezone: GMT
-    cluster:
-      name: "{{ cluster.name }}"
-    categories:
-      AppType:
-        - Apache_Spark
-    disks:
-      - type: DISK
-        size_gb: 1
-        bus: SCSI
-        storage_container:
-          uuid: "{{ storage_container.uuid }}"
-    vcpus: 1
-    cores_per_vcpu: 1
-    memory_gb: 1
-  register: result
-
-- name: Creation Status
-  ansible.builtin.assert:
-    that:
-      - result.response is defined
-      - result.response.status.state == 'COMPLETE'
-    fail_msg: " Unable to create VM withstorage container "
-    success_msg: " VM with storage container created successfully "
-
-- name: Adding VM uuid to todelete list
-  ansible.builtin.set_fact:
-    todelete: '{{ todelete + [  result["response"]["metadata"]["uuid"] ] }}'
-  when: result.response.status.state == 'COMPLETE'
-####################################################################################
-- name: Delete all Created VMs
-  ntnx_vms:
-    state: absent
-    vm_uuid: "{{ item }}"
-  register: result
-  loop: "{{ todelete }}"
-=======
-  - set_fact:
-      todelete: '{{ todelete + [  result["response"]["metadata"]["uuid"] ] }}'
-    when: result.response.status.state == 'COMPLETE'
-
-  - name: Delete all Created VM
+  - set_fact:
+      todelete: '{{ todelete + [  result["response"]["metadata"]["uuid"] ] }}'
+    when: result.response.status.state == 'COMPLETE' 
+
+  - name: Delete all Created VM  
     ntnx_vms:
       state: absent
       vm_uuid: '{{ item }}'
     register: result
     loop: '{{ todelete }}'
-
+    
   - set_fact:
       todelete: []
 ####################################################################################
   - name: VM with storage container
     ntnx_vms:
       state: present
-      name: VM with UEFI boot type
+      name: VM with UEFI boot type 
       timezone: GMT
       cluster:
         name: "{{ cluster.name }}"
@@ -1087,7 +551,7 @@
       cores_per_vcpu: 1
       memory_gb: 1
     register: result
-
+    
   - name: Creation Status
     assert:
       that:
@@ -1098,12 +562,11 @@
 
   - set_fact:
       todelete: '{{ todelete + [  result["response"]["metadata"]["uuid"] ] }}'
-    when: result.response.status.state == 'COMPLETE'
+    when: result.response.status.state == 'COMPLETE' 
 ####################################################################################
-  - name: Delete all Created VMs
+  - name: Delete all Created VMs 
     ntnx_vms:
       state: absent
       vm_uuid: '{{ item }}'
     register: result
-    loop: '{{ todelete }}'
->>>>>>> 2d2ad436
+    loop: '{{ todelete }}'