--- conflicted
+++ resolved
@@ -1,10 +1,6 @@
 - name: Create Cloud-init Script file
-<<<<<<< HEAD
-  copy:
-=======
   ansible.builtin.copy:
     mode: "0644"
->>>>>>> 98dc67cb
     dest: "cloud_init.yml"
     content: |
       #cloud-config
@@ -37,23 +33,15 @@
   ignore_errors: true
 
 - name: Creation Status
-<<<<<<< HEAD
-  assert:
-=======
-  ansible.builtin.assert:
->>>>>>> 98dc67cb
+  ansible.builtin.assert:
     that:
       - result.response is defined
       - result.response.status.state == 'COMPLETE'
     fail_msg: "Unable to Create VM with none values  "
     success_msg: "VM with none values created successfully "
 
-<<<<<<< HEAD
-- set_fact:
-=======
-- name: Adding VM uuid to todelete list
-  ansible.builtin.set_fact:
->>>>>>> 98dc67cb
+- name: Adding VM uuid to todelete list
+  ansible.builtin.set_fact:
     todelete: '{{ todelete + [  result["response"]["metadata"]["uuid"] ] }}'
 # ##################################################################################
 - name: VM with owner name
@@ -78,11 +66,7 @@
   ignore_errors: true
 
 - name: Creation Status
-<<<<<<< HEAD
-  assert:
-=======
-  ansible.builtin.assert:
->>>>>>> 98dc67cb
+  ansible.builtin.assert:
     that:
       - result.response is defined
       - result.response.status.state == 'COMPLETE'
@@ -92,12 +76,8 @@
     fail_msg: "Unable to Create VM with owner"
     success_msg: "VM with owner created successfully "
 
-<<<<<<< HEAD
-- set_fact:
-=======
-- name: Adding VM uuid to todelete list
-  ansible.builtin.set_fact:
->>>>>>> 98dc67cb
+- name: Adding VM uuid to todelete list
+  ansible.builtin.set_fact:
     todelete: '{{ todelete + [  result["response"]["metadata"]["uuid"] ] }}'
 ##################################################################################
 - name: VM with ubuntu image and different specifications
@@ -115,11 +95,7 @@
     cluster:
       name: "{{ cluster.name }}"
     networks:
-<<<<<<< HEAD
-      - is_connected: True
-=======
       - is_connected: true
->>>>>>> 98dc67cb
         subnet:
           name: "{{ network.dhcp.name }}"
     disks:
@@ -134,19 +110,11 @@
     guest_customization:
       type: "cloud_init"
       script_path: "./cloud_init.yml"
-<<<<<<< HEAD
-      is_overridable: True
-  register: result
-
-- name: Creation Status
-  assert:
-=======
       is_overridable: true
   register: result
 
 - name: Creation Status
   ansible.builtin.assert:
->>>>>>> 98dc67cb
     that:
       - result.response is defined
       - result.response.status.state == 'COMPLETE'
@@ -155,12 +123,8 @@
     fail_msg: "Unable to Create VM with Ubuntu image and different specifications  "
     success_msg: "VM with Ubuntu image and different specifications created successfully "
 
-<<<<<<< HEAD
-- set_fact:
-=======
-- name: Adding VM uuid to todelete list
-  ansible.builtin.set_fact:
->>>>>>> 98dc67cb
+- name: Adding VM uuid to todelete list
+  ansible.builtin.set_fact:
     todelete: '{{ todelete + [  result["response"]["metadata"]["uuid"] ] }}'
   when: result.response.status.state == 'COMPLETE'
 #########################################################################################
@@ -181,31 +145,19 @@
     guest_customization:
       type: "cloud_init"
       script_path: "./cloud_init.yml"
-<<<<<<< HEAD
-      is_overridable: True
-  register: result
-  ignore_errors: True
-- name: Creation Status
-  assert:
-=======
       is_overridable: true
   register: result
   ignore_errors: true
 - name: Creation Status
   ansible.builtin.assert:
->>>>>>> 98dc67cb
     that:
       - result.response is defined
       - result.response.status.state == 'COMPLETE'
     fail_msg: "Unable to create VM with CentOS-7-cloud-init image"
     success_msg: "VM with CentOS-7-cloud-init image created successfully "
 
-<<<<<<< HEAD
-- set_fact:
-=======
-- name: Adding VM uuid to todelete list
-  ansible.builtin.set_fact:
->>>>>>> 98dc67cb
+- name: Adding VM uuid to todelete list
+  ansible.builtin.set_fact:
     todelete: '{{ todelete + [  result["response"]["metadata"]["uuid"] ] }}'
   when: result.response.status.state == 'COMPLETE'
 #################################################################################
@@ -225,31 +177,19 @@
     guest_customization:
       type: "cloud_init"
       script_path: "./cloud_init.yml"
-<<<<<<< HEAD
-      is_overridable: True
-  register: result
-  ignore_errors: True
-- name: Creation Status
-  assert:
-=======
       is_overridable: true
   register: result
   ignore_errors: true
 - name: Creation Status
   ansible.builtin.assert:
->>>>>>> 98dc67cb
     that:
       - result.response is defined
       - result.response.status.state == 'COMPLETE'
     fail_msg: "Unable to create VM with CentOS-7-cloud-init image"
     success_msg: "VM with CentOS-7-cloud-init image created successfully "
 
-<<<<<<< HEAD
-- set_fact:
-=======
-- name: Adding VM uuid to todelete list
-  ansible.builtin.set_fact:
->>>>>>> 98dc67cb
+- name: Adding VM uuid to todelete list
+  ansible.builtin.set_fact:
     todelete: '{{ todelete + [  result["response"]["metadata"]["uuid"] ] }}'
   when: result.response.status.state == 'COMPLETE'
 
@@ -259,12 +199,8 @@
     vm_uuid: "{{ item }}"
   register: result
   loop: "{{ todelete }}"
-<<<<<<< HEAD
-- set_fact:
-=======
 - name: Reset todelete list
   ansible.builtin.set_fact:
->>>>>>> 98dc67cb
     todelete: []
 #################################################################################
 - name: VM with Cluster, Network, Universal time zone, one Disk
@@ -276,11 +212,7 @@
     cluster:
       name: "{{ cluster.name }}"
     networks:
-<<<<<<< HEAD
-      - is_connected: False
-=======
       - is_connected: false
->>>>>>> 98dc67cb
         subnet:
           uuid: "{{ network.dhcp.uuid }}"
     disks:
@@ -289,23 +221,15 @@
         bus: "PCI"
   register: result
 - name: Creation Status
-<<<<<<< HEAD
-  assert:
-=======
-  ansible.builtin.assert:
->>>>>>> 98dc67cb
+  ansible.builtin.assert:
     that:
       - result.response is defined
       - result.response.status.state == 'COMPLETE'
     fail_msg: "Unable to create VM with Cluster , Network, Universal time zone, one Disk"
     success_msg: "VM with Cluster , Network, Universal time zone, one Disk created successfully "
 
-<<<<<<< HEAD
-- set_fact:
-=======
-- name: Adding VM uuid to todelete list
-  ansible.builtin.set_fact:
->>>>>>> 98dc67cb
+- name: Adding VM uuid to todelete list
+  ansible.builtin.set_fact:
     todelete: '{{ todelete + [  result["response"]["metadata"]["uuid"] ] }}'
   when: result.response.status.state == 'COMPLETE'
 ########################################################################################
@@ -325,27 +249,17 @@
         bus: "SCSI"
     memory_gb: 2
   register: result
-<<<<<<< HEAD
-  ignore_errors: True
-- name: Creation Status
-  assert:
-=======
-  ignore_errors: true
-- name: Creation Status
-  ansible.builtin.assert:
->>>>>>> 98dc67cb
+  ignore_errors: true
+- name: Creation Status
+  ansible.builtin.assert:
     that:
       - result.response is defined
       - result.response.status.state == 'COMPLETE'
     fail_msg: "Unable to create VM with Cluster, different Disks, Memory size"
     success_msg: "VM with Cluster, different Disks, Memory size created successfully "
 
-<<<<<<< HEAD
-- set_fact:
-=======
-- name: Adding VM uuid to todelete list
-  ansible.builtin.set_fact:
->>>>>>> 98dc67cb
+- name: Adding VM uuid to todelete list
+  ansible.builtin.set_fact:
     todelete: '{{ todelete + [  result["response"]["metadata"]["uuid"] ] }}'
   when: result.response.status.state == 'COMPLETE'
 #####################################################################################
@@ -360,18 +274,6 @@
     disks:
       - type: "CDROM"
         bus: "SATA"
-<<<<<<< HEAD
-        empty_cdrom: True
-      - type: "CDROM"
-        bus: "IDE"
-        empty_cdrom: True
-    cores_per_vcpu: 1
-  register: result
-  ignore_errors: True
-
-- name: Creation Status
-  assert:
-=======
         empty_cdrom: true
       - type: "CDROM"
         bus: "IDE"
@@ -382,19 +284,14 @@
 
 - name: Creation Status
   ansible.builtin.assert:
->>>>>>> 98dc67cb
     that:
       - result.response is defined
       - result.response.status.state == 'COMPLETE'
     fail_msg: "Unable to Create VM with Cluster, different CDROMs "
     success_msg: "VM with Cluster, different CDROMs created successfully "
 
-<<<<<<< HEAD
-- set_fact:
-=======
-- name: Adding VM uuid to todelete list
-  ansible.builtin.set_fact:
->>>>>>> 98dc67cb
+- name: Adding VM uuid to todelete list
+  ansible.builtin.set_fact:
     todelete: '{{ todelete + [  result["response"]["metadata"]["uuid"] ] }}'
 
 - name: Delete all Created VMs
@@ -403,22 +300,14 @@
     vm_uuid: "{{ item }}"
   register: result
   loop: "{{ todelete }}"
-<<<<<<< HEAD
-- set_fact:
-=======
 - name: Reset todelete list
   ansible.builtin.set_fact:
->>>>>>> 98dc67cb
     todelete: []
 ####################################################################################
 - name: VM with all specification
   ntnx_vms:
     state: present
-<<<<<<< HEAD
-    wait: True
-=======
     wait: true
->>>>>>> 98dc67cb
     name: "All specification"
     timezone: "GMT"
     cluster:
@@ -438,11 +327,7 @@
         bus: "SCSI"
       - type: "CDROM"
         bus: "IDE"
-<<<<<<< HEAD
-        empty_cdrom: True
-=======
         empty_cdrom: true
->>>>>>> 98dc67cb
     boot_config:
       boot_type: "UEFI"
       boot_order:
@@ -453,29 +338,18 @@
     cores_per_vcpu: 2
     memory_gb: 1
   register: result
-<<<<<<< HEAD
-  ignore_errors: True
-
-- name: Creation Status
-  assert:
-=======
-  ignore_errors: true
-
-- name: Creation Status
-  ansible.builtin.assert:
->>>>>>> 98dc67cb
+  ignore_errors: true
+
+- name: Creation Status
+  ansible.builtin.assert:
     that:
       - result.response is defined
       - result.response.status.state == 'COMPLETE'
     fail_msg: " Unable to create VM with all specification "
     success_msg: " VM with all specification created successfully "
 
-<<<<<<< HEAD
-- set_fact:
-=======
-- name: Adding VM uuid to todelete list
-  ansible.builtin.set_fact:
->>>>>>> 98dc67cb
+- name: Adding VM uuid to todelete list
+  ansible.builtin.set_fact:
     todelete: '{{ todelete + [  result["response"]["metadata"]["uuid"] ] }}'
   when: result.response.status.state == 'COMPLETE'
 ##################################################################################################
@@ -494,31 +368,19 @@
   ignore_errors: true
 
 - name: Creation Status
-<<<<<<< HEAD
-  assert:
-=======
-  ansible.builtin.assert:
->>>>>>> 98dc67cb
+  ansible.builtin.assert:
     that:
       - result.response is defined
       - result.response.status.state == 'COMPLETE'
     fail_msg: " Unable to create VM with managed subnet "
     success_msg: " VM with with managed subnet created successfully "
 
-<<<<<<< HEAD
-- set_fact:
-    todelete: '{{ todelete + [  result["response"]["metadata"]["uuid"] ] }}'
-  when: result.response.status.state == 'COMPLETE'
-###################################################################################################
-- name: VM with minimum requirements
-=======
 - name: Adding VM uuid to todelete list
   ansible.builtin.set_fact:
     todelete: '{{ todelete + [  result["response"]["metadata"]["uuid"] ] }}'
   when: result.response.status.state == 'COMPLETE'
 ###################################################################################################
 - name: VM with minimum requiremnts
->>>>>>> 98dc67cb
   ntnx_vms:
     state: present
     name: MinReqVM
@@ -528,16 +390,6 @@
   ignore_errors: true
 
 - name: Creation Status
-<<<<<<< HEAD
-  assert:
-    that:
-      - result.response is defined
-      - result.response.status.state == 'COMPLETE'
-    fail_msg: " Unable to create VM with minimum requirements "
-    success_msg: " VM with minimum requirements created successfully "
-
-- set_fact:
-=======
   ansible.builtin.assert:
     that:
       - result.response is defined
@@ -547,7 +399,6 @@
 
 - name: Adding VM uuid to todelete list
   ansible.builtin.set_fact:
->>>>>>> 98dc67cb
     todelete: '{{ todelete + [  result["response"]["metadata"]["uuid"] ] }}'
   when: result.response.status.state == 'COMPLETE'
 
@@ -557,12 +408,8 @@
     vm_uuid: "{{ item }}"
   register: result
   loop: "{{ todelete }}"
-<<<<<<< HEAD
-- set_fact:
-=======
 - name: Reset todelete list
   ansible.builtin.set_fact:
->>>>>>> 98dc67cb
     todelete: []
 ##################################################################################################
 - name: VM with unmanaged vlan
@@ -591,23 +438,15 @@
   ignore_errors: true
 
 - name: Creation Status
-<<<<<<< HEAD
-  assert:
-=======
-  ansible.builtin.assert:
->>>>>>> 98dc67cb
+  ansible.builtin.assert:
     that:
       - result.response is defined
       - result.response.status.state == 'COMPLETE'
     fail_msg: " Unable to create VM with unmanaged vlan "
     success_msg: " VM with unmanaged vlan created successfully "
 
-<<<<<<< HEAD
-- set_fact:
-=======
-- name: Adding VM uuid to todelete list
-  ansible.builtin.set_fact:
->>>>>>> 98dc67cb
+- name: Adding VM uuid to todelete list
+  ansible.builtin.set_fact:
     todelete: '{{ todelete + [  result["response"]["metadata"]["uuid"] ] }}'
   when: result.response.status.state == 'COMPLETE'
 
@@ -617,12 +456,8 @@
     vm_uuid: "{{ item }}"
   register: result
   loop: "{{ todelete }}"
-<<<<<<< HEAD
-- set_fact:
-=======
 - name: Reset todelete list
   ansible.builtin.set_fact:
->>>>>>> 98dc67cb
     todelete: []
 ######################################################################################
 - name: VM with managed and unmanaged network
@@ -652,17 +487,10 @@
         bus: PCI
       - type: CDROM
         bus: SATA
-<<<<<<< HEAD
-        empty_cdrom: True
-      - type: CDROM
-        bus: IDE
-        empty_cdrom: True
-=======
         empty_cdrom: true
       - type: CDROM
         bus: IDE
         empty_cdrom: true
->>>>>>> 98dc67cb
     boot_config:
       boot_type: UEFI
       boot_order:
@@ -676,31 +504,19 @@
   ignore_errors: true
 
 - name: Creation Status
-<<<<<<< HEAD
-  assert:
-=======
-  ansible.builtin.assert:
->>>>>>> 98dc67cb
+  ansible.builtin.assert:
     that:
       - result.response is defined
       - result.response.status.state == 'COMPLETE'
     fail_msg: " Unable to create VM with managed and unmanaged network "
     success_msg: " VM with managed and unmanaged network created successfully "
 
-<<<<<<< HEAD
-- set_fact:
-    todelete: '{{ todelete + [  result["response"]["metadata"]["uuid"] ] }}'
-  when: result.response.status.state == 'COMPLETE'
-#########################################################################################
-- name: VM with different disk types and different sizes with UEFI boot type
-=======
 - name: Adding VM uuid to todelete list
   ansible.builtin.set_fact:
     todelete: '{{ todelete + [  result["response"]["metadata"]["uuid"] ] }}'
   when: result.response.status.state == 'COMPLETE'
 #########################################################################################
 - name: VM with diffrent disk types and diffrent sizes with UEFI boot type
->>>>>>> 98dc67cb
   ntnx_vms:
     state: present
     name: VM with UEFI boot type
@@ -741,16 +557,6 @@
   register: result
 ################################################################################
 - name: Creation Status
-<<<<<<< HEAD
-  assert:
-    that:
-      - result.response is defined
-      - result.response.status.state == 'COMPLETE'
-    fail_msg: " Unable to create VM with different disk types and different sizes with UEFI boot type "
-    success_msg: " VM with different disk types and different sizes with UEFI boot type created successfully "
-
-- set_fact:
-=======
   ansible.builtin.assert:
     that:
       - result.response is defined
@@ -760,7 +566,6 @@
 
 - name: Adding VM uuid to todelete list
   ansible.builtin.set_fact:
->>>>>>> 98dc67cb
     todelete: '{{ todelete + [  result["response"]["metadata"]["uuid"] ] }}'
   when: result.response.status.state == 'COMPLETE'
 
@@ -771,12 +576,8 @@
   register: result
   loop: "{{ todelete }}"
 
-<<<<<<< HEAD
-- set_fact:
-=======
 - name: Reset todelete list
   ansible.builtin.set_fact:
->>>>>>> 98dc67cb
     todelete: []
 ####################################################################################
 - name: VM with storage container
@@ -801,16 +602,6 @@
   register: result
 
 - name: Creation Status
-<<<<<<< HEAD
-  assert:
-    that:
-      - result.response is defined
-      - result.response.status.state == 'COMPLETE'
-    fail_msg: " Unable to create VM with storage container "
-    success_msg: " VM with storage container created successfully "
-
-- set_fact:
-=======
   ansible.builtin.assert:
     that:
       - result.response is defined
@@ -820,7 +611,6 @@
 
 - name: Adding VM uuid to todelete list
   ansible.builtin.set_fact:
->>>>>>> 98dc67cb
     todelete: '{{ todelete + [  result["response"]["metadata"]["uuid"] ] }}'
   when: result.response.status.state == 'COMPLETE'
 ####################################################################################
