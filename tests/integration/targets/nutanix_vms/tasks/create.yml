---
# Variables required before running this playbook:
# - password
# - project
# - cluster
# - vm_owner
# - network
# - ubuntu
# - centos
# - storage_container
# - static

- name: Start nutanix_vms create tests
  ansible.builtin.debug:
    msg: Start nutanix_vms create tests

- name: Create Cloud-init Script file
  ansible.builtin.copy:
    mode: "0644"
    dest: "cloud_init.yml"
    content: |
      #cloud-config
      chpasswd:
        list: |
          root: "{{ password }}"
          expire: False
      fqdn: myNutanixVM
##########################################################################
- name: VM with none values
  nutanix.ncp.ntnx_vms:
    state: present
    name: none
    timezone: GMT
    project:
      uuid: "{{ project.uuid }}"
    cluster:
      name: "{{ cluster.name }}"
    categories:
      AppType:
        - Apache_Spark
    disks:
      - type: DISK
        size_gb: 5
        bus: SCSI
    vcpus:
    cores_per_vcpu:
    memory_gb:
  register: result
  ignore_errors: true

- name: Creation Status
  ansible.builtin.assert:
    that:
      - result.response is defined
      - result.response.status.state == 'COMPLETE'
    fail_msg: "Unable to Create VM with none values  "
    success_msg: "VM with none values created successfully "

- name: Adding VM uuid to todelete list
  ansible.builtin.set_fact:
    todelete: '{{ todelete + [  result["response"]["metadata"]["uuid"] ] }}'
# ##################################################################################
- name: VM with owner name
  nutanix.ncp.ntnx_vms:
    state: present
    name: none
    timezone: GMT
    project:
      uuid: "{{ project.uuid }}"
    cluster:
      name: "{{ cluster.name }}"
    categories:
      AppType:
        - Apache_Spark
    owner:
      name: "{{ vm_owner.name }}"
    disks:
      - type: DISK
        size_gb: 5
        bus: SCSI
  register: result
  ignore_errors: true

- name: Creation Status
  ansible.builtin.assert:
    that:
      - result.response is defined
      - result.response.status.state == 'COMPLETE'
      - result.response.metadata.owner_reference.name == "{{ vm_owner.name }}"
      - result.response.metadata.owner_reference.uuid == "{{ vm_owner.uuid }}"
      - result.response.metadata.owner_reference.kind == "user"
    fail_msg: "Unable to Create VM with owner"
    success_msg: "VM with owner created successfully "

- name: Adding VM uuid to todelete list
  ansible.builtin.set_fact:
    todelete: '{{ todelete + [  result["response"]["metadata"]["uuid"] ] }}'
##################################################################################
- name: VM with ubuntu image and different specifications
  nutanix.ncp.ntnx_vms:
    state: present
    project:
      name: "{{ project.name }}"
    name: "VM with Ubuntu image"
    desc: "VM with cluster, network, category, disk with Ubuntu image, guest customization "
    categories:
      AppType:
        - Default
      Environment:
        - Dev
    cluster:
      name: "{{ cluster.name }}"
    networks:
      - is_connected: true
        vlan_mode: "ACCESS"
        subnet:
          name: "{{ network.dhcp.name }}"
    disks:
      - type: "DISK"
        size_gb: 30
        bus: "SATA"
        clone_image:
          name: "{{ ubuntu }}"
    vcpus: 1
    cores_per_vcpu: 1
    memory_gb: 1
    guest_customization:
      type: "cloud_init"
      script_path: "./cloud_init.yml"
      is_overridable: true
  register: result

- name: Creation Status
  ansible.builtin.assert:
    that:
      - result.response is defined
      - result.response.status.state == 'COMPLETE'
      - result.response.metadata.categories_mapping["AppType"] == ["Default"]
      - result.response.metadata.categories_mapping["Environment"] == ["Dev"]
      - result.response.spec.name == "VM with Ubuntu image"
      - result.response.spec.cluster_reference.name == "{{ cluster.name }}"
      - result.response.spec.resources.nic_list[0].subnet_reference.name == "{{ network.dhcp.name }}"
      - result.response.spec.resources.nic_list[0].vlan_mode == "ACCESS"
      - result.response.spec.resources.nic_list[0].is_connected == true
    fail_msg: "Unable to Create VM with Ubuntu image and different specifications  "
    success_msg: "VM with Ubuntu image and different specifications created successfully "

- name: Adding VM uuid to todelete list
  ansible.builtin.set_fact:
    todelete: '{{ todelete + [  result["response"]["metadata"]["uuid"] ] }}'
  when: result.response.status.state == 'COMPLETE'
#########################################################################################
<<<<<<< HEAD

- name: Create VM with guest customization script
  ntnx_vms:
=======
- name: VM with CentOS-7-cloud-init image with disk image size
  nutanix.ncp.ntnx_vms:
>>>>>>> 0ac9a68e
    state: present
    name: VM with guest customization script
    timezone: "UTC"
    cluster:
      name: "{{ cluster.name }}"
    disks:
      - type: "DISK"
        size_gb: 10
        clone_image:
          name: "{{ ubuntu }}"
        bus: "SCSI"
    guest_customization:
      type: "cloud_init"
      script: |
        #cloud-config
        chpasswd:
          list: |
            root: "{{ password }}"
            expire: False
        fqdn: myNutanixVM
      is_overridable: True
  register: result
  ignore_errors: true

- name: Creation Status
  ansible.builtin.assert:
    that:
      - result.response is defined
      - result.response.status.state == 'COMPLETE'
      - result.response.status.name == 'VM with guest customization script'
      - result.response.status.resources.guest_customization.is_overridable == true
      - result.response.status.resources.guest_customization.cloud_init is defined

- name: Adding VM uuid to todelete list
  ansible.builtin.set_fact:
    todelete: '{{ todelete + [  result["response"]["metadata"]["uuid"] ] }}'
  when: result.response.status.state == 'COMPLETE'

#################################################################################

- name: VM with CentOS-7-cloud-init image with disk image size
  nutanix.ncp.ntnx_vms:
    state: present
    name: VM with CentOS-7-cloud-init image
    memory_gb: 1
    timezone: "UTC"
    cluster:
      uuid: "{{ cluster.uuid }}"
    disks:
      - type: "DISK"
        size_gb: 10
        clone_image:
          name: "{{ centos }}"
        bus: "SCSI"
    guest_customization:
      type: "cloud_init"
      script_path: "./cloud_init.yml"
      is_overridable: true
  register: result
  ignore_errors: true
- name: Creation Status
  ansible.builtin.assert:
    that:
      - result.response is defined
      - result.response.status.state == 'COMPLETE'
    fail_msg: "Unable to create VM with CentOS-7-cloud-init image"
    success_msg: "VM with CentOS-7-cloud-init image created successfully "

- name: Adding VM uuid to todelete list
  ansible.builtin.set_fact:
    todelete: '{{ todelete + [  result["response"]["metadata"]["uuid"] ] }}'
  when: result.response.status.state == 'COMPLETE'
#################################################################################
- name: VM with CentOS-7-cloud-init image without disk image size
  nutanix.ncp.ntnx_vms:
    state: present
    memory_gb: 1
    name: VM with CentOS-7-cloud-init image without image size
    timezone: "UTC"
    cluster:
      uuid: "{{ cluster.uuid }}"
    disks:
      - type: "DISK"
        clone_image:
          name: "{{ centos }}"
        bus: "SCSI"
    guest_customization:
      type: "cloud_init"
      script_path: "./cloud_init.yml"
      is_overridable: true
  register: result
  ignore_errors: true
- name: Creation Status
  ansible.builtin.assert:
    that:
      - result.response is defined
      - result.response.status.state == 'COMPLETE'
    fail_msg: "Unable to create VM with CentOS-7-cloud-init image"
    success_msg: "VM with CentOS-7-cloud-init image created successfully "

- name: Adding VM uuid to todelete list
  ansible.builtin.set_fact:
    todelete: '{{ todelete + [  result["response"]["metadata"]["uuid"] ] }}'
  when: result.response.status.state == 'COMPLETE'

- name: Delete all Created VMs
  nutanix.ncp.ntnx_vms:
    state: absent
    vm_uuid: "{{ item }}"
  register: result
  loop: "{{ todelete }}"
- name: Reset todelete list
  ansible.builtin.set_fact:
    todelete: []
#################################################################################
- name: VM with Cluster, Network, Universal time zone, one Disk
  nutanix.ncp.ntnx_vms:
    state: present
    name: "VM with Cluster Network and Disk"
    memory_gb: 1
    timezone: "Universal"
    cluster:
      name: "{{ cluster.name }}"
    networks:
      - is_connected: false
        vlan_mode: "TRUNKED"
        subnet:
          uuid: "{{ network.dhcp.uuid }}"
    disks:
      - type: "DISK"
        size_gb: 10
        bus: "PCI"
  register: result
- name: Creation Status
  ansible.builtin.assert:
    that:
      - result.response is defined
      - result.response.status.state == 'COMPLETE'
      - result.response.spec.name == "VM with Cluster Network and Disk"
      - result.response.spec.cluster_reference.name == "{{ cluster.name }}"
      - result.response.spec.resources.nic_list[0].subnet_reference.uuid == "{{ network.dhcp.uuid }}"
      - result.response.spec.resources.nic_list[0].vlan_mode == "TRUNKED"
      - result.response.spec.resources.nic_list[0].is_connected == false
    fail_msg: "Unable to create VM with Cluster , Network, Universal time zone, one Disk"
    success_msg: "VM with Cluster , Network, Universal time zone, one Disk created successfully "

- name: Adding VM uuid to todelete list
  ansible.builtin.set_fact:
    todelete: '{{ todelete + [  result["response"]["metadata"]["uuid"] ] }}'
  when: result.response.status.state == 'COMPLETE'
########################################################################################
- name: VM with Cluster, different Disks, Memory size
  nutanix.ncp.ntnx_vms:
    state: present
    name: "VM with different disks"
    timezone: "UTC"
    cluster:
      uuid: "{{ cluster.uuid }}"
    disks:
      - type: "DISK"
        size_gb: 10
        bus: "SATA"
      - type: "DISK"
        size_gb: 30
        bus: "SCSI"
    memory_gb: 2
  register: result
  ignore_errors: true
- name: Creation Status
  ansible.builtin.assert:
    that:
      - result.response is defined
      - result.response.status.state == 'COMPLETE'
    fail_msg: "Unable to create VM with Cluster, different Disks, Memory size"
    success_msg: "VM with Cluster, different Disks, Memory size created successfully "

- name: Adding VM uuid to todelete list
  ansible.builtin.set_fact:
    todelete: '{{ todelete + [  result["response"]["metadata"]["uuid"] ] }}'
  when: result.response.status.state == 'COMPLETE'
#####################################################################################
- name: VM with Cluster, different CDROMs
  nutanix.ncp.ntnx_vms:
    state: present
    memory_gb: 1
    wait: true
    name: "VM with multiple CDROMs"
    cluster:
      name: "{{ cluster.name }}"
    disks:
      - type: "CDROM"
        bus: "SATA"
        empty_cdrom: true
      - type: "CDROM"
        bus: "IDE"
        empty_cdrom: true
    cores_per_vcpu: 1
  register: result
  ignore_errors: true

- name: Creation Status
  ansible.builtin.assert:
    that:
      - result.response is defined
      - result.response.status.state == 'COMPLETE'
    fail_msg: "Unable to Create VM with Cluster, different CDROMs "
    success_msg: "VM with Cluster, different CDROMs created successfully "

- name: Adding VM uuid to todelete list
  ansible.builtin.set_fact:
    todelete: '{{ todelete + [  result["response"]["metadata"]["uuid"] ] }}'

- name: Delete all Created VMs
  nutanix.ncp.ntnx_vms:
    state: absent
    vm_uuid: "{{ item }}"
  register: result
  loop: "{{ todelete }}"
- name: Reset todelete list
  ansible.builtin.set_fact:
    todelete: []
####################################################################################
- name: VM with all specification
  nutanix.ncp.ntnx_vms:
    state: present
    wait: true
    name: "All specification"
    timezone: "GMT"
    cluster:
      uuid: "{{ cluster.uuid }}"
    disks:
      - type: "DISK"
        size_gb: 2
        bus: "SCSI"
      - type: "DISK"
        size_gb: 10
        bus: "PCI"
      - type: "DISK"
        size_gb: 2
        bus: "SATA"
      - type: "DISK"
        size_gb: 10
        bus: "SCSI"
      - type: "CDROM"
        bus: "IDE"
        empty_cdrom: true
    boot_config:
      boot_type: "UEFI"
      boot_order:
        - "DISK"
        - "CDROM"
        - "NETWORK"
    vcpus: 1
    cores_per_vcpu: 2
    memory_gb: 1
  register: result
  ignore_errors: true

- name: Creation Status
  ansible.builtin.assert:
    that:
      - result.response is defined
      - result.response.status.state == 'COMPLETE'
    fail_msg: " Unable to create VM with all specification "
    success_msg: " VM with all specification created successfully "

- name: Adding VM uuid to todelete list
  ansible.builtin.set_fact:
    todelete: '{{ todelete + [  result["response"]["metadata"]["uuid"] ] }}'
  when: result.response.status.state == 'COMPLETE'
##################################################################################################
- name: VM with managed subnet
  nutanix.ncp.ntnx_vms:
    state: present
    name: VM with managed subnet
    memory_gb: 1
    cluster:
      name: "{{ cluster.name }}"
    networks:
      - is_connected: true
        subnet:
          uuid: "{{ network.dhcp.uuid }}"
  register: result
  ignore_errors: true

- name: Creation Status
  ansible.builtin.assert:
    that:
      - result.response is defined
      - result.response.status.state == 'COMPLETE'
    fail_msg: " Unable to create VM with managed subnet "
    success_msg: " VM with with managed subnet created successfully "

- name: Adding VM uuid to todelete list
  ansible.builtin.set_fact:
    todelete: '{{ todelete + [  result["response"]["metadata"]["uuid"] ] }}'
  when: result.response.status.state == 'COMPLETE'
###################################################################################################
- name: VM with minimum requirements
  nutanix.ncp.ntnx_vms:
    state: present
    name: MinReqVM
    cluster:
      name: "{{ cluster.name }}"
  register: result
  ignore_errors: true

- name: Creation Status
  ansible.builtin.assert:
    that:
      - result.response is defined
      - result.response.status.state == 'COMPLETE'
    fail_msg: " Unable to create VM with minimum requirements "
    success_msg: " VM with minimum requirements created successfully "

- name: Adding VM uuid to todelete list
  ansible.builtin.set_fact:
    todelete: '{{ todelete + [  result["response"]["metadata"]["uuid"] ] }}'
  when: result.response.status.state == 'COMPLETE'

- name: Delete all Created VMs
  nutanix.ncp.ntnx_vms:
    state: absent
    vm_uuid: "{{ item }}"
  register: result
  loop: "{{ todelete }}"
- name: Reset todelete list
  ansible.builtin.set_fact:
    todelete: []
##################################################################################################
- name: VM with unmanaged vlan
  nutanix.ncp.ntnx_vms:
    desc: "VM with unmanaged vlan"
    state: present
    name: VM with unmanaged vlan
    timezone: UTC
    cluster:
      uuid: "{{ cluster.uuid }}"
    networks:
      - is_connected: false
        subnet:
          uuid: "{{ static.uuid }}"
        private_ip: "{{ network.static.ip }}"
    boot_config:
      boot_type: LEGACY
      boot_order:
        - DISK
        - CDROM
        - NETWORK
    vcpus: 1
    cores_per_vcpu: 1
    memory_gb: 1
  register: result
  ignore_errors: true

- name: Creation Status
  ansible.builtin.assert:
    that:
      - result.response is defined
      - result.response.status.state == 'COMPLETE'
    fail_msg: " Unable to create VM with unmanaged vlan "
    success_msg: " VM with unmanaged vlan created successfully "

- name: Adding VM uuid to todelete list
  ansible.builtin.set_fact:
    todelete: '{{ todelete + [  result["response"]["metadata"]["uuid"] ] }}'
  when: result.response.status.state == 'COMPLETE'

- name: Delete all Created VM
  nutanix.ncp.ntnx_vms:
    state: absent
    vm_uuid: "{{ item }}"
  register: result
  loop: "{{ todelete }}"
- name: Reset todelete list
  ansible.builtin.set_fact:
    todelete: []
######################################################################################
- name: VM with managed and unmanaged network
  nutanix.ncp.ntnx_vms:
    state: present
    name: VM_NIC
    timezone: UTC
    cluster:
      name: "{{ cluster.name }}"
    networks:
      - is_connected: true
        subnet:
          name: "{{ network.dhcp.name }}"
          cluster:
            name: "{{ cluster.name }}"
      - is_connected: true
        subnet:
          uuid: "{{ static.uuid }}"
          cluster:
            uuid: "{{ cluster.uuid }}"
    disks:
      - type: DISK
        size_gb: 1
        bus: SCSI
      - type: DISK
        size_gb: 3
        bus: PCI
      - type: CDROM
        bus: SATA
        empty_cdrom: true
      - type: CDROM
        bus: IDE
        empty_cdrom: true
    boot_config:
      boot_type: UEFI
      boot_order:
        - DISK
        - CDROM
        - NETWORK
    vcpus: 1
    cores_per_vcpu: 1
    memory_gb: 1
  register: result
  ignore_errors: true

- name: Creation Status
  ansible.builtin.assert:
    that:
      - result.response is defined
      - result.response.status.state == 'COMPLETE'
    fail_msg: " Unable to create VM with managed and unmanaged network "
    success_msg: " VM with managed and unmanaged network created successfully "

- name: Adding VM uuid to todelete list
  ansible.builtin.set_fact:
    todelete: '{{ todelete + [  result["response"]["metadata"]["uuid"] ] }}'
  when: result.response.status.state == 'COMPLETE'
#########################################################################################
- name: VM with different disk types and different sizes with UEFI boot type
  nutanix.ncp.ntnx_vms:
    state: present
    name: VM with UEFI boot type
    timezone: GMT
    cluster:
      name: "{{ cluster.name }}"
    categories:
      AppType:
        - Apache_Spark
    disks:
      - type: "DISK"
        clone_image:
          name: "{{ ubuntu }}"
        bus: "SCSI"
        size_gb: 20
      - type: DISK
        size_gb: 1
        bus: SCSI
        storage_container:
          name: "{{ storage_container.name }}"
      - type: DISK
        size_gb: 2
        bus: PCI
        storage_container:
          name: "{{ storage_container.name }}"
      - type: DISK
        size_gb: 3
        bus: SATA
    boot_config:
      boot_type: UEFI
      boot_order:
        - DISK
        - CDROM
        - NETWORK
    vcpus: 1
    cores_per_vcpu: 1
    memory_gb: 1
  register: result
################################################################################
- name: Creation Status
  ansible.builtin.assert:
    that:
      - result.response is defined
      - result.response.status.state == 'COMPLETE'
    fail_msg: " Unable to create VM with different disk types and different sizes with UEFI boot type "
    success_msg: " VM with different disk types and different sizes with UEFI boot type created successfully "

- name: Adding VM uuid to todelete list
  ansible.builtin.set_fact:
    todelete: '{{ todelete + [  result["response"]["metadata"]["uuid"] ] }}'
  when: result.response.status.state == 'COMPLETE'

- name: Delete all Created VM
  nutanix.ncp.ntnx_vms:
    state: absent
    vm_uuid: "{{ item }}"
  register: result
  loop: "{{ todelete }}"

- name: Reset todelete list
  ansible.builtin.set_fact:
    todelete: []
####################################################################################
- name: VM with storage container
  nutanix.ncp.ntnx_vms:
    state: present
    name: VM with UEFI boot type
    timezone: GMT
    cluster:
      name: "{{ cluster.name }}"
    categories:
      AppType:
        - Apache_Spark
    disks:
      - type: DISK
        size_gb: 1
        bus: SCSI
        storage_container:
          uuid: "{{ storage_container.uuid }}"
    vcpus: 1
    cores_per_vcpu: 1
    memory_gb: 1
  register: result

- name: Creation Status
  ansible.builtin.assert:
    that:
      - result.response is defined
      - result.response.status.state == 'COMPLETE'
    fail_msg: " Unable to create VM with storage container "
    success_msg: " VM with storage container created successfully "

- name: Adding VM uuid to todelete list
  ansible.builtin.set_fact:
    todelete: '{{ todelete + [  result["response"]["metadata"]["uuid"] ] }}'
  when: result.response.status.state == 'COMPLETE'
####################################################################################
- name: Delete all Created VMs
  nutanix.ncp.ntnx_vms:
    state: absent
    vm_uuid: "{{ item }}"
  register: result
  loop: "{{ todelete }}"<|MERGE_RESOLUTION|>--- conflicted
+++ resolved
@@ -150,14 +150,8 @@
     todelete: '{{ todelete + [  result["response"]["metadata"]["uuid"] ] }}'
   when: result.response.status.state == 'COMPLETE'
 #########################################################################################
-<<<<<<< HEAD
-
-- name: Create VM with guest customization script
-  ntnx_vms:
-=======
 - name: VM with CentOS-7-cloud-init image with disk image size
   nutanix.ncp.ntnx_vms:
->>>>>>> 0ac9a68e
     state: present
     name: VM with guest customization script
     timezone: "UTC"
