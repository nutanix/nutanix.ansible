---
- name: VM with minimum requirements
  ntnx_vms:
    state: present
    name: MinReqVM
    cluster:
      name: "{{ cluster.name }}"
  register: result
  ignore_errors: true

- name: Creation Status
<<<<<<< HEAD
  ansible.builtin.assert:
    that:
      - result.response is defined
      - result.response.status.state == 'COMPLETE'
    fail_msg: " Unable to create VM with minimum requiremnts "
    success_msg: " VM with minimum requiremnts created successfully "
=======
  assert:
      that:
        - result.response is defined
        - result.response.status.state == 'COMPLETE'
      fail_msg: ' Unable to create VM with minimum requirements '
      success_msg: ' VM with minimum requirements created successfully '
>>>>>>> 854442f9

- name: Delete VM
  ntnx_vms:
    vm_uuid: '{{ result["response"]["metadata"]["uuid"] }}'
    state: absent
  register: result

- name: Assert when status not complete
  ansible.builtin.assert:
    that:
      - result.response is defined
      - result.response.status == 'SUCCEEDED'
    fail_msg: "Unable to delete VM"
    success_msg: "VM deleted successfully"<|MERGE_RESOLUTION|>--- conflicted
+++ resolved
@@ -9,21 +9,12 @@
   ignore_errors: true
 
 - name: Creation Status
-<<<<<<< HEAD
   ansible.builtin.assert:
     that:
       - result.response is defined
       - result.response.status.state == 'COMPLETE'
-    fail_msg: " Unable to create VM with minimum requiremnts "
-    success_msg: " VM with minimum requiremnts created successfully "
-=======
-  assert:
-      that:
-        - result.response is defined
-        - result.response.status.state == 'COMPLETE'
-      fail_msg: ' Unable to create VM with minimum requirements '
-      success_msg: ' VM with minimum requirements created successfully '
->>>>>>> 854442f9
+    fail_msg: " Unable to create VM with minimum requirements "
+    success_msg: " VM with minimum requirements created successfully "
 
 - name: Delete VM
   ntnx_vms:
