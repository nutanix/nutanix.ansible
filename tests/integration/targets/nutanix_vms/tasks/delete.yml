--- conflicted
+++ resolved
@@ -1,12 +1,7 @@
 ---
-<<<<<<< HEAD
 # Variables required before running this playbook:
 # - cluster
-
-- name: VM with minimum requiremnts
-=======
 - name: VM with minimum requirements
->>>>>>> 52ca3513
   ntnx_vms:
     state: present
     name: MinReqVM
