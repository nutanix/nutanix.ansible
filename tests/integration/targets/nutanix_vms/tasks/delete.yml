---
- name: VM with minimum requiremnts
  ntnx_vms:
    state: present
    name: MinReqVM
    cluster:
      name: "{{ cluster.name }}"
  register: result
  ignore_errors: true

- name: Creation Status
<<<<<<< HEAD
  ansible.builtin.assert:
    that:
      - result.response is defined
      - result.response.status.state == 'COMPLETE'
    fail_msg: " Unable to create VM with minimum requiremnts "
    success_msg: " VM with minimum requiremnts created successfully "
=======
  assert:
      that:
        - result.response is defined
        - result.response.status.state == 'COMPLETE'
      fail_msg: ' Unable to create VM with minimum requiremnts '
      success_msg: ' VM with minimum requiremnts created successfully '

- name: Delete vm with check mode
  ntnx_vms:
    state: absent
    vm_uuid: "{{  result.response.metadata.uuid }}"
  register: output
  ignore_errors: true
  check_mode: true

- name: Creation Status
  assert:
    that:
      - output.failed == false
      - output.changed == false
      - output.msg =='VM with uuid:{{  result.response.metadata.uuid }} will be deleted.'
      - output.vm_uuid == '{{ result.response.metadata.uuid }}'
    fail_msg: "vm has been deleted successfully within check_mode"
    success_msg: "Returned As expected"
>>>>>>> 69a39bf6

- name: Delete VM
  ntnx_vms:
    vm_uuid: '{{ result["response"]["metadata"]["uuid"] }}'
    state: absent
  register: result

- name: Assert when status not complete
  ansible.builtin.assert:
    that:
      - result.response is defined
      - result.response.status == 'SUCCEEDED'
    fail_msg: "Unable to delete VM"
    success_msg: "VM deleted successfully"<|MERGE_RESOLUTION|>--- conflicted
+++ resolved
@@ -9,14 +9,6 @@
   ignore_errors: true
 
 - name: Creation Status
-<<<<<<< HEAD
-  ansible.builtin.assert:
-    that:
-      - result.response is defined
-      - result.response.status.state == 'COMPLETE'
-    fail_msg: " Unable to create VM with minimum requiremnts "
-    success_msg: " VM with minimum requiremnts created successfully "
-=======
   assert:
       that:
         - result.response is defined
@@ -41,7 +33,6 @@
       - output.vm_uuid == '{{ result.response.metadata.uuid }}'
     fail_msg: "vm has been deleted successfully within check_mode"
     success_msg: "Returned As expected"
->>>>>>> 69a39bf6
 
 - name: Delete VM
   ntnx_vms:
