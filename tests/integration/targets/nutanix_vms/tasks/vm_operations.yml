- debug:
    msg: Start testing VM with different opperations

- set_fact:
      todelete: []
- name: VM with minimum requiremnts
  ntnx_vms:
      state: present
      name: integration_test_opperations_vm
      cluster:
        name: "{{ cluster.name }}"
      disks:
        - type: "DISK"
          clone_image: 
            name: "{{ ubuntu }}"
          bus: "SCSI"
          size_gb: 20
  register: vm
  ignore_errors: true
    
- name: Creation Status
  assert:
    that:
      - vm.response is defined
      - vm.response.status.state == 'COMPLETE'
    fail_msg: ' Unable to create VM with minimum requiremnts '
    success_msg: ' VM with minimum requiremnts created successfully '

############################################
- name: VM with minimum requiremnts with check mode
  ntnx_vms:
      state: present
      name: integration_test_opperations_vm
      cluster:
        name: "{{ cluster.name }}"
      disks:
        - type: "DISK"
          clone_image: 
            name: "{{ ubuntu }}"
          bus: "SCSI"
          size_gb: 20
  register: result
  ignore_errors: true
  check_mode: yes

- name: Creation Status
  assert:
    that:
      - result.response is defined
      - result.changed == false
      - result.failed == false
      - result.task_uuid != ""
    success_msg: ' Success: returned  as expected '
    fail_msg: ' Fail '
###########################################
- name: hard power off the vm
  ntnx_vms:
      state: present
      vm_uuid: "{{ vm.vm_uuid }}"
      operation: hard_poweroff
  register: result
  ignore_errors: true

- name: Creation Status
  assert:
    that:
      - result.response is defined
      - result.response.status.state == 'COMPLETE'
    fail_msg: ' Unable to hard power off the vm '
    success_msg: ' VM powerd off successfully '
# ###########################################
- name: power on the vm
  ntnx_vms:
      state: present
      vm_uuid: "{{ vm.vm_uuid }}"
      operation: on
  register: result
  ignore_errors: true

- name: Creation Status
  assert:
    that:
      - result.response is defined
      - result.response.status.state == 'COMPLETE'
    fail_msg: ' Unable to power on vm '
    success_msg: ' VM powerd on successfully '
##########################################
- name: power on the vm while it's on
  ntnx_vms:
      state: present
      vm_uuid: "{{ vm.vm_uuid }}"
<<<<<<< HEAD
      operations: on
=======
      operation: on
>>>>>>> 80591ecf
  register: result
  ignore_errors: true

- name: Creation Status
  assert:
    that:
      - result.msg == "Nothing to change"
    success_msg: ' Success: returned msg as expected '
    fail_msg: ' Fail '
##########################################

- name: clone vm while it's on and add network and memort
  ntnx_vms:
      state: present
      vm_uuid: "{{ vm.vm_uuid }}"
      operation: clone
      wait: true
      vcpus: 2
      cores_per_vcpu: 2
      memory_gb: 2
      networks:
        - is_connected: true
          subnet:
<<<<<<< HEAD
            name: vlan.800
=======
            name: "{{ network.dhcp.name }}"
>>>>>>> 80591ecf
  register: result
  ignore_errors: true

- name: Creation Status
  assert:
    that:
      - result.response is defined
      - result.response.status.state == 'COMPLETE'
    fail_msg: ' Unable to clone vm while it is on '
    success_msg: ' VM cloned  successfully '
<<<<<<< HEAD
    
=======

- set_fact:
      todelete: '{{ todelete + [  result.vm_uuid ] }}'
>>>>>>> 80591ecf
###########################################
- name: create_ova_image  while vm it's on
  ntnx_vms:
      state: present
      vm_uuid: "{{ vm.vm_uuid }}"
      operation: create_ova_image
      ova_name: integration_test_VMDK_ova
      ova_file_format: VMDK
      wait: true
  register: result
  ignore_errors: true

- name: Creation Status
  assert:
    that:
      - result.response is defined
      - result.response.status.state == 'COMPLETE'
    fail_msg: ' Unable to create VMDK ova_image while vm is on '
    success_msg: ' create VMDK ova_image successfully '
###########################################
- name: create_ova_image  while vm it's on with check mode
  ntnx_vms:
      state: present
      vm_uuid: "{{ vm.vm_uuid }}"
<<<<<<< HEAD
      operations: create_ova_image
=======
      operation: create_ova_image
>>>>>>> 80591ecf
      ova_name: integration_test_VMDK_ova
      ova_file_format: VMDK
      wait: true
  register: result
  ignore_errors: true
  check_mode: yes

- name: Creation Status
  assert:
    that:
      - result.response is defined
      - result.changed == false
      - result.failed == false
      - result.task_uuid != ""
    success_msg: ' Success: returned  as expected '
    fail_msg: ' Fail '
###########################################
- name: soft shut down the vm
  ntnx_vms:
      state: present
      vm_uuid: "{{ vm.vm_uuid }}"
      operation: soft_shutdown
      wait: true
  register: result
  ignore_errors: true

- name: Creation Status
  assert:
    that:
      - result.response is defined
      - result.response.status.state == 'COMPLETE'
    fail_msg: ' Unable to soft soft_shutdown   the vm '
    success_msg: ' VM soft_shutdown  successfully '
###########################################
- name: clone vm while it's off
  ntnx_vms:
      state: present
      vm_uuid: "{{ vm.vm_uuid }}"
      operation: clone
      wait: true
      networks:
        - is_connected: true
          subnet:
<<<<<<< HEAD
            name: vlan.800
=======
            name: "{{ network.dhcp.name }}"
>>>>>>> 80591ecf
  register: result
  ignore_errors: true
  
- name: Creation Status
  assert:
    that:
      - result.response is defined
      - result.response.status.state == 'COMPLETE'
    fail_msg: ' Unable to clone vm while it is off '
    success_msg: ' VM cloned  successfully '

- set_fact:
      todelete: '{{ todelete + [  result.vm_uuid ] }}'
###########################################
- name: clone vm while it's off with check mode
  ntnx_vms:
      state: present
      vm_uuid: "{{ vm.vm_uuid }}"
      operation: clone
      wait: true
      networks:
        - is_connected: true
          subnet:
            name: "{{ network.dhcp.name }}"
  register: result
  ignore_errors: true
  check_mode: yes

- name: Creation Status
  assert:
    that:
      - result.response is defined
      - result.changed == false
      - result.failed == false
      - result.task_uuid != ""
    success_msg: ' Success: returned  as expected '
    fail_msg: ' Fail '
###########################################
- name: clone vm while it's off with check mode
  ntnx_vms:
      state: present
      vm_uuid: "{{ vm.vm_uuid }}"
      operations: clone
      wait: true
      networks:
        - is_connected: true
          subnet:
            name: vlan.800
  register: result
  ignore_errors: true
  check_mode: yes

- name: Creation Status
  assert:
    that:
      - result.response is defined
      - result.changed == false
      - result.failed == false
      - result.task_uuid != ""
    success_msg: ' Success: returned  as expected '
    fail_msg: ' Fail '
###########################################
- name: create QCOW2 ova_image  while vm it's off
  ntnx_vms:
      state: present
      vm_uuid: "{{ vm.vm_uuid }}"
      operation: create_ova_image
      ova_name: integration_test_QCOW2_ova
      ova_file_format: QCOW2
  register: result
  ignore_errors: true

- name: Creation Status
  assert:
    that:
      - result.response is defined
      - result.response.status.state == 'COMPLETE'
    fail_msg: ' Unable to create QCOW2 ova_image while vm is off '
    success_msg: ' create QCOW2 ova_image successfully '
###########################################
- name: clone vm while it's off and add network and script 
  ntnx_vms:
      state: present
      vm_uuid: "{{ vm.vm_uuid }}"
<<<<<<< HEAD
      operations: clone
      networks:
        - is_connected: true
          subnet:
            name: vlan.800
=======
      operation: clone
      networks:
        - is_connected: true
          subnet:
            name: "{{ network.dhcp.name }}"
>>>>>>> 80591ecf
      guest_customization:
        type: "cloud_init"
        script_path: "./cloud_init.yml"
        is_overridable: True
  register: result
  ignore_errors: true

- name: Creation Status
  assert:
    that:
      - result.response is defined
      - result.response.status.state == 'COMPLETE'
    fail_msg: ' Unable to clone vm while it is off '
    success_msg: ' VM cloned  successfully '

- set_fact:
      todelete: '{{ todelete + [  result.vm_uuid ] }}'
###########################################

- name: try clone vm with disk 
  ntnx_vms:
      state: present
<<<<<<< HEAD
      operations: clone
=======
      operation: clone
>>>>>>> 80591ecf
      vm_uuid: "{{vm.vm_uuid}}"
      disks:
        - type: DISK
          size_gb: 5
          bus: SCSI
      wait: true
      vcpus: 2
      cores_per_vcpu: 2
      memory_gb: 2
  register: result
  ignore_errors: true

- name: Creation Status
  assert:
    that:
      - result.error == "Disks cannot be changed during a clone operation"
    success_msg: ' Success: returned error as expected '
    fail_msg: ' Fail '
###############################
- name: clone vm with undefined network name
  ntnx_vms:
      state: present
      vm_uuid: "{{ vm.vm_uuid }}"
<<<<<<< HEAD
      operations: clone
=======
      operation: clone
>>>>>>> 80591ecf
      wait: true
      networks:
        - is_connected: true
          subnet:
            name: wrong network name
  register: result
  ignore_errors: true

- name: Creation Status
  assert:
    that:
      - result.msg == "Failed generating VM Spec"
      - result.failed == true
      - result.task_uuid != ""
    fail_msg: ' Fail cloned vm with unknown network name'
    success_msg: ' Returned error as expected'
###############################
<<<<<<< HEAD
- name: Delete VM
=======
- name: Delete all Created VMs 
  ntnx_vms:
      state: absent
      vm_uuid: '{{ item }}'
  register: result
  loop: '{{ todelete }}'

- name: Delete all Created VMs 
>>>>>>> 80591ecf
  ntnx_vms:
      state: absent
      vm_uuid: '{{ vm.vm_uuid }}'
  register: result

- set_fact:
      todelete: []<|MERGE_RESOLUTION|>--- conflicted
+++ resolved
@@ -89,11 +89,7 @@
   ntnx_vms:
       state: present
       vm_uuid: "{{ vm.vm_uuid }}"
-<<<<<<< HEAD
-      operations: on
-=======
       operation: on
->>>>>>> 80591ecf
   register: result
   ignore_errors: true
 
@@ -117,11 +113,7 @@
       networks:
         - is_connected: true
           subnet:
-<<<<<<< HEAD
-            name: vlan.800
-=======
             name: "{{ network.dhcp.name }}"
->>>>>>> 80591ecf
   register: result
   ignore_errors: true
 
@@ -132,13 +124,9 @@
       - result.response.status.state == 'COMPLETE'
     fail_msg: ' Unable to clone vm while it is on '
     success_msg: ' VM cloned  successfully '
-<<<<<<< HEAD
-    
-=======
 
 - set_fact:
       todelete: '{{ todelete + [  result.vm_uuid ] }}'
->>>>>>> 80591ecf
 ###########################################
 - name: create_ova_image  while vm it's on
   ntnx_vms:
@@ -163,11 +151,7 @@
   ntnx_vms:
       state: present
       vm_uuid: "{{ vm.vm_uuid }}"
-<<<<<<< HEAD
-      operations: create_ova_image
-=======
       operation: create_ova_image
->>>>>>> 80591ecf
       ova_name: integration_test_VMDK_ova
       ova_file_format: VMDK
       wait: true
@@ -211,11 +195,7 @@
       networks:
         - is_connected: true
           subnet:
-<<<<<<< HEAD
-            name: vlan.800
-=======
             name: "{{ network.dhcp.name }}"
->>>>>>> 80591ecf
   register: result
   ignore_errors: true
   
@@ -254,30 +234,6 @@
     success_msg: ' Success: returned  as expected '
     fail_msg: ' Fail '
 ###########################################
-- name: clone vm while it's off with check mode
-  ntnx_vms:
-      state: present
-      vm_uuid: "{{ vm.vm_uuid }}"
-      operations: clone
-      wait: true
-      networks:
-        - is_connected: true
-          subnet:
-            name: vlan.800
-  register: result
-  ignore_errors: true
-  check_mode: yes
-
-- name: Creation Status
-  assert:
-    that:
-      - result.response is defined
-      - result.changed == false
-      - result.failed == false
-      - result.task_uuid != ""
-    success_msg: ' Success: returned  as expected '
-    fail_msg: ' Fail '
-###########################################
 - name: create QCOW2 ova_image  while vm it's off
   ntnx_vms:
       state: present
@@ -300,19 +256,11 @@
   ntnx_vms:
       state: present
       vm_uuid: "{{ vm.vm_uuid }}"
-<<<<<<< HEAD
-      operations: clone
-      networks:
-        - is_connected: true
-          subnet:
-            name: vlan.800
-=======
       operation: clone
       networks:
         - is_connected: true
           subnet:
             name: "{{ network.dhcp.name }}"
->>>>>>> 80591ecf
       guest_customization:
         type: "cloud_init"
         script_path: "./cloud_init.yml"
@@ -335,11 +283,7 @@
 - name: try clone vm with disk 
   ntnx_vms:
       state: present
-<<<<<<< HEAD
-      operations: clone
-=======
-      operation: clone
->>>>>>> 80591ecf
+      operation: clone
       vm_uuid: "{{vm.vm_uuid}}"
       disks:
         - type: DISK
@@ -363,11 +307,7 @@
   ntnx_vms:
       state: present
       vm_uuid: "{{ vm.vm_uuid }}"
-<<<<<<< HEAD
-      operations: clone
-=======
-      operation: clone
->>>>>>> 80591ecf
+      operation: clone
       wait: true
       networks:
         - is_connected: true
@@ -385,9 +325,6 @@
     fail_msg: ' Fail cloned vm with unknown network name'
     success_msg: ' Returned error as expected'
 ###############################
-<<<<<<< HEAD
-- name: Delete VM
-=======
 - name: Delete all Created VMs 
   ntnx_vms:
       state: absent
@@ -396,7 +333,6 @@
   loop: '{{ todelete }}'
 
 - name: Delete all Created VMs 
->>>>>>> 80591ecf
   ntnx_vms:
       state: absent
       vm_uuid: '{{ vm.vm_uuid }}'
