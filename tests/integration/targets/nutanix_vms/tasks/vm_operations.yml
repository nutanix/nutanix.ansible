<<<<<<< HEAD
- debug:
    msg: Start testing VM with different operations

- set_fact:
      todelete: []
- name: VM with minimum requirements
=======
- name: Start testing VM with different opperations
  ansible.builtin.debug:
    msg: Start testing VM with different opperations

- name: Reset todelete list
  ansible.builtin.set_fact:
    todelete: []
- name: VM with minimum requiremnts
>>>>>>> 98dc67cb
  ntnx_vms:
    state: present
    name: integration_test_opperations_vm
    cluster:
      name: "{{ cluster.name }}"
    disks:
      - type: "DISK"
        clone_image:
          name: "{{ ubuntu }}"
        bus: "SCSI"
        size_gb: 20
  register: vm
  ignore_errors: true

- name: Creation Status
  ansible.builtin.assert:
    that:
      - vm.response is defined
      - vm.response.status.state == 'COMPLETE'
<<<<<<< HEAD
    fail_msg: ' Unable to create VM with minimum requirements '
    success_msg: ' VM with minimum requirements created successfully '
=======
    fail_msg: " Unable to create VM with minimum requiremnts "
    success_msg: " VM with minimum requiremnts created successfully "
>>>>>>> 98dc67cb

############################################
- name: VM with minimum requirements with check mode
  ntnx_vms:
    state: present
    name: integration_test_opperations_vm
    cluster:
      name: "{{ cluster.name }}"
    disks:
      - type: "DISK"
        clone_image:
          name: "{{ ubuntu }}"
        bus: "SCSI"
        size_gb: 20
  register: result
  ignore_errors: true
  check_mode: true

- name: Creation Status
  ansible.builtin.assert:
    that:
      - result.response is defined
      - result.changed == false
      - result.failed == false
      - result.task_uuid != ""
    success_msg: " Success: returned  as expected "
    fail_msg: " Fail "
###########################################
- name: Hard power off the vm
  ntnx_vms:
    vm_uuid: "{{ vm.vm_uuid }}"
    state: hard_poweroff
  register: result
  ignore_errors: true

- name: Creation Status
  ansible.builtin.assert:
    that:
      - result.response is defined
      - result.response.status.state == 'COMPLETE'
      - result.response.status.resources.power_state == 'OFF'
    fail_msg: " Unable to hard power off the vm "
    success_msg: " VM powerd off successfully "
# ###########################################
- name: Power on the vm
  ntnx_vms:
    state: power_on
    vm_uuid: "{{ vm.vm_uuid }}"
  register: result
  ignore_errors: true

- name: Creation Status
  ansible.builtin.assert:
    that:
      - result.response is defined
      - result.response.status.state == 'COMPLETE'
      - result.response.status.resources.power_state == 'ON'
    fail_msg: " Unable to power on vm "
    success_msg: " VM powerd on successfully "
##########################################
- name: Power on the vm while it's on
  ntnx_vms:
    state: power_on
    vm_uuid: "{{ vm.vm_uuid }}"
  register: result
  ignore_errors: true

- name: Creation Status
  ansible.builtin.assert:
    that:
      - result.msg == "Nothing to change"
    success_msg: " Success: returned msg as expected "
    fail_msg: " Fail "
##########################################
# - name: soft shut down the vm
#   ntnx_vms:
#       state: soft_shutdown
#       vm_uuid: "{{ vm.vm_uuid }}"
#       wait: true
#   register: result
#   ignore_errors: true

# - name: Creation Status
#   ansible.builtin.assert:
#     that:
#       - result.response is defined
#       - result.response.status.state == 'COMPLETE'
#     fail_msg: ' Unable to soft soft_shutdown   the vm '
#     success_msg: ' VM soft_shutdown  successfully '
###########################################
###############################
# - name: VM with minimum requirements and soft_shutdown
#   ntnx_vms:
#       state: present
#       name: integration_test_opperations_vm
#       operation: soft_shutdown
#       cluster:
#         name: "{{ cluster.name }}"
#       disks:
#         - type: "DISK"
#           clone_image:
#             name: "{{ centos }}"
#           bus: "SCSI"
#           size_gb: 20
#   register: result
#   ignore_errors: true

# - name: Creation Status
#   ansible.builtin.assert:
#     that:
#       - result.response is defined
#       - result.response.status.state == 'COMPLETE'
#       - result.response.status.resources.power_state == 'OFF'
#       - result.response.status.resources.power_state_mechanism.mechanism == 'ACPI'
#     fail_msg: ' Unable to create VM with minimum requirements and soft_shutdown '
#     success_msg: ' VM with minimum requirements created successfully and soft_shutdown '

# - ansible.builtin.set_fact:
#       todelete: '{{ todelete + [  result["response"]["metadata"]["uuid"] ] }}'

- name: Create VM with minimum requirements with hard_poweroff operation
  ntnx_vms:
    state: hard_poweroff
    name: integration_test_opperations_vm
    cluster:
      name: "{{ cluster.name }}"
  register: result
  ignore_errors: true

- name: Creation Status
  ansible.builtin.assert:
    that:
      - result.response is defined
      - result.response.status.state == 'COMPLETE'
      - result.response.status.resources.power_state == 'OFF'
      - result.response.status.resources.power_state_mechanism.mechanism == 'HARD'
<<<<<<< HEAD
    fail_msg: ' Unable to create VM with minimum requirements with hard_poweroff operation '
    success_msg: ' VM with minimum requirements and hard_poweroff state created successfully '
=======
    fail_msg: " Unable to create VM with minimum requiremnts with hard_poweroff opperation "
    success_msg: " VM with minimum requiremnts and hard_poweroff state created successfully "
>>>>>>> 98dc67cb

- name: Adding VM uuid to todelete list
  ansible.builtin.set_fact:
    todelete: '{{ todelete + [  result["response"]["metadata"]["uuid"] ] }}'

- name: Create VM with minimum requirements with hard_poweroff operation without wait
  ntnx_vms:
    state: hard_poweroff
    name: integration_test_opperations_vm_111
    cluster:
      name: "{{ cluster.name }}"
    wait: false
  register: result
  ignore_errors: true

- name: Creation Status
  ansible.builtin.assert:
    that:
      - result.response is defined
      - result.response.status.state == 'COMPLETE' or result.response.status.state == 'PENDING'
      - result.vm_uuid
      - result.task_uuid
<<<<<<< HEAD
    fail_msg: ' Unable to create VM with minimum requirements with hard_poweroff operation '
    success_msg: ' VM with minimum requirements and hard_poweroff state created successfully '
=======
    fail_msg: " Unable to create VM with minimum requiremnts with hard_poweroff opperation "
    success_msg: " VM with minimum requiremnts and hard_poweroff state created successfully "
>>>>>>> 98dc67cb

- name: Adding VM uuid to todelete list
  ansible.builtin.set_fact:
    todelete: '{{ todelete + [  result["response"]["metadata"]["uuid"] ] }}'
  when: result.response.status.state == 'COMPLETE'

- name: Delete all Created VMs
  ntnx_vms:
    state: absent
    vm_uuid: "{{ item }}"
  loop: "{{ todelete }}"

- name: Delete all Created VMs
  ntnx_vms:
    state: absent
    vm_uuid: "{{ vm.vm_uuid }}"

- name: Reset todelete list
  ansible.builtin.set_fact:
    todelete: []<|MERGE_RESOLUTION|>--- conflicted
+++ resolved
@@ -1,11 +1,3 @@
-<<<<<<< HEAD
-- debug:
-    msg: Start testing VM with different operations
-
-- set_fact:
-      todelete: []
-- name: VM with minimum requirements
-=======
 - name: Start testing VM with different opperations
   ansible.builtin.debug:
     msg: Start testing VM with different opperations
@@ -14,7 +6,6 @@
   ansible.builtin.set_fact:
     todelete: []
 - name: VM with minimum requiremnts
->>>>>>> 98dc67cb
   ntnx_vms:
     state: present
     name: integration_test_opperations_vm
@@ -34,16 +25,11 @@
     that:
       - vm.response is defined
       - vm.response.status.state == 'COMPLETE'
-<<<<<<< HEAD
-    fail_msg: ' Unable to create VM with minimum requirements '
-    success_msg: ' VM with minimum requirements created successfully '
-=======
     fail_msg: " Unable to create VM with minimum requiremnts "
     success_msg: " VM with minimum requiremnts created successfully "
->>>>>>> 98dc67cb
 
 ############################################
-- name: VM with minimum requirements with check mode
+- name: VM with minimum requiremnts with check mode
   ntnx_vms:
     state: present
     name: integration_test_opperations_vm
@@ -132,7 +118,7 @@
 #     success_msg: ' VM soft_shutdown  successfully '
 ###########################################
 ###############################
-# - name: VM with minimum requirements and soft_shutdown
+# - name: VM with minimum requiremnts and soft_shutdown
 #   ntnx_vms:
 #       state: present
 #       name: integration_test_opperations_vm
@@ -155,13 +141,13 @@
 #       - result.response.status.state == 'COMPLETE'
 #       - result.response.status.resources.power_state == 'OFF'
 #       - result.response.status.resources.power_state_mechanism.mechanism == 'ACPI'
-#     fail_msg: ' Unable to create VM with minimum requirements and soft_shutdown '
-#     success_msg: ' VM with minimum requirements created successfully and soft_shutdown '
+#     fail_msg: ' Unable to create VM with minimum requiremnts and soft_shutdown '
+#     success_msg: ' VM with minimum requiremnts created successfully and soft_shutdown '
 
 # - ansible.builtin.set_fact:
 #       todelete: '{{ todelete + [  result["response"]["metadata"]["uuid"] ] }}'
 
-- name: Create VM with minimum requirements with hard_poweroff operation
+- name: Create VM with minimum requiremnts with hard_poweroff opperation
   ntnx_vms:
     state: hard_poweroff
     name: integration_test_opperations_vm
@@ -177,19 +163,14 @@
       - result.response.status.state == 'COMPLETE'
       - result.response.status.resources.power_state == 'OFF'
       - result.response.status.resources.power_state_mechanism.mechanism == 'HARD'
-<<<<<<< HEAD
-    fail_msg: ' Unable to create VM with minimum requirements with hard_poweroff operation '
-    success_msg: ' VM with minimum requirements and hard_poweroff state created successfully '
-=======
     fail_msg: " Unable to create VM with minimum requiremnts with hard_poweroff opperation "
     success_msg: " VM with minimum requiremnts and hard_poweroff state created successfully "
->>>>>>> 98dc67cb
 
 - name: Adding VM uuid to todelete list
   ansible.builtin.set_fact:
     todelete: '{{ todelete + [  result["response"]["metadata"]["uuid"] ] }}'
 
-- name: Create VM with minimum requirements with hard_poweroff operation without wait
+- name: Create VM with minimum requiremnts with hard_poweroff opperation without wait
   ntnx_vms:
     state: hard_poweroff
     name: integration_test_opperations_vm_111
@@ -206,13 +187,8 @@
       - result.response.status.state == 'COMPLETE' or result.response.status.state == 'PENDING'
       - result.vm_uuid
       - result.task_uuid
-<<<<<<< HEAD
-    fail_msg: ' Unable to create VM with minimum requirements with hard_poweroff operation '
-    success_msg: ' VM with minimum requirements and hard_poweroff state created successfully '
-=======
     fail_msg: " Unable to create VM with minimum requiremnts with hard_poweroff opperation "
     success_msg: " VM with minimum requiremnts and hard_poweroff state created successfully "
->>>>>>> 98dc67cb
 
 - name: Adding VM uuid to todelete list
   ansible.builtin.set_fact:
