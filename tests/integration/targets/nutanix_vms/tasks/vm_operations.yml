--- conflicted
+++ resolved
@@ -1,13 +1,8 @@
-<<<<<<< HEAD
 ---
 # Variables required before running this playbook:
 # - cluster
 # - ubuntu
-
-- name: Start testing VM with different opperations
-=======
 - name: Start testing VM with different operations
->>>>>>> 52ca3513
   ansible.builtin.debug:
     msg: Start testing VM with different operations
 
