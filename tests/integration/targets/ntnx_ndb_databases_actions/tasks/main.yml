--- conflicted
+++ resolved
@@ -1,17 +1,4 @@
 ---
-<<<<<<< HEAD
-- name: Set module defaults
-  module_defaults:
-      group/nutanix.ncp.ntnx:
-          nutanix_host: "{{ ndb_ip }}"
-          nutanix_username: "{{ ndb_username }}"
-          nutanix_password: "{{ ndb_password }}"
-          validate_certs: false
-
-  block:
-      - name: Import "all_actions.yml"
-        ansible.builtin.import_tasks: "all_actions.yml"
-=======
 - name: Ntnx_ndb_databases_actions integration tests
   module_defaults:
     group/nutanix.ncp.ntnx:
@@ -22,5 +9,4 @@
 
   block:
     - name: Import the actions
-      ansible.builtin.import_tasks: all_actions.yml
->>>>>>> 98dc67cb
+      ansible.builtin.import_tasks: all_actions.yml