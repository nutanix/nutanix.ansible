--- conflicted
+++ resolved
@@ -543,14 +543,12 @@
     fail_msg: Unable to add database to database instance
     success_msg: databases added to database instance successfully
 
-<<<<<<< HEAD
-- name: Remove databases in database instance
-=======
+
 - name:  remove databases in database instance  with check mode
   ntnx_ndb_linked_databases:
     state: absent
     db_instance_uuid: "{{db_uuid}}"
-    database_uuid: "{{linked_databases.test1}}" 
+    database_uuid: "{{linked_databases.test1}}"
   register: output
   ignore_errors: true
   check_mode: true
@@ -567,7 +565,6 @@
     success_msg: "Returned As expected"
 
 - name: remove databases in database instance
->>>>>>> 69a39bf6
   ntnx_ndb_linked_databases:
     state: absent
     db_instance_uuid: "{{ db_uuid }}"
