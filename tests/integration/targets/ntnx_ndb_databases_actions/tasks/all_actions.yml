---
# Summary:
# This playbook will test below cases:
#   1. Creation of single instance database
#   2. Create snapshot
#   3. Update and delete snapshots
#   4. Perform log catchup on database
#   5. Restore database to previously created snapshot and latest snapshot
#   6. Scale database
#   7. Add/Remove linked databases

- name: Start ndb database day2 actions tests
  ansible.builtin.debug:
<<<<<<< HEAD
    msg: "start ndb database day2 actions tests"

- name: Generate random name
  ansible.builtin.set_fact:
    random_name: "{{query('community.general.random_string',numbers=false, special=false,length=12)}}"

- name: Set variables
  ansible.builtin.set_fact:
    db1_name: "{{random_name[0]}}"
    vm1_name: "{{random_name[0]}}-vm"
    tm1: "{{random_name[0]}}-time-machine"
    snapshot_name: "{{random_name[0]}}-snapshot"
=======
    msg: start ndb database day2 actions tests

- name: Generate random name
  ansible.builtin.set_fact:
    random_name: "{{ query('community.general.random_string', numbers=false, special=false, length=12) }}"

- name: Define variables
  ansible.builtin.set_fact:
    db1_name: "{{ random_name[0] }}"
    vm1_name: "{{ random_name[0] }}-vm"
    tm1: "{{ random_name[0] }}-time-machine"
    snapshot_name: "{{ random_name[0] }}-snapshot"
>>>>>>> 98dc67cb

############################################ setup db ###########################################

- name: Create single instance postgres database on new db server vm
  ntnx_ndb_databases:
    wait: true
    name: "{{ db1_name }}"
    desc: ansible-created-db-desc

    db_params_profile:
      name: "{{ db_params_profile.name }}"

    db_vm:
      create_new_server:
        name: "{{ vm1_name }}-db"
        desc: vm for db server
        password: "{{ vm_password }}"
        cluster:
          name: "{{ cluster.cluster1.name }}"
        software_profile:
          name: "{{ software_profile.name }}"
        network_profile:
          name: "{{ network_profile.name }}"
        compute_profile:
          name: "{{ compute_profile.name }}"
        pub_ssh_key: "{{ public_ssh_key }}"

    postgres:
      listener_port: "5432"
      db_name: testAnsible1
      db_password: "{{ vm_password }}"
      db_size: 200
      type: single

    time_machine:
      name: "{{ tm1 }}"
      desc: TM-desc
      sla:
        name: "{{ sla.name }}"
      schedule:
        daily: "11:10:02"
        weekly: WEDNESDAY
        monthly: 4
        quaterly: JANUARY
        log_catchup: 30
        snapshots_per_day: 2

  register: result

<<<<<<< HEAD
- name: Set db_uuid
  ansible.builtin.set_fact:
    db_uuid: "{{result.db_uuid}}"

- name: Set time_machine_uuid
  ansible.builtin.set_fact:
    time_machine_uuid: "{{result.response.timeMachineId}}"
=======
- name: Set db uuid
  ansible.builtin.set_fact:
    db_uuid: "{{ result.db_uuid }}"

- name: Set time machine uuid
  ansible.builtin.set_fact:
    time_machine_uuid: "{{ result.response.timeMachineId }}"
>>>>>>> 98dc67cb

- name: Creation Status
  ansible.builtin.assert:
    that:
      - result.response is defined
      - result.response.status == 'READY'
      - result.db_uuid is defined
      - result.changed == true

<<<<<<< HEAD
    fail_msg: "Unable to create single instance postgres database"
    success_msg: "single instance postgres database created successfully"

- name: Set db server uuid
  ansible.builtin.set_fact:
    db_server_uuid: "{{result.response.databaseNodes[0].dbserverId}}"

=======
    fail_msg: Unable to create single instance postgres database
    success_msg: single instance postgres database created successfully

- name: Set db server uuid
  ansible.builtin.set_fact:
    db_server_uuid: "{{ result.response.databaseNodes[0].dbserverId }}"

>>>>>>> 98dc67cb
############################################ snapshots test ###########################################

- name: Create snapshot create spec
  check_mode: true
  ntnx_ndb_database_snapshots:
    name: "{{ snapshot_name }}"
    time_machine_uuid: "{{ time_machine_uuid }}"
    clusters:
      - name: "{{ cluster.cluster1.name }}"
      - uuid: test_uuid2
      - uuid: test_uuid3
    expiry_days: 4
  register: result

- name: Set expected response
  ansible.builtin.set_fact:
    expected_response:
<<<<<<< HEAD
      {
        "changed": false,
        "error": null,
        "failed": false,
        "response":
          {
            "lcmConfig":
              {
                "snapshotLCMConfig": { "expiryDetails": { "expireInDays": 4 } },
              },
            "name": "{{snapshot_name}}",
            "replicateToClusterIds":
              ["{{cluster.cluster1.uuid}}", "test_uuid2", "test_uuid3"],
          },
        "snapshot_uuid": null,
      }
=======
      changed: false
      error:
      failed: false
      response:
        lcmConfig: { snapshotLCMConfig: { expiryDetails: { expireInDays: 4 } } }
        name: "{{ snapshot_name }}"
        replicateToClusterIds: ["{{ cluster.cluster1.uuid }}", test_uuid2, test_uuid3]
      snapshot_uuid:
>>>>>>> 98dc67cb

- name: Check mode status
  ansible.builtin.assert:
    that:
      - result.response is defined
      - result.changed == False
      - result.response == expected_response.response

    fail_msg: Unable to create snapshot create spec
    success_msg: Snapshot create spec generated successfully using check mode

- name: Create snapshot with minimal spec
  ntnx_ndb_database_snapshots:
    name: "{{ snapshot_name }}1"
    time_machine_uuid: "{{ time_machine_uuid }}"
  register: result

- name: Snapshot create status
  ansible.builtin.assert:
    that:
      - result.response is defined
      - result.changed == True
      - result.snapshot_uuid is defined
      - result.response.name == "{{ snapshot_name }}1"
      - result.response.timeMachineId == time_machine_uuid
    fail_msg: Unable to create snapshot
    success_msg: Snapshot created successfully

- name: Create snapshot with expiry
  ntnx_ndb_database_snapshots:
    name: "{{ snapshot_name }}2"
    time_machine_uuid: "{{ time_machine_uuid }}"
    expiry_days: 4
  register: result

<<<<<<< HEAD
- name: Set snapshot_uuid
  ansible.builtin.set_fact:
    snapshot_uuid: "{{result.snapshot_uuid}}"
=======
- name: Set snapshot uuid
  ansible.builtin.set_fact:
    snapshot_uuid: "{{ result.snapshot_uuid }}"
>>>>>>> 98dc67cb

- name: Snapshot create status
  ansible.builtin.assert:
    that:
      - result.response is defined
      - result.changed == True
      - result.snapshot_uuid is defined
      - result.response.name == "{{ snapshot_name }}2"
      - result.response.timeMachineId == time_machine_uuid
      - result.response.lcmConfig.expiryDetails.expireInDays == 4
<<<<<<< HEAD
    fail_msg: "Unable to create snapshot with expiry config"
    success_msg: "Snapshot with expiry config created successfully"
=======
    fail_msg: Unable to create snapshot with expiry config
    success_msg: Snapshot with expiry config created successfully
>>>>>>> 98dc67cb

- name: Rename snapshot
  ntnx_ndb_database_snapshots:
    snapshot_uuid: "{{ snapshot_uuid }}"
    name: "{{ snapshot_name }}2-updated"
  register: result

- name: Check rename status
  ansible.builtin.assert:
    that:
      - result.response is defined
      - result.changed == True
      - result.snapshot_uuid is defined
      - result.response.name == "{{ snapshot_name }}2-updated"

<<<<<<< HEAD
=======
    fail_msg: Unable to rename snapshot
    success_msg: Snapshot renamed successfully

>>>>>>> 98dc67cb
- name: Update expiry
  ntnx_ndb_database_snapshots:
    snapshot_uuid: "{{ snapshot_uuid }}"
    expiry_days: 5
  register: result

- name: Snapshot expiry update status
  ansible.builtin.assert:
    that:
      - result.response is defined
      - result.changed == True
      - result.snapshot_uuid is defined
      - result.response.lcmConfig.expiryDetails.expireInDays == 5

<<<<<<< HEAD
    fail_msg: "Unable to update snapshot expiry"
    success_msg: "snapshot expiry updated successfully"
=======
    fail_msg: Unable to update snapshot expiry
    success_msg: snapshot expiry updated successfully
>>>>>>> 98dc67cb

- name: Remove expiry schedule
  ntnx_ndb_database_snapshots:
    snapshot_uuid: "{{ snapshot_uuid }}"
    remove_expiry: true
  register: result

- name: Snapshot expiry update status
  ansible.builtin.assert:
    that:
      - result.response is defined
      - result.changed == True
      - result.snapshot_uuid is defined
      - result.response.lcmConfig == None

<<<<<<< HEAD
    fail_msg: "Unable to remove snapshot expiry schedule"
    success_msg: "snapshot expiry schedule removed successfully"
=======
    fail_msg: Unable to remove snapshot expiry schedule
    success_msg: snapshot expiry schedule removed successfully
>>>>>>> 98dc67cb

- name: Add expiry schedule and rename
  ntnx_ndb_database_snapshots:
    snapshot_uuid: "{{ snapshot_uuid }}"
    name: "{{ snapshot_name }}2"
    expiry_days: 6
  register: result

- name: Snapshot update status
  ansible.builtin.assert:
    that:
      - result.response is defined
      - result.changed == True
      - result.snapshot_uuid is defined
      - result.response.name == "{{ snapshot_name }}2"
      - result.response.timeMachineId == time_machine_uuid
      - result.response.lcmConfig.expiryDetails.expireInDays == 6

<<<<<<< HEAD
    fail_msg: "Unable to add expiry schedule and rename it"
    success_msg: "Snapshot updated successfully"
=======
    fail_msg: Unable to add expiry schedule and rename it
    success_msg: Snapshot updated successfully
>>>>>>> 98dc67cb

- name: Idempotency check
  ntnx_ndb_database_snapshots:
    snapshot_uuid: "{{ snapshot_uuid }}"
    expiry_days: 6
  register: result

- name: Check idempotency status
  ansible.builtin.assert:
    that:
      - result.changed == false
      - result.failed == false
      - "'Nothing to change' in result.msg"
<<<<<<< HEAD
    fail_msg: "snapshot got updated"
    success_msg: "snapshot update got skipped due to no state changes"
=======
    fail_msg: snapshot got updated
    success_msg: snapshot update got skipped due to no state changes
>>>>>>> 98dc67cb

############################################ log catchup ######################################

- name: Create spec for log catchup
  check_mode: true
  ntnx_ndb_database_log_catchup:
    time_machine_uuid: "{{ time_machine_uuid }}"
  register: result

- name: Set expected response
  ansible.builtin.set_fact:
    expected_response:
<<<<<<< HEAD
      {
        "changed": false,
        "error": null,
        "failed": false,
        "response":
          {
            "actionArguments":
              [
                { "name": "preRestoreLogCatchup", "value": false },
                { "name": "switch_log", "value": true },
              ],
            "forRestore": false,
          },
      }

=======
      changed: false
      error:
      failed: false
      response: { actionArguments: [{ name: preRestoreLogCatchup, value: false }, { name: switch_log, value: true }], forRestore: false }
>>>>>>> 98dc67cb
- name: Check mode status
  ansible.builtin.assert:
    that:
      - result == expected_response
    fail_msg: Unable to create log catcup spec
    success_msg: log catchup spec created successfully

- name: Create spec for log catchup for restore
  check_mode: true
  ntnx_ndb_database_log_catchup:
    time_machine_uuid: "{{ time_machine_uuid }}"
    for_restore: true
  register: result

- name: Set expected response
  ansible.builtin.set_fact:
    expected_response:
<<<<<<< HEAD
      {
        "changed": false,
        "error": null,
        "failed": false,
        "response":
          {
            "actionArguments":
              [
                { "name": "preRestoreLogCatchup", "value": true },
                { "name": "switch_log", "value": true },
              ],
            "forRestore": true,
          },
      }
=======
      changed: false
      error:
      failed: false
      response: { actionArguments: [{ name: preRestoreLogCatchup, value: true }, { name: switch_log, value: true }], forRestore: true }

>>>>>>> 98dc67cb

- name: Check mode status
  ansible.builtin.assert:
    that:
      - result == expected_response
<<<<<<< HEAD
    fail_msg: "Unable to create log catcup spec"
    success_msg: "log catchup spec created successfully"
=======
    fail_msg: Unable to create log catcup spec
    success_msg: log catchup spec created successfully
>>>>>>> 98dc67cb

- name: Perform log catchup
  ntnx_ndb_database_log_catchup:
    time_machine_uuid: "{{ time_machine_uuid }}"
    for_restore: true

  register: result

- name: Verify log catchup status
  ansible.builtin.assert:
    that:
      - result.changed == True
      - result.failed == false
      - result.response.status == "5"
    fail_msg: database log catchup failed
    success_msg: database log catchup completed successfully

########################################### restore ###########################################

- name: Create restore database spec using pitr timestamp
  check_mode: true
  ntnx_ndb_database_restore:
    db_uuid: "{{ db_uuid }}"
    pitr_timestamp: "2023-01-02 11:02:22"
    timezone: UTC
  register: result

<<<<<<< HEAD
- name: Set expected response
  ansible.builtin.set_fact:
    expected_result:
      {
        "changed": false,
        "db_uuid": null,
        "error": null,
        "failed": false,
        "response":
          {
            "actionArguments": [{ "name": "sameLocation", "value": true }],
            "latestSnapshot": null,
            "snapshotId": null,
            "timeZone": "UTC",
            "userPitrTimestamp": "2023-01-02 11:02:22",
          },
      }
=======
- name: Set expected result
  ansible.builtin.set_fact:
    expected_result:
      changed: false
      db_uuid:
      error:
      failed: false
      response:
        actionArguments: [{ name: sameLocation, value: true }]
        latestSnapshot:
        snapshotId:
        timeZone: UTC
        userPitrTimestamp: "2023-01-02 11:02:22"
>>>>>>> 98dc67cb

- name: Check mode status
  ansible.builtin.assert:
    that:
      - result == expected_result
<<<<<<< HEAD
    fail_msg: "Unable to create restore using pitr timestamp spec"
    success_msg: "Spec for database restore using pitr timetsmap created successfully"
=======
    fail_msg: Unable to create restore using pitr timestamp spec
    success_msg: Spec for databas restore using pitr timetsmap created successfully
>>>>>>> 98dc67cb

- name: Create restore database spec with latest snapshot
  check_mode: true
  ntnx_ndb_database_restore:
    db_uuid: "{{ db_uuid }}"
  register: result

<<<<<<< HEAD
- name: Set expected response
  ansible.builtin.set_fact:
    expected_result:
      {
        "changed": false,
        "db_uuid": null,
        "error": null,
        "failed": false,
        "response":
          {
            "actionArguments": [{ "name": "sameLocation", "value": true }],
            "latestSnapshot": true,
            "snapshotId": null,
            "timeZone": null,
            "userPitrTimestamp": null,
          },
      }
=======
- name: Set expected result
  ansible.builtin.set_fact:
    expected_result:
      changed: false
      db_uuid:
      error:
      failed: false
      response:
        actionArguments: [{ name: sameLocation, value: true }]
        latestSnapshot: true
        snapshotId:
        timeZone:
        userPitrTimestamp:

>>>>>>> 98dc67cb

- name: Check mode status
  ansible.builtin.assert:
    that:
      - result == expected_result
<<<<<<< HEAD
    fail_msg: "Unable to create restore using latest snapshot spec"
    success_msg: "Spec for database restore using latest snapshot created successfully"
=======
    fail_msg: Unable to create restore using latest snapshot spec
    success_msg: Spec for databas restore using latest snapshot created successfully
>>>>>>> 98dc67cb

- name: Create restore database spec using snapshot uuid
  check_mode: true
  ntnx_ndb_database_restore:
    db_uuid: "{{ db_uuid }}"
    snapshot_uuid: "{{ snapshot_uuid }}"
  register: result

<<<<<<< HEAD
- name: Set expected response
  ansible.builtin.set_fact:
    expected_result:
      {
        "changed": false,
        "db_uuid": null,
        "error": null,
        "failed": false,
        "response":
          {
            "actionArguments": [{ "name": "sameLocation", "value": true }],
            "latestSnapshot": null,
            "snapshotId": "{{snapshot_uuid}}",
            "timeZone": null,
            "userPitrTimestamp": null,
          },
      }
=======
- name: Set expected result
  ansible.builtin.set_fact:
    expected_result:
      changed: false
      db_uuid:
      error:
      failed: false
      response:
        actionArguments: [{ name: sameLocation, value: true }]
        latestSnapshot:
        snapshotId: "{{ snapshot_uuid }}"
        timeZone:
        userPitrTimestamp:
>>>>>>> 98dc67cb

- name: Check mode status
  ansible.builtin.assert:
    that:
      - result == expected_result
<<<<<<< HEAD
    fail_msg: "Unable to create restore using snapshot uuid spec"
    success_msg: "Spec for database restore using snapshot uuid created successfully"
=======
    fail_msg: Unable to create restore using snapshot uuid spec
    success_msg: Spec for databas restore using snapshot uuid created successfully
>>>>>>> 98dc67cb

- name: Perform restore using latest snapshot
  ntnx_ndb_database_restore:
    db_uuid: "{{ db_uuid }}"
    snapshot_uuid: "{{ snapshot_uuid }}"
  register: result

- name: Restore status
  ansible.builtin.assert:
    that:
      - result.changed == True
      - result.failed == false
      - result.response.status == "5"
    fail_msg: Unable to restore database using latest snapshot
    success_msg: database restored successfully using latest snapshot

- name: Perform restore using snapshot uuid
  ntnx_ndb_database_restore:
    db_uuid: "{{ db_uuid }}"
    snapshot_uuid: "{{ snapshot_uuid }}"
  register: result

- name: Restore status
  ansible.builtin.assert:
    that:
      - result.changed == True
      - result.failed == false
      - result.response.status == "5"
    fail_msg: Unable to restore database using snapshot uuid
    success_msg: database restored successfully using snapshot uuid

########################################### scaling ###########################################

- name: Create spec for scaling
  check_mode: true
  ntnx_ndb_database_scale:
    db_uuid: "{{ db_uuid }}"
    storage_gb: 10
    pre_update_cmd: ls
    post_update_cmd: ls -a

  register: result

<<<<<<< HEAD
- name: Set expected response
  ansible.builtin.set_fact:
    expected_result:
      {
        "changed": false,
        "db_uuid": null,
        "error": null,
        "failed": false,
        "response":
          {
            "actionArguments":
              [
                { "name": "working_dir", "value": "/tmp" },
                { "name": "data_storage_size", "value": 10 },
                { "name": "pre_script_cmd", "value": "ls" },
                { "name": "post_script_cmd", "value": "ls -a" },
              ],
            "applicationType": "postgres_database",
          },
      }
=======
- name: Set expected result
  ansible.builtin.set_fact:
    expected_result:
      changed: false
      db_uuid:
      error:
      failed: false
      response:
        actionArguments:
          - { name: working_dir, value: /tmp }
          - { name: data_storage_size, value: 10 }
          - { name: pre_script_cmd, value: ls }
          - { name: post_script_cmd, value: ls -a }
        applicationType: postgres_database
>>>>>>> 98dc67cb

- name: Check mode status
  ansible.builtin.assert:
    that:
      - result == expected_result
<<<<<<< HEAD
    fail_msg: "Unable to create database scaling spec"
    success_msg: "Spec for database scaling with pre post commands created successfully"
=======
    fail_msg: Unable to create database scaling spec
    success_msg: Spec for database scaling with pre post commands created successfully
>>>>>>> 98dc67cb

- name: Extend database storage for scaling database
  ntnx_ndb_database_scale:
    db_uuid: "{{ db_uuid }}"
    storage_gb: 2
    pre_update_cmd: ls
    post_update_cmd: ls -a

  register: result

- name: Database scaling status
  ansible.builtin.assert:
    that:
      - result.changed == True
      - result.failed == false
      - result.response.status == "5"
    fail_msg: Unable to extend database storage (scale)
    success_msg: database storage extended (scaling) successfully

############################################ add / remove linked databases ###########################################

- name: Create databases in database instance
  check_mode: true
  ntnx_ndb_linked_databases:
    db_instance_uuid: "{{ db_uuid }}"
    databases:
      - test1
      - test2
      - test3
  register: result

<<<<<<< HEAD
- name: Set expected response
  ansible.builtin.set_fact:
    expected_result:
      {
        "changed": false,
        "db_instance_uuid": "{{db_uuid}}",
        "error": null,
        "failed": false,
        "response":
          {
            "databases":
              [
                { "databaseName": "test1" },
                { "databaseName": "test2" },
                { "databaseName": "test3" },
              ],
          },
      }
=======
- name: Set expected result
  ansible.builtin.set_fact:
    expected_result:
      changed: false
      db_instance_uuid: "{{ db_uuid }}"
      error:
      failed: false
      response: { databases: [databaseName: test1, databaseName: test2, databaseName: test3] }
>>>>>>> 98dc67cb

- name: Check mode status
  ansible.builtin.assert:
    that:
      - result == expected_result
<<<<<<< HEAD
    fail_msg: "Unable to create spec for adding databases in database instance"
    success_msg: "Spec for adding databases in database instance created successfully"
=======
    fail_msg: Unable to create spec for adding databases in database instance
    success_msg: Spec for adding databases in database instance created successfully
>>>>>>> 98dc67cb

- name: Add databases in database instance
  ntnx_ndb_linked_databases:
    db_instance_uuid: "{{ db_uuid }}"
    databases:
      - test1
      - test2
  register: result

# {% raw %}

- name: Create linked databases to its uuid map
  ansible.builtin.set_fact:
<<<<<<< HEAD
    linked_databases: "{{ linked_databases | default({}) | combine ({ item['name'] : item['id'] }) }}"
=======
    linked_databases: "{{ linked_databases | default({}) | combine({item['name']: item['id']}) }}"
>>>>>>> 98dc67cb
  loop: "{{result.response}}"
  no_log: true

# {% endraw %}

- name: Check linked database update status
  ansible.builtin.assert:
    that:
      - result.changed == true
      - result.db_instance_uuid is defined
      - "'test1' in linked_databases"
      - "'test2' in linked_databases"
    fail_msg: Unable to add database to database instance
    success_msg: databases added to database instance successfully

- name: Remove databases in database instance
  ntnx_ndb_linked_databases:
    state: absent
    db_instance_uuid: "{{ db_uuid }}"
    database_uuid: "{{ linked_databases.test1 }}"
  register: result

# {% raw %}

- name: Create linked database map
  ansible.builtin.set_fact:
<<<<<<< HEAD
    linked_databases: "{{ linked_databases | default({}) | combine ({ item['name'] : item['id'] }) }}"
=======
    linked_databases: "{{ linked_databases | default({}) | combine({item['name']: item['id']}) }}"
>>>>>>> 98dc67cb
  loop: "{{result.response}}"
  no_log: true

# {% endraw %}

- name: Check linked database update status
  ansible.builtin.assert:
    that:
      - result.changed == true
      - result.db_instance_uuid is defined
      - "'test2' in linked_databases"
<<<<<<< HEAD
    fail_msg: "Unable to remove database from database instance"
    success_msg: "linked database from database instance removed successfully"
=======
    fail_msg: Unable to remove database from database instance
    success_msg: linked database from database instance removed successfully
>>>>>>> 98dc67cb

############################################ cleanup ###########################################

- name: Delete database created earlier
  ntnx_ndb_databases:
    state: absent
    db_uuid: "{{ db_uuid }}"
    delete_db_server_vms: true
    delete_time_machine: true
  register: result

- name: Verify status of delete of database along with time machine and db server vm delete
  ansible.builtin.assert:
    that:
      - result.changed == True
      - result.failed == false
      - result.response.status == "5"
      - result.response.db_server_vms_delete_status.status == "5"
    fail_msg: database delete failed
    success_msg: database deleted successfully<|MERGE_RESOLUTION|>--- conflicted
+++ resolved
@@ -11,20 +11,6 @@
 
 - name: Start ndb database day2 actions tests
   ansible.builtin.debug:
-<<<<<<< HEAD
-    msg: "start ndb database day2 actions tests"
-
-- name: Generate random name
-  ansible.builtin.set_fact:
-    random_name: "{{query('community.general.random_string',numbers=false, special=false,length=12)}}"
-
-- name: Set variables
-  ansible.builtin.set_fact:
-    db1_name: "{{random_name[0]}}"
-    vm1_name: "{{random_name[0]}}-vm"
-    tm1: "{{random_name[0]}}-time-machine"
-    snapshot_name: "{{random_name[0]}}-snapshot"
-=======
     msg: start ndb database day2 actions tests
 
 - name: Generate random name
@@ -37,7 +23,6 @@
     vm1_name: "{{ random_name[0] }}-vm"
     tm1: "{{ random_name[0] }}-time-machine"
     snapshot_name: "{{ random_name[0] }}-snapshot"
->>>>>>> 98dc67cb
 
 ############################################ setup db ###########################################
 
@@ -87,15 +72,6 @@
 
   register: result
 
-<<<<<<< HEAD
-- name: Set db_uuid
-  ansible.builtin.set_fact:
-    db_uuid: "{{result.db_uuid}}"
-
-- name: Set time_machine_uuid
-  ansible.builtin.set_fact:
-    time_machine_uuid: "{{result.response.timeMachineId}}"
-=======
 - name: Set db uuid
   ansible.builtin.set_fact:
     db_uuid: "{{ result.db_uuid }}"
@@ -103,7 +79,6 @@
 - name: Set time machine uuid
   ansible.builtin.set_fact:
     time_machine_uuid: "{{ result.response.timeMachineId }}"
->>>>>>> 98dc67cb
 
 - name: Creation Status
   ansible.builtin.assert:
@@ -113,15 +88,6 @@
       - result.db_uuid is defined
       - result.changed == true
 
-<<<<<<< HEAD
-    fail_msg: "Unable to create single instance postgres database"
-    success_msg: "single instance postgres database created successfully"
-
-- name: Set db server uuid
-  ansible.builtin.set_fact:
-    db_server_uuid: "{{result.response.databaseNodes[0].dbserverId}}"
-
-=======
     fail_msg: Unable to create single instance postgres database
     success_msg: single instance postgres database created successfully
 
@@ -129,7 +95,6 @@
   ansible.builtin.set_fact:
     db_server_uuid: "{{ result.response.databaseNodes[0].dbserverId }}"
 
->>>>>>> 98dc67cb
 ############################################ snapshots test ###########################################
 
 - name: Create snapshot create spec
@@ -147,24 +112,6 @@
 - name: Set expected response
   ansible.builtin.set_fact:
     expected_response:
-<<<<<<< HEAD
-      {
-        "changed": false,
-        "error": null,
-        "failed": false,
-        "response":
-          {
-            "lcmConfig":
-              {
-                "snapshotLCMConfig": { "expiryDetails": { "expireInDays": 4 } },
-              },
-            "name": "{{snapshot_name}}",
-            "replicateToClusterIds":
-              ["{{cluster.cluster1.uuid}}", "test_uuid2", "test_uuid3"],
-          },
-        "snapshot_uuid": null,
-      }
-=======
       changed: false
       error:
       failed: false
@@ -173,7 +120,6 @@
         name: "{{ snapshot_name }}"
         replicateToClusterIds: ["{{ cluster.cluster1.uuid }}", test_uuid2, test_uuid3]
       snapshot_uuid:
->>>>>>> 98dc67cb
 
 - name: Check mode status
   ansible.builtin.assert:
@@ -209,15 +155,9 @@
     expiry_days: 4
   register: result
 
-<<<<<<< HEAD
-- name: Set snapshot_uuid
-  ansible.builtin.set_fact:
-    snapshot_uuid: "{{result.snapshot_uuid}}"
-=======
 - name: Set snapshot uuid
   ansible.builtin.set_fact:
     snapshot_uuid: "{{ result.snapshot_uuid }}"
->>>>>>> 98dc67cb
 
 - name: Snapshot create status
   ansible.builtin.assert:
@@ -228,13 +168,8 @@
       - result.response.name == "{{ snapshot_name }}2"
       - result.response.timeMachineId == time_machine_uuid
       - result.response.lcmConfig.expiryDetails.expireInDays == 4
-<<<<<<< HEAD
-    fail_msg: "Unable to create snapshot with expiry config"
-    success_msg: "Snapshot with expiry config created successfully"
-=======
     fail_msg: Unable to create snapshot with expiry config
     success_msg: Snapshot with expiry config created successfully
->>>>>>> 98dc67cb
 
 - name: Rename snapshot
   ntnx_ndb_database_snapshots:
@@ -250,12 +185,9 @@
       - result.snapshot_uuid is defined
       - result.response.name == "{{ snapshot_name }}2-updated"
 
-<<<<<<< HEAD
-=======
     fail_msg: Unable to rename snapshot
     success_msg: Snapshot renamed successfully
 
->>>>>>> 98dc67cb
 - name: Update expiry
   ntnx_ndb_database_snapshots:
     snapshot_uuid: "{{ snapshot_uuid }}"
@@ -270,13 +202,8 @@
       - result.snapshot_uuid is defined
       - result.response.lcmConfig.expiryDetails.expireInDays == 5
 
-<<<<<<< HEAD
-    fail_msg: "Unable to update snapshot expiry"
-    success_msg: "snapshot expiry updated successfully"
-=======
     fail_msg: Unable to update snapshot expiry
     success_msg: snapshot expiry updated successfully
->>>>>>> 98dc67cb
 
 - name: Remove expiry schedule
   ntnx_ndb_database_snapshots:
@@ -292,13 +219,8 @@
       - result.snapshot_uuid is defined
       - result.response.lcmConfig == None
 
-<<<<<<< HEAD
-    fail_msg: "Unable to remove snapshot expiry schedule"
-    success_msg: "snapshot expiry schedule removed successfully"
-=======
     fail_msg: Unable to remove snapshot expiry schedule
     success_msg: snapshot expiry schedule removed successfully
->>>>>>> 98dc67cb
 
 - name: Add expiry schedule and rename
   ntnx_ndb_database_snapshots:
@@ -317,13 +239,8 @@
       - result.response.timeMachineId == time_machine_uuid
       - result.response.lcmConfig.expiryDetails.expireInDays == 6
 
-<<<<<<< HEAD
-    fail_msg: "Unable to add expiry schedule and rename it"
-    success_msg: "Snapshot updated successfully"
-=======
     fail_msg: Unable to add expiry schedule and rename it
     success_msg: Snapshot updated successfully
->>>>>>> 98dc67cb
 
 - name: Idempotency check
   ntnx_ndb_database_snapshots:
@@ -337,13 +254,8 @@
       - result.changed == false
       - result.failed == false
       - "'Nothing to change' in result.msg"
-<<<<<<< HEAD
-    fail_msg: "snapshot got updated"
-    success_msg: "snapshot update got skipped due to no state changes"
-=======
     fail_msg: snapshot got updated
     success_msg: snapshot update got skipped due to no state changes
->>>>>>> 98dc67cb
 
 ############################################ log catchup ######################################
 
@@ -356,28 +268,10 @@
 - name: Set expected response
   ansible.builtin.set_fact:
     expected_response:
-<<<<<<< HEAD
-      {
-        "changed": false,
-        "error": null,
-        "failed": false,
-        "response":
-          {
-            "actionArguments":
-              [
-                { "name": "preRestoreLogCatchup", "value": false },
-                { "name": "switch_log", "value": true },
-              ],
-            "forRestore": false,
-          },
-      }
-
-=======
       changed: false
       error:
       failed: false
       response: { actionArguments: [{ name: preRestoreLogCatchup, value: false }, { name: switch_log, value: true }], forRestore: false }
->>>>>>> 98dc67cb
 - name: Check mode status
   ansible.builtin.assert:
     that:
@@ -395,40 +289,18 @@
 - name: Set expected response
   ansible.builtin.set_fact:
     expected_response:
-<<<<<<< HEAD
-      {
-        "changed": false,
-        "error": null,
-        "failed": false,
-        "response":
-          {
-            "actionArguments":
-              [
-                { "name": "preRestoreLogCatchup", "value": true },
-                { "name": "switch_log", "value": true },
-              ],
-            "forRestore": true,
-          },
-      }
-=======
       changed: false
       error:
       failed: false
       response: { actionArguments: [{ name: preRestoreLogCatchup, value: true }, { name: switch_log, value: true }], forRestore: true }
 
->>>>>>> 98dc67cb
 
 - name: Check mode status
   ansible.builtin.assert:
     that:
       - result == expected_response
-<<<<<<< HEAD
-    fail_msg: "Unable to create log catcup spec"
-    success_msg: "log catchup spec created successfully"
-=======
     fail_msg: Unable to create log catcup spec
     success_msg: log catchup spec created successfully
->>>>>>> 98dc67cb
 
 - name: Perform log catchup
   ntnx_ndb_database_log_catchup:
@@ -456,25 +328,6 @@
     timezone: UTC
   register: result
 
-<<<<<<< HEAD
-- name: Set expected response
-  ansible.builtin.set_fact:
-    expected_result:
-      {
-        "changed": false,
-        "db_uuid": null,
-        "error": null,
-        "failed": false,
-        "response":
-          {
-            "actionArguments": [{ "name": "sameLocation", "value": true }],
-            "latestSnapshot": null,
-            "snapshotId": null,
-            "timeZone": "UTC",
-            "userPitrTimestamp": "2023-01-02 11:02:22",
-          },
-      }
-=======
 - name: Set expected result
   ansible.builtin.set_fact:
     expected_result:
@@ -488,19 +341,13 @@
         snapshotId:
         timeZone: UTC
         userPitrTimestamp: "2023-01-02 11:02:22"
->>>>>>> 98dc67cb
 
 - name: Check mode status
   ansible.builtin.assert:
     that:
       - result == expected_result
-<<<<<<< HEAD
-    fail_msg: "Unable to create restore using pitr timestamp spec"
-    success_msg: "Spec for database restore using pitr timetsmap created successfully"
-=======
     fail_msg: Unable to create restore using pitr timestamp spec
     success_msg: Spec for databas restore using pitr timetsmap created successfully
->>>>>>> 98dc67cb
 
 - name: Create restore database spec with latest snapshot
   check_mode: true
@@ -508,25 +355,6 @@
     db_uuid: "{{ db_uuid }}"
   register: result
 
-<<<<<<< HEAD
-- name: Set expected response
-  ansible.builtin.set_fact:
-    expected_result:
-      {
-        "changed": false,
-        "db_uuid": null,
-        "error": null,
-        "failed": false,
-        "response":
-          {
-            "actionArguments": [{ "name": "sameLocation", "value": true }],
-            "latestSnapshot": true,
-            "snapshotId": null,
-            "timeZone": null,
-            "userPitrTimestamp": null,
-          },
-      }
-=======
 - name: Set expected result
   ansible.builtin.set_fact:
     expected_result:
@@ -541,19 +369,13 @@
         timeZone:
         userPitrTimestamp:
 
->>>>>>> 98dc67cb
 
 - name: Check mode status
   ansible.builtin.assert:
     that:
       - result == expected_result
-<<<<<<< HEAD
-    fail_msg: "Unable to create restore using latest snapshot spec"
-    success_msg: "Spec for database restore using latest snapshot created successfully"
-=======
     fail_msg: Unable to create restore using latest snapshot spec
     success_msg: Spec for databas restore using latest snapshot created successfully
->>>>>>> 98dc67cb
 
 - name: Create restore database spec using snapshot uuid
   check_mode: true
@@ -562,25 +384,6 @@
     snapshot_uuid: "{{ snapshot_uuid }}"
   register: result
 
-<<<<<<< HEAD
-- name: Set expected response
-  ansible.builtin.set_fact:
-    expected_result:
-      {
-        "changed": false,
-        "db_uuid": null,
-        "error": null,
-        "failed": false,
-        "response":
-          {
-            "actionArguments": [{ "name": "sameLocation", "value": true }],
-            "latestSnapshot": null,
-            "snapshotId": "{{snapshot_uuid}}",
-            "timeZone": null,
-            "userPitrTimestamp": null,
-          },
-      }
-=======
 - name: Set expected result
   ansible.builtin.set_fact:
     expected_result:
@@ -594,19 +397,13 @@
         snapshotId: "{{ snapshot_uuid }}"
         timeZone:
         userPitrTimestamp:
->>>>>>> 98dc67cb
 
 - name: Check mode status
   ansible.builtin.assert:
     that:
       - result == expected_result
-<<<<<<< HEAD
-    fail_msg: "Unable to create restore using snapshot uuid spec"
-    success_msg: "Spec for database restore using snapshot uuid created successfully"
-=======
     fail_msg: Unable to create restore using snapshot uuid spec
     success_msg: Spec for databas restore using snapshot uuid created successfully
->>>>>>> 98dc67cb
 
 - name: Perform restore using latest snapshot
   ntnx_ndb_database_restore:
@@ -650,28 +447,6 @@
 
   register: result
 
-<<<<<<< HEAD
-- name: Set expected response
-  ansible.builtin.set_fact:
-    expected_result:
-      {
-        "changed": false,
-        "db_uuid": null,
-        "error": null,
-        "failed": false,
-        "response":
-          {
-            "actionArguments":
-              [
-                { "name": "working_dir", "value": "/tmp" },
-                { "name": "data_storage_size", "value": 10 },
-                { "name": "pre_script_cmd", "value": "ls" },
-                { "name": "post_script_cmd", "value": "ls -a" },
-              ],
-            "applicationType": "postgres_database",
-          },
-      }
-=======
 - name: Set expected result
   ansible.builtin.set_fact:
     expected_result:
@@ -686,19 +461,13 @@
           - { name: pre_script_cmd, value: ls }
           - { name: post_script_cmd, value: ls -a }
         applicationType: postgres_database
->>>>>>> 98dc67cb
 
 - name: Check mode status
   ansible.builtin.assert:
     that:
       - result == expected_result
-<<<<<<< HEAD
-    fail_msg: "Unable to create database scaling spec"
-    success_msg: "Spec for database scaling with pre post commands created successfully"
-=======
     fail_msg: Unable to create database scaling spec
     success_msg: Spec for database scaling with pre post commands created successfully
->>>>>>> 98dc67cb
 
 - name: Extend database storage for scaling database
   ntnx_ndb_database_scale:
@@ -730,47 +499,21 @@
       - test3
   register: result
 
-<<<<<<< HEAD
-- name: Set expected response
+- name: Set expected result
   ansible.builtin.set_fact:
     expected_result:
-      {
-        "changed": false,
-        "db_instance_uuid": "{{db_uuid}}",
-        "error": null,
-        "failed": false,
-        "response":
-          {
-            "databases":
-              [
-                { "databaseName": "test1" },
-                { "databaseName": "test2" },
-                { "databaseName": "test3" },
-              ],
-          },
-      }
-=======
-- name: Set expected result
-  ansible.builtin.set_fact:
-    expected_result:
       changed: false
       db_instance_uuid: "{{ db_uuid }}"
       error:
       failed: false
       response: { databases: [databaseName: test1, databaseName: test2, databaseName: test3] }
->>>>>>> 98dc67cb
 
 - name: Check mode status
   ansible.builtin.assert:
     that:
       - result == expected_result
-<<<<<<< HEAD
-    fail_msg: "Unable to create spec for adding databases in database instance"
-    success_msg: "Spec for adding databases in database instance created successfully"
-=======
     fail_msg: Unable to create spec for adding databases in database instance
     success_msg: Spec for adding databases in database instance created successfully
->>>>>>> 98dc67cb
 
 - name: Add databases in database instance
   ntnx_ndb_linked_databases:
@@ -784,11 +527,7 @@
 
 - name: Create linked databases to its uuid map
   ansible.builtin.set_fact:
-<<<<<<< HEAD
-    linked_databases: "{{ linked_databases | default({}) | combine ({ item['name'] : item['id'] }) }}"
-=======
     linked_databases: "{{ linked_databases | default({}) | combine({item['name']: item['id']}) }}"
->>>>>>> 98dc67cb
   loop: "{{result.response}}"
   no_log: true
 
@@ -815,11 +554,7 @@
 
 - name: Create linked database map
   ansible.builtin.set_fact:
-<<<<<<< HEAD
-    linked_databases: "{{ linked_databases | default({}) | combine ({ item['name'] : item['id'] }) }}"
-=======
     linked_databases: "{{ linked_databases | default({}) | combine({item['name']: item['id']}) }}"
->>>>>>> 98dc67cb
   loop: "{{result.response}}"
   no_log: true
 
@@ -831,13 +566,8 @@
       - result.changed == true
       - result.db_instance_uuid is defined
       - "'test2' in linked_databases"
-<<<<<<< HEAD
-    fail_msg: "Unable to remove database from database instance"
-    success_msg: "linked database from database instance removed successfully"
-=======
     fail_msg: Unable to remove database from database instance
     success_msg: linked database from database instance removed successfully
->>>>>>> 98dc67cb
 
 ############################################ cleanup ###########################################
 
