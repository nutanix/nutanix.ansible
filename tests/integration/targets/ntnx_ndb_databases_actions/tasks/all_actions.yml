---
# Summary:
# This playbook will test below cases:
#   1. Creation of single instance database
#   2. Create snapshot
#   3. Update and delete snapshots
#   4. Perform log catchup on database
#   5. Restore database to previously created snapshot and latest snapshot
#   6. Scale database
#   7. Add/Remove linked databases

- name: Start ndb database day2 actions tests
  ansible.builtin.debug:
    msg: start ndb database day2 actions tests

- name: Generate random name
  ansible.builtin.set_fact:
    random_name: "{{ query('community.general.random_string', numbers=false, special=false, length=12) }}"

- name: Define variables
  ansible.builtin.set_fact:
    db1_name: "{{ random_name[0] }}"
    vm1_name: "{{ random_name[0] }}-vm"
    tm1: "{{ random_name[0] }}-time-machine"
    snapshot_name: "{{ random_name[0] }}-snapshot"

############################################ setup db ###########################################

<<<<<<< HEAD
- name: create single instance postgres database on new db server vm
=======
- name: Create single instance postgres database on new db server vm
>>>>>>> 98dc67cb
  ntnx_ndb_databases:
    wait: true
    name: "{{ db1_name }}"
    desc: ansible-created-db-desc

    db_params_profile:
      name: "{{ db_params_profile.name }}"

    db_vm:
      create_new_server:
        name: "{{ vm1_name }}-db"
        desc: vm for db server
        password: "{{ vm_password }}"
        cluster:
          name: "{{ cluster.cluster1.name }}"
        software_profile:
          name: "{{ software_profile.name }}"
        network_profile:
          name: "{{ network_profile.name }}"
        compute_profile:
          name: "{{ compute_profile.name }}"
        pub_ssh_key: "{{ public_ssh_key }}"

    postgres:
      listener_port: "5432"
      db_name: testAnsible1
      db_password: "{{ vm_password }}"
      db_size: 200
      type: single

    time_machine:
      name: "{{ tm1 }}"
      desc: TM-desc
      sla:
        name: "{{ sla.name }}"
      schedule:
        daily: "11:10:02"
        weekly: WEDNESDAY
        monthly: 4
        quaterly: JANUARY
        log_catchup: 30
        snapshots_per_day: 2

  register: result

- name: Set db uuid
  ansible.builtin.set_fact:
    db_uuid: "{{ result.db_uuid }}"

- name: Set time machine uuid
  ansible.builtin.set_fact:
    time_machine_uuid: "{{ result.response.timeMachineId }}"

- name: Creation Status
  ansible.builtin.assert:
    that:
      - result.response is defined
      - result.response.status == 'READY'
      - result.db_uuid is defined
      - result.changed == true

    fail_msg: Unable to create single instance postgres database
    success_msg: single instance postgres database created successfully

<<<<<<< HEAD
=======
- name: Set db server uuid
  ansible.builtin.set_fact:
    db_server_uuid: "{{ result.response.databaseNodes[0].dbserverId }}"

>>>>>>> 98dc67cb
############################################ snapshots test ###########################################

- name: Create snapshot create spec
  check_mode: true
  ntnx_ndb_database_snapshots:
    name: "{{ snapshot_name }}"
    time_machine_uuid: "{{ time_machine_uuid }}"
    clusters:
      - name: "{{ cluster.cluster1.name }}"
      - uuid: test_uuid2
      - uuid: test_uuid3
    expiry_days: 4
  register: result

<<<<<<< HEAD
- set_fact:
    expected_response:
      {
        "changed": false,
        "error": null,
        "failed": false,
        "response":
          {
            "lcmConfig":
              {
                "snapshotLCMConfig": { "expiryDetails": { "expireInDays": 4 } },
              },
            "name": "{{snapshot_name}}",
            "replicateToClusterIds":
              ["{{cluster.cluster1.uuid}}", "test_uuid2", "test_uuid3"],
          },
        "snapshot_uuid": null,
      }
=======
- name: Set expected response
  ansible.builtin.set_fact:
    expected_response:
      changed: false
      error:
      failed: false
      response:
        lcmConfig: { snapshotLCMConfig: { expiryDetails: { expireInDays: 4 } } }
        name: "{{ snapshot_name }}"
        replicateToClusterIds: ["{{ cluster.cluster1.uuid }}", test_uuid2, test_uuid3]
      snapshot_uuid:
>>>>>>> 98dc67cb

- name: Check mode status
  ansible.builtin.assert:
    that:
      - result.response is defined
      - result.changed == False
      - result.response == expected_response.response

    fail_msg: Unable to create snapshot create spec
    success_msg: Snapshot create spec generated successfully using check mode

<<<<<<< HEAD
- name: create snapshot with minimal spec
=======
- name: Create snapshot with minimal spec
>>>>>>> 98dc67cb
  ntnx_ndb_database_snapshots:
    name: "{{ snapshot_name }}1"
    time_machine_uuid: "{{ time_machine_uuid }}"
  register: result

<<<<<<< HEAD
- name: snapshot create status
  assert:
=======
- name: Snapshot create status
  ansible.builtin.assert:
>>>>>>> 98dc67cb
    that:
      - result.response is defined
      - result.changed == True
      - result.snapshot_uuid is defined
      - result.response.name == "{{ snapshot_name }}1"
      - result.response.timeMachineId == time_machine_uuid
    fail_msg: Unable to create snapshot
    success_msg: Snapshot created successfully

- name: Create snapshot with expiry
  ntnx_ndb_database_snapshots:
    name: "{{ snapshot_name }}2"
    time_machine_uuid: "{{ time_machine_uuid }}"
    expiry_days: 4
  register: result

<<<<<<< HEAD
- set_fact:
    snapshot_uuid: "{{result.snapshot_uuid}}"

- name: snapshot create status
  assert:
=======
- name: Set snapshot uuid
  ansible.builtin.set_fact:
    snapshot_uuid: "{{ result.snapshot_uuid }}"

- name: Snapshot create status
  ansible.builtin.assert:
>>>>>>> 98dc67cb
    that:
      - result.response is defined
      - result.changed == True
      - result.snapshot_uuid is defined
      - result.response.name == "{{ snapshot_name }}2"
      - result.response.timeMachineId == time_machine_uuid
      - result.response.lcmConfig.expiryDetails.expireInDays == 4
<<<<<<< HEAD
    fail_msg: "Unable to create snapshot with expiry config"
    success_msg: "Snapshot with expiry config created successfully"

- name: rename snapshot
=======
    fail_msg: Unable to create snapshot with expiry config
    success_msg: Snapshot with expiry config created successfully

- name: Rename snapshot
>>>>>>> 98dc67cb
  ntnx_ndb_database_snapshots:
    snapshot_uuid: "{{ snapshot_uuid }}"
    name: "{{ snapshot_name }}2-updated"
  register: result

- name: Check rename status
  ansible.builtin.assert:
    that:
      - result.response is defined
      - result.changed == True
      - result.snapshot_uuid is defined
      - result.response.name == "{{ snapshot_name }}2-updated"

<<<<<<< HEAD
- name: update expiry
=======
    fail_msg: Unable to rename snapshot
    success_msg: Snapshot renamed successfully

- name: Update expiry
>>>>>>> 98dc67cb
  ntnx_ndb_database_snapshots:
    snapshot_uuid: "{{ snapshot_uuid }}"
    expiry_days: 5
  register: result

- name: Snapshot expiry update status
  ansible.builtin.assert:
    that:
      - result.response is defined
      - result.changed == True
      - result.snapshot_uuid is defined
      - result.response.lcmConfig.expiryDetails.expireInDays == 5

<<<<<<< HEAD
    fail_msg: "Unable to update snapshot expiry"
    success_msg: "snapshot expiry updated successfully"

- name: remove expiry schedule
=======
    fail_msg: Unable to update snapshot expiry
    success_msg: snapshot expiry updated successfully

- name: Remove expiry schedule
>>>>>>> 98dc67cb
  ntnx_ndb_database_snapshots:
    snapshot_uuid: "{{ snapshot_uuid }}"
    remove_expiry: true
  register: result

- name: Snapshot expiry update status
  ansible.builtin.assert:
    that:
      - result.response is defined
      - result.changed == True
      - result.snapshot_uuid is defined
      - result.response.lcmConfig == None

<<<<<<< HEAD
    fail_msg: "Unable to remove snapshot expiry schedule"
    success_msg: "snapshot expiry schedule removed successfully"
=======
    fail_msg: Unable to remove snapshot expiry schedule
    success_msg: snapshot expiry schedule removed successfully
>>>>>>> 98dc67cb

- name: Add expiry schedule and rename
  ntnx_ndb_database_snapshots:
    snapshot_uuid: "{{ snapshot_uuid }}"
    name: "{{ snapshot_name }}2"
    expiry_days: 6
  register: result

- name: Snapshot update status
  ansible.builtin.assert:
    that:
      - result.response is defined
      - result.changed == True
      - result.snapshot_uuid is defined
      - result.response.name == "{{ snapshot_name }}2"
      - result.response.timeMachineId == time_machine_uuid
      - result.response.lcmConfig.expiryDetails.expireInDays == 6

<<<<<<< HEAD
    fail_msg: "Unable to add expiry schedule and rename it"
    success_msg: "Snapshot updated successfully"
=======
    fail_msg: Unable to add expiry schedule and rename it
    success_msg: Snapshot updated successfully
>>>>>>> 98dc67cb

- name: Idempotency check
  ntnx_ndb_database_snapshots:
    snapshot_uuid: "{{ snapshot_uuid }}"
    expiry_days: 6
  register: result

- name: Check idempotency status
  ansible.builtin.assert:
    that:
      - result.changed == false
      - result.failed == false
      - "'Nothing to change' in result.msg"
<<<<<<< HEAD
    fail_msg: "snapshot got updated"
    success_msg: "snapshot update got skipped due to no state changes"
=======
    fail_msg: snapshot got updated
    success_msg: snapshot update got skipped due to no state changes
>>>>>>> 98dc67cb

############################################ log catchup ######################################

- name: Create spec for log catchup
  check_mode: true
  ntnx_ndb_database_log_catchup:
    time_machine_uuid: "{{ time_machine_uuid }}"
  register: result

<<<<<<< HEAD
- set_fact:
    expected_response:
      {
        "changed": false,
        "error": null,
        "failed": false,
        "response":
          {
            "actionArguments":
              [
                { "name": "preRestoreLogCatchup", "value": false },
                { "name": "switch_log", "value": true },
              ],
            "forRestore": false,
          },
      }

=======
- name: Set expected response
  ansible.builtin.set_fact:
    expected_response:
      changed: false
      error:
      failed: false
      response: { actionArguments: [{ name: preRestoreLogCatchup, value: false }, { name: switch_log, value: true }], forRestore: false }
>>>>>>> 98dc67cb
- name: Check mode status
  ansible.builtin.assert:
    that:
      - result == expected_response
<<<<<<< HEAD
    fail_msg: "Unable to create log catchup spec"
    success_msg: "log catchup spec created successfully"

- name: create spec for log catchup for restore
  check_mode: yes
=======
    fail_msg: Unable to create log catcup spec
    success_msg: log catchup spec created successfully

- name: Create spec for log catchup for restore
  check_mode: true
>>>>>>> 98dc67cb
  ntnx_ndb_database_log_catchup:
    time_machine_uuid: "{{ time_machine_uuid }}"
    for_restore: true
  register: result

<<<<<<< HEAD
- set_fact:
    expected_response:
      {
        "changed": false,
        "error": null,
        "failed": false,
        "response":
          {
            "actionArguments":
              [
                { "name": "preRestoreLogCatchup", "value": True },
                { "name": "switch_log", "value": true },
              ],
            "forRestore": true,
          },
      }
=======
- name: Set expected response
  ansible.builtin.set_fact:
    expected_response:
      changed: false
      error:
      failed: false
      response: { actionArguments: [{ name: preRestoreLogCatchup, value: true }, { name: switch_log, value: true }], forRestore: true }

>>>>>>> 98dc67cb

- name: Check mode status
  ansible.builtin.assert:
    that:
      - result == expected_response
<<<<<<< HEAD
    fail_msg: "Unable to create log catchup spec"
    success_msg: "log catchup spec created successfully"

- name: perform log catchup
=======
    fail_msg: Unable to create log catcup spec
    success_msg: log catchup spec created successfully

- name: Perform log catchup
>>>>>>> 98dc67cb
  ntnx_ndb_database_log_catchup:
    time_machine_uuid: "{{ time_machine_uuid }}"
    for_restore: true

  register: result

- name: Verify log catchup status
  ansible.builtin.assert:
    that:
      - result.changed == True
      - result.failed == false
      - result.response.status == "5"
    fail_msg: database log catchup failed
    success_msg: database log catchup completed successfully

########################################### restore ###########################################

- name: Create restore database spec using pitr timestamp
  check_mode: true
  ntnx_ndb_database_restore:
    db_uuid: "{{ db_uuid }}"
    pitr_timestamp: "2023-01-02 11:02:22"
    timezone: UTC
  register: result

<<<<<<< HEAD
- set_fact:
    expected_result:
      {
        "changed": false,
        "db_uuid": null,
        "error": null,
        "failed": false,
        "response":
          {
            "actionArguments": [{ "name": "sameLocation", "value": true }],
            "latestSnapshot": null,
            "snapshotId": null,
            "timeZone": "UTC",
            "userPitrTimestamp": "2023-01-02 11:02:22",
          },
      }
=======
- name: Set expected result
  ansible.builtin.set_fact:
    expected_result:
      changed: false
      db_uuid:
      error:
      failed: false
      response:
        actionArguments: [{ name: sameLocation, value: true }]
        latestSnapshot:
        snapshotId:
        timeZone: UTC
        userPitrTimestamp: "2023-01-02 11:02:22"
>>>>>>> 98dc67cb

- name: Check mode status
  ansible.builtin.assert:
    that:
      - result == expected_result
<<<<<<< HEAD
    fail_msg: "Unable to create restore using pitr timestamp spec"
    success_msg: "Spec for database restore using pitr timestamp created successfully"

- name: create restore database spec with latest snapshot
  check_mode: yes
=======
    fail_msg: Unable to create restore using pitr timestamp spec
    success_msg: Spec for databas restore using pitr timetsmap created successfully

- name: Create restore database spec with latest snapshot
  check_mode: true
>>>>>>> 98dc67cb
  ntnx_ndb_database_restore:
    db_uuid: "{{ db_uuid }}"
  register: result

<<<<<<< HEAD
- set_fact:
    expected_result:
      {
        "changed": false,
        "db_uuid": null,
        "error": null,
        "failed": false,
        "response":
          {
            "actionArguments": [{ "name": "sameLocation", "value": true }],
            "latestSnapshot": true,
            "snapshotId": null,
            "timeZone": null,
            "userPitrTimestamp": null,
          },
      }
=======
- name: Set expected result
  ansible.builtin.set_fact:
    expected_result:
      changed: false
      db_uuid:
      error:
      failed: false
      response:
        actionArguments: [{ name: sameLocation, value: true }]
        latestSnapshot: true
        snapshotId:
        timeZone:
        userPitrTimestamp:

>>>>>>> 98dc67cb

- name: Check mode status
  ansible.builtin.assert:
    that:
      - result == expected_result
<<<<<<< HEAD
    fail_msg: "Unable to create restore using latest snapshot spec"
    success_msg: "Spec for database restore using latest snapshot created successfully"

- name: create restore database spec using snapshot uuid
  check_mode: yes
=======
    fail_msg: Unable to create restore using latest snapshot spec
    success_msg: Spec for databas restore using latest snapshot created successfully

- name: Create restore database spec using snapshot uuid
  check_mode: true
>>>>>>> 98dc67cb
  ntnx_ndb_database_restore:
    db_uuid: "{{ db_uuid }}"
    snapshot_uuid: "{{ snapshot_uuid }}"
  register: result

<<<<<<< HEAD
- set_fact:
    expected_result:
      {
        "changed": false,
        "db_uuid": null,
        "error": null,
        "failed": false,
        "response":
          {
            "actionArguments": [{ "name": "sameLocation", "value": true }],
            "latestSnapshot": null,
            "snapshotId": "{{snapshot_uuid}}",
            "timeZone": null,
            "userPitrTimestamp": null,
          },
      }
=======
- name: Set expected result
  ansible.builtin.set_fact:
    expected_result:
      changed: false
      db_uuid:
      error:
      failed: false
      response:
        actionArguments: [{ name: sameLocation, value: true }]
        latestSnapshot:
        snapshotId: "{{ snapshot_uuid }}"
        timeZone:
        userPitrTimestamp:
>>>>>>> 98dc67cb

- name: Check mode status
  ansible.builtin.assert:
    that:
      - result == expected_result
<<<<<<< HEAD
    fail_msg: "Unable to create restore using snapshot uuid spec"
    success_msg: "Spec for database restore using snapshot uuid created successfully"
=======
    fail_msg: Unable to create restore using snapshot uuid spec
    success_msg: Spec for databas restore using snapshot uuid created successfully
>>>>>>> 98dc67cb

- name: Perform restore using latest snapshot
  ntnx_ndb_database_restore:
    db_uuid: "{{ db_uuid }}"
    snapshot_uuid: "{{ snapshot_uuid }}"
  register: result

- name: Restore status
  ansible.builtin.assert:
    that:
      - result.changed == True
      - result.failed == false
      - result.response.status == "5"
    fail_msg: Unable to restore database using latest snapshot
    success_msg: database restored successfully using latest snapshot

<<<<<<< HEAD
- name: perform restore using snapshot uuid
=======
- name: Perform restore using snapshot uuid
>>>>>>> 98dc67cb
  ntnx_ndb_database_restore:
    db_uuid: "{{ db_uuid }}"
    snapshot_uuid: "{{ snapshot_uuid }}"
  register: result

- name: Restore status
  ansible.builtin.assert:
    that:
      - result.changed == True
      - result.failed == false
      - result.response.status == "5"
    fail_msg: Unable to restore database using snapshot uuid
    success_msg: database restored successfully using snapshot uuid

########################################### scaling ###########################################

- name: Create spec for scaling
  check_mode: true
  ntnx_ndb_database_scale:
    db_uuid: "{{ db_uuid }}"
    storage_gb: 10
    pre_update_cmd: ls
    post_update_cmd: ls -a

  register: result

<<<<<<< HEAD
- set_fact:
    expected_result:
      {
        "changed": false,
        "db_uuid": null,
        "error": null,
        "failed": false,
        "response":
          {
            "actionArguments":
              [
                { "name": "working_dir", "value": "/tmp" },
                { "name": "data_storage_size", "value": 10 },
                { "name": "pre_script_cmd", "value": "ls" },
                { "name": "post_script_cmd", "value": "ls -a" },
              ],
            "applicationType": "postgres_database",
          },
      }
=======
- name: Set expected result
  ansible.builtin.set_fact:
    expected_result:
      changed: false
      db_uuid:
      error:
      failed: false
      response:
        actionArguments:
          - { name: working_dir, value: /tmp }
          - { name: data_storage_size, value: 10 }
          - { name: pre_script_cmd, value: ls }
          - { name: post_script_cmd, value: ls -a }
        applicationType: postgres_database
>>>>>>> 98dc67cb

- name: Check mode status
  ansible.builtin.assert:
    that:
      - result == expected_result
<<<<<<< HEAD
    fail_msg: "Unable to create database scaling spec"
    success_msg: "Spec for database scaling with pre post commands created successfully"

- name: extend database storage for scaling database
=======
    fail_msg: Unable to create database scaling spec
    success_msg: Spec for database scaling with pre post commands created successfully

- name: Extend database storage for scaling database
>>>>>>> 98dc67cb
  ntnx_ndb_database_scale:
    db_uuid: "{{ db_uuid }}"
    storage_gb: 2
    pre_update_cmd: ls
    post_update_cmd: ls -a

  register: result

- name: Database scaling status
  ansible.builtin.assert:
    that:
      - result.changed == True
      - result.failed == false
      - result.response.status == "5"
    fail_msg: Unable to extend database storage (scale)
    success_msg: database storage extended (scaling) successfully

############################################ add / remove linked databases ###########################################

<<<<<<< HEAD
- name: create databases in database instance
  check_mode: yes
=======
- name: Create databases in database instance
  check_mode: true
>>>>>>> 98dc67cb
  ntnx_ndb_linked_databases:
    db_instance_uuid: "{{ db_uuid }}"
    databases:
      - test1
      - test2
      - test3
  register: result

<<<<<<< HEAD
- set_fact:
    expected_result:
      {
        "changed": false,
        "db_instance_uuid": "{{db_uuid}}",
        "error": null,
        "failed": false,
        "response":
          {
            "databases":
              [
                { "databaseName": "test1" },
                { "databaseName": "test2" },
                { "databaseName": "test3" },
              ],
          },
      }
=======
- name: Set expected result
  ansible.builtin.set_fact:
    expected_result:
      changed: false
      db_instance_uuid: "{{ db_uuid }}"
      error:
      failed: false
      response: { databases: [databaseName: test1, databaseName: test2, databaseName: test3] }
>>>>>>> 98dc67cb

- name: Check mode status
  ansible.builtin.assert:
    that:
      - result == expected_result
<<<<<<< HEAD
    fail_msg: "Unable to create spec for adding databases in database instance"
    success_msg: "Spec for adding databases in database instance created successfully"

- name: add databases in database instance
=======
    fail_msg: Unable to create spec for adding databases in database instance
    success_msg: Spec for adding databases in database instance created successfully

- name: Add databases in database instance
>>>>>>> 98dc67cb
  ntnx_ndb_linked_databases:
    db_instance_uuid: "{{ db_uuid }}"
    databases:
      - test1
      - test2
  register: result

# {% raw %}

<<<<<<< HEAD
- name: create linked databases to its uuid map
  set_fact:
    linked_databases: "{{ linked_databases | default({}) | combine ({ item['name'] : item['id'] }) }}"
=======
- name: Create linked databases to its uuid map
  ansible.builtin.set_fact:
    linked_databases: "{{ linked_databases | default({}) | combine({item['name']: item['id']}) }}"
>>>>>>> 98dc67cb
  loop: "{{result.response}}"
  no_log: true

# {% endraw %}

- name: Check linked database update status
  ansible.builtin.assert:
    that:
      - result.changed == true
      - result.db_instance_uuid is defined
      - "'test1' in linked_databases"
      - "'test2' in linked_databases"
    fail_msg: Unable to add database to database instance
    success_msg: databases added to database instance successfully

<<<<<<< HEAD
- name: remove databases in database instance
=======
- name: Remove databases in database instance
>>>>>>> 98dc67cb
  ntnx_ndb_linked_databases:
    state: absent
    db_instance_uuid: "{{ db_uuid }}"
    database_uuid: "{{ linked_databases.test1 }}"
  register: result

# {% raw %}

<<<<<<< HEAD
- name: create linked database map
  set_fact:
    linked_databases: "{{ linked_databases | default({}) | combine ({ item['name'] : item['id'] }) }}"
=======
- name: Create linked database map
  ansible.builtin.set_fact:
    linked_databases: "{{ linked_databases | default({}) | combine({item['name']: item['id']}) }}"
>>>>>>> 98dc67cb
  loop: "{{result.response}}"
  no_log: true

# {% endraw %}

- name: Check linked database update status
  ansible.builtin.assert:
    that:
      - result.changed == true
      - result.db_instance_uuid is defined
      - "'test2' in linked_databases"
<<<<<<< HEAD
    fail_msg: "Unable to remove database from database instance"
    success_msg: "linked database from database instance removed successfully"

############################################ cleanup ###########################################

- name: delete database created earlier
=======
    fail_msg: Unable to remove database from database instance
    success_msg: linked database from database instance removed successfully

############################################ cleanup ###########################################

- name: Delete database created earlier
>>>>>>> 98dc67cb
  ntnx_ndb_databases:
    state: absent
    db_uuid: "{{ db_uuid }}"
    delete_db_server_vms: true
    delete_time_machine: true
  register: result

- name: Verify status of delete of database along with time machine and db server vm delete
  ansible.builtin.assert:
    that:
      - result.changed == True
      - result.failed == false
      - result.response.status == "5"
      - result.response.db_server_vms_delete_status.status == "5"
    fail_msg: database delete failed
    success_msg: database deleted successfully<|MERGE_RESOLUTION|>--- conflicted
+++ resolved
@@ -26,11 +26,7 @@
 
 ############################################ setup db ###########################################
 
-<<<<<<< HEAD
-- name: create single instance postgres database on new db server vm
-=======
 - name: Create single instance postgres database on new db server vm
->>>>>>> 98dc67cb
   ntnx_ndb_databases:
     wait: true
     name: "{{ db1_name }}"
@@ -95,13 +91,10 @@
     fail_msg: Unable to create single instance postgres database
     success_msg: single instance postgres database created successfully
 
-<<<<<<< HEAD
-=======
 - name: Set db server uuid
   ansible.builtin.set_fact:
     db_server_uuid: "{{ result.response.databaseNodes[0].dbserverId }}"
 
->>>>>>> 98dc67cb
 ############################################ snapshots test ###########################################
 
 - name: Create snapshot create spec
@@ -116,26 +109,6 @@
     expiry_days: 4
   register: result
 
-<<<<<<< HEAD
-- set_fact:
-    expected_response:
-      {
-        "changed": false,
-        "error": null,
-        "failed": false,
-        "response":
-          {
-            "lcmConfig":
-              {
-                "snapshotLCMConfig": { "expiryDetails": { "expireInDays": 4 } },
-              },
-            "name": "{{snapshot_name}}",
-            "replicateToClusterIds":
-              ["{{cluster.cluster1.uuid}}", "test_uuid2", "test_uuid3"],
-          },
-        "snapshot_uuid": null,
-      }
-=======
 - name: Set expected response
   ansible.builtin.set_fact:
     expected_response:
@@ -147,7 +120,6 @@
         name: "{{ snapshot_name }}"
         replicateToClusterIds: ["{{ cluster.cluster1.uuid }}", test_uuid2, test_uuid3]
       snapshot_uuid:
->>>>>>> 98dc67cb
 
 - name: Check mode status
   ansible.builtin.assert:
@@ -159,23 +131,14 @@
     fail_msg: Unable to create snapshot create spec
     success_msg: Snapshot create spec generated successfully using check mode
 
-<<<<<<< HEAD
-- name: create snapshot with minimal spec
-=======
 - name: Create snapshot with minimal spec
->>>>>>> 98dc67cb
   ntnx_ndb_database_snapshots:
     name: "{{ snapshot_name }}1"
     time_machine_uuid: "{{ time_machine_uuid }}"
   register: result
 
-<<<<<<< HEAD
-- name: snapshot create status
-  assert:
-=======
 - name: Snapshot create status
   ansible.builtin.assert:
->>>>>>> 98dc67cb
     that:
       - result.response is defined
       - result.changed == True
@@ -192,20 +155,12 @@
     expiry_days: 4
   register: result
 
-<<<<<<< HEAD
-- set_fact:
-    snapshot_uuid: "{{result.snapshot_uuid}}"
-
-- name: snapshot create status
-  assert:
-=======
 - name: Set snapshot uuid
   ansible.builtin.set_fact:
     snapshot_uuid: "{{ result.snapshot_uuid }}"
 
 - name: Snapshot create status
   ansible.builtin.assert:
->>>>>>> 98dc67cb
     that:
       - result.response is defined
       - result.changed == True
@@ -213,17 +168,10 @@
       - result.response.name == "{{ snapshot_name }}2"
       - result.response.timeMachineId == time_machine_uuid
       - result.response.lcmConfig.expiryDetails.expireInDays == 4
-<<<<<<< HEAD
-    fail_msg: "Unable to create snapshot with expiry config"
-    success_msg: "Snapshot with expiry config created successfully"
-
-- name: rename snapshot
-=======
     fail_msg: Unable to create snapshot with expiry config
     success_msg: Snapshot with expiry config created successfully
 
 - name: Rename snapshot
->>>>>>> 98dc67cb
   ntnx_ndb_database_snapshots:
     snapshot_uuid: "{{ snapshot_uuid }}"
     name: "{{ snapshot_name }}2-updated"
@@ -237,14 +185,10 @@
       - result.snapshot_uuid is defined
       - result.response.name == "{{ snapshot_name }}2-updated"
 
-<<<<<<< HEAD
-- name: update expiry
-=======
     fail_msg: Unable to rename snapshot
     success_msg: Snapshot renamed successfully
 
 - name: Update expiry
->>>>>>> 98dc67cb
   ntnx_ndb_database_snapshots:
     snapshot_uuid: "{{ snapshot_uuid }}"
     expiry_days: 5
@@ -258,17 +202,10 @@
       - result.snapshot_uuid is defined
       - result.response.lcmConfig.expiryDetails.expireInDays == 5
 
-<<<<<<< HEAD
-    fail_msg: "Unable to update snapshot expiry"
-    success_msg: "snapshot expiry updated successfully"
-
-- name: remove expiry schedule
-=======
     fail_msg: Unable to update snapshot expiry
     success_msg: snapshot expiry updated successfully
 
 - name: Remove expiry schedule
->>>>>>> 98dc67cb
   ntnx_ndb_database_snapshots:
     snapshot_uuid: "{{ snapshot_uuid }}"
     remove_expiry: true
@@ -282,13 +219,8 @@
       - result.snapshot_uuid is defined
       - result.response.lcmConfig == None
 
-<<<<<<< HEAD
-    fail_msg: "Unable to remove snapshot expiry schedule"
-    success_msg: "snapshot expiry schedule removed successfully"
-=======
     fail_msg: Unable to remove snapshot expiry schedule
     success_msg: snapshot expiry schedule removed successfully
->>>>>>> 98dc67cb
 
 - name: Add expiry schedule and rename
   ntnx_ndb_database_snapshots:
@@ -307,13 +239,8 @@
       - result.response.timeMachineId == time_machine_uuid
       - result.response.lcmConfig.expiryDetails.expireInDays == 6
 
-<<<<<<< HEAD
-    fail_msg: "Unable to add expiry schedule and rename it"
-    success_msg: "Snapshot updated successfully"
-=======
     fail_msg: Unable to add expiry schedule and rename it
     success_msg: Snapshot updated successfully
->>>>>>> 98dc67cb
 
 - name: Idempotency check
   ntnx_ndb_database_snapshots:
@@ -327,13 +254,8 @@
       - result.changed == false
       - result.failed == false
       - "'Nothing to change' in result.msg"
-<<<<<<< HEAD
-    fail_msg: "snapshot got updated"
-    success_msg: "snapshot update got skipped due to no state changes"
-=======
     fail_msg: snapshot got updated
     success_msg: snapshot update got skipped due to no state changes
->>>>>>> 98dc67cb
 
 ############################################ log catchup ######################################
 
@@ -343,98 +265,44 @@
     time_machine_uuid: "{{ time_machine_uuid }}"
   register: result
 
-<<<<<<< HEAD
-- set_fact:
+- name: Set expected response
+  ansible.builtin.set_fact:
     expected_response:
-      {
-        "changed": false,
-        "error": null,
-        "failed": false,
-        "response":
-          {
-            "actionArguments":
-              [
-                { "name": "preRestoreLogCatchup", "value": false },
-                { "name": "switch_log", "value": true },
-              ],
-            "forRestore": false,
-          },
-      }
-
-=======
-- name: Set expected response
-  ansible.builtin.set_fact:
-    expected_response:
       changed: false
       error:
       failed: false
       response: { actionArguments: [{ name: preRestoreLogCatchup, value: false }, { name: switch_log, value: true }], forRestore: false }
->>>>>>> 98dc67cb
 - name: Check mode status
   ansible.builtin.assert:
     that:
       - result == expected_response
-<<<<<<< HEAD
-    fail_msg: "Unable to create log catchup spec"
-    success_msg: "log catchup spec created successfully"
-
-- name: create spec for log catchup for restore
-  check_mode: yes
-=======
     fail_msg: Unable to create log catcup spec
     success_msg: log catchup spec created successfully
 
 - name: Create spec for log catchup for restore
   check_mode: true
->>>>>>> 98dc67cb
   ntnx_ndb_database_log_catchup:
     time_machine_uuid: "{{ time_machine_uuid }}"
     for_restore: true
   register: result
 
-<<<<<<< HEAD
-- set_fact:
+- name: Set expected response
+  ansible.builtin.set_fact:
     expected_response:
-      {
-        "changed": false,
-        "error": null,
-        "failed": false,
-        "response":
-          {
-            "actionArguments":
-              [
-                { "name": "preRestoreLogCatchup", "value": True },
-                { "name": "switch_log", "value": true },
-              ],
-            "forRestore": true,
-          },
-      }
-=======
-- name: Set expected response
-  ansible.builtin.set_fact:
-    expected_response:
       changed: false
       error:
       failed: false
       response: { actionArguments: [{ name: preRestoreLogCatchup, value: true }, { name: switch_log, value: true }], forRestore: true }
 
->>>>>>> 98dc67cb
 
 - name: Check mode status
   ansible.builtin.assert:
     that:
       - result == expected_response
-<<<<<<< HEAD
-    fail_msg: "Unable to create log catchup spec"
-    success_msg: "log catchup spec created successfully"
-
-- name: perform log catchup
-=======
     fail_msg: Unable to create log catcup spec
     success_msg: log catchup spec created successfully
 
 - name: Perform log catchup
->>>>>>> 98dc67cb
   ntnx_ndb_database_log_catchup:
     time_machine_uuid: "{{ time_machine_uuid }}"
     for_restore: true
@@ -460,24 +328,6 @@
     timezone: UTC
   register: result
 
-<<<<<<< HEAD
-- set_fact:
-    expected_result:
-      {
-        "changed": false,
-        "db_uuid": null,
-        "error": null,
-        "failed": false,
-        "response":
-          {
-            "actionArguments": [{ "name": "sameLocation", "value": true }],
-            "latestSnapshot": null,
-            "snapshotId": null,
-            "timeZone": "UTC",
-            "userPitrTimestamp": "2023-01-02 11:02:22",
-          },
-      }
-=======
 - name: Set expected result
   ansible.builtin.set_fact:
     expected_result:
@@ -491,47 +341,20 @@
         snapshotId:
         timeZone: UTC
         userPitrTimestamp: "2023-01-02 11:02:22"
->>>>>>> 98dc67cb
 
 - name: Check mode status
   ansible.builtin.assert:
     that:
       - result == expected_result
-<<<<<<< HEAD
-    fail_msg: "Unable to create restore using pitr timestamp spec"
-    success_msg: "Spec for database restore using pitr timestamp created successfully"
-
-- name: create restore database spec with latest snapshot
-  check_mode: yes
-=======
     fail_msg: Unable to create restore using pitr timestamp spec
     success_msg: Spec for databas restore using pitr timetsmap created successfully
 
 - name: Create restore database spec with latest snapshot
   check_mode: true
->>>>>>> 98dc67cb
   ntnx_ndb_database_restore:
     db_uuid: "{{ db_uuid }}"
   register: result
 
-<<<<<<< HEAD
-- set_fact:
-    expected_result:
-      {
-        "changed": false,
-        "db_uuid": null,
-        "error": null,
-        "failed": false,
-        "response":
-          {
-            "actionArguments": [{ "name": "sameLocation", "value": true }],
-            "latestSnapshot": true,
-            "snapshotId": null,
-            "timeZone": null,
-            "userPitrTimestamp": null,
-          },
-      }
-=======
 - name: Set expected result
   ansible.builtin.set_fact:
     expected_result:
@@ -546,48 +369,21 @@
         timeZone:
         userPitrTimestamp:
 
->>>>>>> 98dc67cb
 
 - name: Check mode status
   ansible.builtin.assert:
     that:
       - result == expected_result
-<<<<<<< HEAD
-    fail_msg: "Unable to create restore using latest snapshot spec"
-    success_msg: "Spec for database restore using latest snapshot created successfully"
-
-- name: create restore database spec using snapshot uuid
-  check_mode: yes
-=======
     fail_msg: Unable to create restore using latest snapshot spec
     success_msg: Spec for databas restore using latest snapshot created successfully
 
 - name: Create restore database spec using snapshot uuid
   check_mode: true
->>>>>>> 98dc67cb
   ntnx_ndb_database_restore:
     db_uuid: "{{ db_uuid }}"
     snapshot_uuid: "{{ snapshot_uuid }}"
   register: result
 
-<<<<<<< HEAD
-- set_fact:
-    expected_result:
-      {
-        "changed": false,
-        "db_uuid": null,
-        "error": null,
-        "failed": false,
-        "response":
-          {
-            "actionArguments": [{ "name": "sameLocation", "value": true }],
-            "latestSnapshot": null,
-            "snapshotId": "{{snapshot_uuid}}",
-            "timeZone": null,
-            "userPitrTimestamp": null,
-          },
-      }
-=======
 - name: Set expected result
   ansible.builtin.set_fact:
     expected_result:
@@ -601,19 +397,13 @@
         snapshotId: "{{ snapshot_uuid }}"
         timeZone:
         userPitrTimestamp:
->>>>>>> 98dc67cb
 
 - name: Check mode status
   ansible.builtin.assert:
     that:
       - result == expected_result
-<<<<<<< HEAD
-    fail_msg: "Unable to create restore using snapshot uuid spec"
-    success_msg: "Spec for database restore using snapshot uuid created successfully"
-=======
     fail_msg: Unable to create restore using snapshot uuid spec
     success_msg: Spec for databas restore using snapshot uuid created successfully
->>>>>>> 98dc67cb
 
 - name: Perform restore using latest snapshot
   ntnx_ndb_database_restore:
@@ -630,11 +420,7 @@
     fail_msg: Unable to restore database using latest snapshot
     success_msg: database restored successfully using latest snapshot
 
-<<<<<<< HEAD
-- name: perform restore using snapshot uuid
-=======
 - name: Perform restore using snapshot uuid
->>>>>>> 98dc67cb
   ntnx_ndb_database_restore:
     db_uuid: "{{ db_uuid }}"
     snapshot_uuid: "{{ snapshot_uuid }}"
@@ -661,27 +447,6 @@
 
   register: result
 
-<<<<<<< HEAD
-- set_fact:
-    expected_result:
-      {
-        "changed": false,
-        "db_uuid": null,
-        "error": null,
-        "failed": false,
-        "response":
-          {
-            "actionArguments":
-              [
-                { "name": "working_dir", "value": "/tmp" },
-                { "name": "data_storage_size", "value": 10 },
-                { "name": "pre_script_cmd", "value": "ls" },
-                { "name": "post_script_cmd", "value": "ls -a" },
-              ],
-            "applicationType": "postgres_database",
-          },
-      }
-=======
 - name: Set expected result
   ansible.builtin.set_fact:
     expected_result:
@@ -696,23 +461,15 @@
           - { name: pre_script_cmd, value: ls }
           - { name: post_script_cmd, value: ls -a }
         applicationType: postgres_database
->>>>>>> 98dc67cb
 
 - name: Check mode status
   ansible.builtin.assert:
     that:
       - result == expected_result
-<<<<<<< HEAD
-    fail_msg: "Unable to create database scaling spec"
-    success_msg: "Spec for database scaling with pre post commands created successfully"
-
-- name: extend database storage for scaling database
-=======
     fail_msg: Unable to create database scaling spec
     success_msg: Spec for database scaling with pre post commands created successfully
 
 - name: Extend database storage for scaling database
->>>>>>> 98dc67cb
   ntnx_ndb_database_scale:
     db_uuid: "{{ db_uuid }}"
     storage_gb: 2
@@ -732,13 +489,8 @@
 
 ############################################ add / remove linked databases ###########################################
 
-<<<<<<< HEAD
-- name: create databases in database instance
-  check_mode: yes
-=======
 - name: Create databases in database instance
   check_mode: true
->>>>>>> 98dc67cb
   ntnx_ndb_linked_databases:
     db_instance_uuid: "{{ db_uuid }}"
     databases:
@@ -747,50 +499,23 @@
       - test3
   register: result
 
-<<<<<<< HEAD
-- set_fact:
+- name: Set expected result
+  ansible.builtin.set_fact:
     expected_result:
-      {
-        "changed": false,
-        "db_instance_uuid": "{{db_uuid}}",
-        "error": null,
-        "failed": false,
-        "response":
-          {
-            "databases":
-              [
-                { "databaseName": "test1" },
-                { "databaseName": "test2" },
-                { "databaseName": "test3" },
-              ],
-          },
-      }
-=======
-- name: Set expected result
-  ansible.builtin.set_fact:
-    expected_result:
       changed: false
       db_instance_uuid: "{{ db_uuid }}"
       error:
       failed: false
       response: { databases: [databaseName: test1, databaseName: test2, databaseName: test3] }
->>>>>>> 98dc67cb
 
 - name: Check mode status
   ansible.builtin.assert:
     that:
       - result == expected_result
-<<<<<<< HEAD
-    fail_msg: "Unable to create spec for adding databases in database instance"
-    success_msg: "Spec for adding databases in database instance created successfully"
-
-- name: add databases in database instance
-=======
     fail_msg: Unable to create spec for adding databases in database instance
     success_msg: Spec for adding databases in database instance created successfully
 
 - name: Add databases in database instance
->>>>>>> 98dc67cb
   ntnx_ndb_linked_databases:
     db_instance_uuid: "{{ db_uuid }}"
     databases:
@@ -800,15 +525,9 @@
 
 # {% raw %}
 
-<<<<<<< HEAD
-- name: create linked databases to its uuid map
-  set_fact:
-    linked_databases: "{{ linked_databases | default({}) | combine ({ item['name'] : item['id'] }) }}"
-=======
 - name: Create linked databases to its uuid map
   ansible.builtin.set_fact:
     linked_databases: "{{ linked_databases | default({}) | combine({item['name']: item['id']}) }}"
->>>>>>> 98dc67cb
   loop: "{{result.response}}"
   no_log: true
 
@@ -824,11 +543,7 @@
     fail_msg: Unable to add database to database instance
     success_msg: databases added to database instance successfully
 
-<<<<<<< HEAD
-- name: remove databases in database instance
-=======
 - name: Remove databases in database instance
->>>>>>> 98dc67cb
   ntnx_ndb_linked_databases:
     state: absent
     db_instance_uuid: "{{ db_uuid }}"
@@ -837,15 +552,9 @@
 
 # {% raw %}
 
-<<<<<<< HEAD
-- name: create linked database map
-  set_fact:
-    linked_databases: "{{ linked_databases | default({}) | combine ({ item['name'] : item['id'] }) }}"
-=======
 - name: Create linked database map
   ansible.builtin.set_fact:
     linked_databases: "{{ linked_databases | default({}) | combine({item['name']: item['id']}) }}"
->>>>>>> 98dc67cb
   loop: "{{result.response}}"
   no_log: true
 
@@ -857,21 +566,12 @@
       - result.changed == true
       - result.db_instance_uuid is defined
       - "'test2' in linked_databases"
-<<<<<<< HEAD
-    fail_msg: "Unable to remove database from database instance"
-    success_msg: "linked database from database instance removed successfully"
-
-############################################ cleanup ###########################################
-
-- name: delete database created earlier
-=======
     fail_msg: Unable to remove database from database instance
     success_msg: linked database from database instance removed successfully
 
 ############################################ cleanup ###########################################
 
 - name: Delete database created earlier
->>>>>>> 98dc67cb
   ntnx_ndb_databases:
     state: absent
     db_uuid: "{{ db_uuid }}"
