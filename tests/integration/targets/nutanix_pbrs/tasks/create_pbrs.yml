- name: Create PBR with vpc name, source network, external destination, with reroute action and any type and code icmp
  ntnx_pbrs:
    state: present
<<<<<<< HEAD
    priority: 102
=======
    nutanix_host: "{{ ip }}"
    nutanix_username: "{{ username }}"
    nutanix_password: "{{ password }}"
    priority: 103
>>>>>>> fbb5c3fe
    vpc:
      name: "{{ vpc.name }}"
    source:
      network:
        ip: "{{ network.ip }}"
        prefix: "{{ network.prefix }}"
    destination:
      external: True
    action:
      allow: True
    protocol:
      icmp:
        type: 25
  register: result 
  ignore_errors: True

- name: Creation Status
  assert:
    that:
      - result.response is defined
      - result.response.status.state == 'COMPLETE'
    fail_msg: " Unable to create PBR with vpc name with source network and destination external with reroute action and udp port rangelist"
    success_msg: " PBR with vpc name with source network and destination external with reroute action and  udp port rangelist created successfully "

- set_fact:
    todelete: "{{ todelete + [  result.pbr_uuid ] }}"
################################################################################################################################
- name: Create PBR with vpc name, any source, any destination, any protocol and deny action
  ntnx_pbrs:
    state: present
    priority: "{{ priority.0 }}"
    vpc:
      name: "{{ vpc.name }}"
    source:
      any: True
    destination:
      any: True
    action:
      deny: True
    protocol:
      any: True
  register: result
  ignore_errors: True

- name: Creation Status
  assert:
    that:
      - result.response is defined
      - result.response.status.state == 'COMPLETE'
    fail_msg: " Unable to create PBR with vpc name, any source, any destination, any protocol and deny action "
    success_msg: " PBR with vpc name, any source, any destination, any protocol and deny action created successfully "

- set_fact:
    todelete: "{{ todelete + [  result.pbr_uuid ] }}"
###############################################################################################
- name: Create PBR with vpc uuid, any source, external destination and allow action with protocol number
  ntnx_pbrs:
    state: present
    priority: "{{ priority.1 }}"
    vpc:
      uuid: "{{ vpc.uuid }}"
    source:
      any: True
    destination:
      external: True
    action:
      allow: True
    protocol:
      number: "{{ protocol.number }}"
  register: result
  ignore_errors: True

- name: Creation Status
  assert:
    that:
      - result.response is defined
      - result.response.status.state == 'COMPLETE'
    fail_msg: " Unable to create PBR with vpc uuid, any source, external destination and allow action with protocol number"
    success_msg: " Create PBR with vpc uuid, any source, external destination and allow action with protocol number created successfully "

- set_fact:
    todelete: "{{ todelete + [  result.pbr_uuid ] }}"
#######################################################################################################
- name: create PBR with vpc name with source external and destination network with reroute action and tcp port rangelist
  ntnx_pbrs:
    state: present
    priority: "{{ priority.2 }}"
    vpc:
      name: "{{ vpc.name }}"
    source:
      external: True
    destination:
      network:
        ip: "{{ network.ip }}"
        prefix: "{{ network.prefix }}"
    action:
      reroute: "{{ reroute_ip }}"
    protocol:
      tcp:
        src: "{{ tcp.port }}"
        dst: "{{ tcp.port_rangelist }}"
  register: result
  ignore_errors: True

- name: Creation Status
  assert:
    that:
      - result.response is defined
      - result.response.status.state == 'COMPLETE'
    fail_msg: " Unable to create PBR with vpc name with source external and destination network with reroute action and tcp port rangelist "
    success_msg: " PBR with vpc name with source external and destination network with reroute action and tcp port rangelist created successfully "

- set_fact:
    todelete: "{{ todelete + [  result.pbr_uuid ] }}"
##########################################################################################################
- name: create PBR with vpc name with source external and destination network with reroute action and any tcp port rangelist
  ntnx_pbrs:
    state: present
    priority: "{{ priority.3 }}"
    vpc:
      name: "{{ vpc.name }}"
    source:
      external: True
    destination:
      network:
        ip: "{{ network.ip }}"
        prefix: "{{ network.prefix }}"
    action:
      allow: True
    protocol:
      tcp:
        src: "*"
        dst: "*"
  register: result
  ignore_errors: True

- name: Creation Status
  assert:
    that:
      - result.response is defined
      - result.response.status.state == 'COMPLETE'
    fail_msg: " Unable to create PBR with vpc name with source external and destination network with reroute action and any tcp ports rangelist "
    success_msg: " PBR with vpc name with source external and destination network with reroute action and any tcp ports rangelist created successfully "

- set_fact:
    todelete: "{{ todelete + [  result.pbr_uuid ] }}"
###########################################################################################################
- name: Create PBR with vpc name, custom source network, external destination, reroute action and udp port rangelist
  ntnx_pbrs:
    state: present
    priority: "{{ priority.4 }}"
    vpc:
      name: "{{ vpc.name }}"
    source:
      network:
        ip: "{{ network.ip }}"
        prefix: "{{ network.prefix }}"
    destination:
      any: True
    action:
      reroute: "{{ reroute_ip }}"
    protocol:
      udp:
        src: "{{ udp.port_rangelist }}"
        dst: "{{ udp.port }}"
  register: result
  ignore_errors: True

- name: Creation Status
  assert:
    that:
      - result.response is defined
      - result.response.status.state == 'COMPLETE'
    fail_msg: " Unable to create PBR with vpc name with source network and destination external with reroute action and udp port rangelist"
    success_msg: " PBR with vpc name with source network and destination external with reroute action and udp port rangelist created successfully "

- set_fact:
    todelete: "{{ todelete + [  result.pbr_uuid ] }}"
##############################################################################################################
- name: Create PBR with vpc name, custom source network, external destination, reroute action and any udp ports
  ntnx_pbrs:
    state: present
    wait: true
    priority: "{{ priority.5 }}"
    vpc:
      name: "{{ vpc.name }}"
    source:
      network:
        ip: "{{ network.ip }}"
        prefix: "{{ network.prefix }}"
    destination:
      any: True
    action:
      reroute: "{{ reroute_ip }}"
    protocol:
      udp:
        src: "*"
        dst: "*"
  register: result
  ignore_errors: True

- name: Creation Status
  assert:
    that:
      - result.response is defined
      - result.response.status.state == 'COMPLETE'
    fail_msg: " Unable to create PBR with vpc name with source network and destination external with reroute action and and udp port "
    success_msg: " PBR with vpc name with source network and destination external with reroute action and any udp ports created successfully "

- set_fact:
    todelete: "{{ todelete + [  result.pbr_uuid ] }}"
##################################################################################################################
- name: Create PBR with vpc name, source network, external destination, with reroute action and icmp
  ntnx_pbrs:
    state: present
    priority: "{{ priority.6 }}"
    wait: false
    vpc:
      name: "{{ vpc.name }}"
    source:
      network:
        ip: "{{ network.ip }}"
        prefix: "{{ network.prefix }}"
    destination:
      external: True
    action:
      reroute: "{{reroute_ip}}"
    protocol:
      icmp:
        code: "{{ icmp.code }}"
        type: "{{ icmp.type }}"
  register: result 
  ignore_errors: True

- set_fact:
    todelete: "{{ todelete + [  result.pbr_uuid ] }}"
##################################################################################################################
- name: Delete all created pbrs
  ntnx_pbrs:
    state: absent
    pbr_uuid: "{{ item }}"
  register: result
  loop: "{{ todelete }}"
  ignore_errors: True<|MERGE_RESOLUTION|>--- conflicted
+++ resolved
@@ -1,14 +1,11 @@
 - name: Create PBR with vpc name, source network, external destination, with reroute action and any type and code icmp
   ntnx_pbrs:
-    state: present
-<<<<<<< HEAD
-    priority: 102
-=======
+    validate_certs: False
+    state: present
     nutanix_host: "{{ ip }}"
     nutanix_username: "{{ username }}"
     nutanix_password: "{{ password }}"
     priority: 103
->>>>>>> fbb5c3fe
     vpc:
       name: "{{ vpc.name }}"
     source:
