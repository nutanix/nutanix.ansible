--- conflicted
+++ resolved
@@ -1,13 +1,7 @@
 ---
-<<<<<<< HEAD
-- name: Start testing ntnx_user_groups and info
-  ansible.builtin.debug:
-    msg: start ntnx_user_groups and info tests
-=======
 - name: Start ntnx_user_groups and info tests
   ansible.builtin.debug:
     msg: Start ntnx_user_groups and info tests
->>>>>>> 98dc67cb
 
 - name: Create user  group
   ntnx_user_groups:
@@ -33,11 +27,7 @@
     fail_msg: "Unable to create user  group  "
     success_msg: "user  group created successfully"
 
-<<<<<<< HEAD
-- name: Set user group uuid to delete
-=======
 - name: Set user group uuid to delete later
->>>>>>> 98dc67cb
   ansible.builtin.set_fact:
     user_group_to_delete: "{{result.user_group_uuid}}"
 
@@ -56,17 +46,9 @@
     fail_msg: "Unable to list all user groups"
     success_msg: "User groups info obtained successfully"
 
-<<<<<<< HEAD
-- name: Set user group name
-  ansible.builtin.set_fact:
-    test_user_group_name: "{{user_groups.response.entities.0.status.resources.display_name}}"
-- name: Set user group uuid
-  ansible.builtin.set_fact:
-=======
 - name: Setting user group name and uuid
   ansible.builtin.set_fact:
     test_user_group_name: "{{user_groups.response.entities.0.status.resources.display_name}}"
->>>>>>> 98dc67cb
     test_user_group_uuid: "{{user_groups.response.entities.0.metadata.uuid}}"
 
 ##################################################
@@ -162,25 +144,16 @@
       - result.changed == true
       - result.response.status == "SUCCEEDED" or  result.response.status.state == "DELETE_PENDING"
     fail_msg: "Unable to delete user  group  "
-<<<<<<< HEAD
-    success_msg: "user  group deleted successfully"
-
-=======
     success_msg: "user  group deletd successfully"
->>>>>>> 98dc67cb
 # - name: create user group with idp
 #   ntnx_user_groups:
 #     idp:
 #       idp_uuid: "{{identity_provider_uuid}}"
-#       group_name: Test_group_987
+#       group_name: test_group_987
 #   register: result
 #   ignore_errors: true
 
-<<<<<<< HEAD
-# - name: Check listing status
-=======
 # - name: check listing status
->>>>>>> 98dc67cb
 #   ansible.builtin.assert:
 #     that:
 #       - result.response is defined
@@ -192,18 +165,14 @@
 #     fail_msg: "Unable to create user  group with idp  "
 #     success_msg: "user  group with idp created successfully"
 
-# - name: Delete user group
+# - name: delete user group
 #   ntnx_user_groups:
 #     state: absent
 #     user_group_uuid: "{{result.user_group_uuid}}"
 #   register: result
 #   ignore_errors: true
 
-<<<<<<< HEAD
-# - name: Check listing status
-=======
 # - name: check listing status
->>>>>>> 98dc67cb
 #   ansible.builtin.assert:
 #     that:
 #       - result.response is defined
