---
- name: Start testing ntnx_user_groups and info
  ansible.builtin.debug:
    msg: start ntnx_user_groups and info tests

- name: Create user  group
  ntnx_user_groups:
    distinguished_name: "{{distinguished_name}}"
    project:
      uuid: "{{project.uuid}}"
    categories:
      Environment:
        - "Dev"
  register: result
  ignore_errors: true

- name: Check listing status
  ansible.builtin.assert:
    that:
      - result.response is defined
      - result.failed == false
      - result.changed == true
      - result.response.status.state == "COMPLETE"
      - result.user_group_uuid is defined
      - result.response.metadata.project_reference.uuid == "{{project.uuid}}"
      - result.response.status.resources.directory_service_user_group.distinguished_name == "{{distinguished_name}}"
    fail_msg: "Unable to create user  group  "
    success_msg: "user  group created successfully"

- name: Set user group uuid to delete
  ansible.builtin.set_fact:
    user_group_to_delete: "{{result.user_group_uuid}}"

############################# INFO Tests #####################

- name: List all user groups
  ntnx_user_groups_info:
  register: user_groups
  ignore_errors: true

- name: Listing Status
  ansible.builtin.assert:
    that:
      - user_groups.response is defined
      - user_groups.response.metadata.total_matches > 0
    fail_msg: "Unable to list all user groups"
    success_msg: "User groups info obtained successfully"

- name: Set user group name
  ansible.builtin.set_fact:
    test_user_group_name: "{{user_groups.response.entities.0.status.resources.display_name}}"
- name: Set user group uuid
  ansible.builtin.set_fact:
    test_user_group_uuid: "{{user_groups.response.entities.0.metadata.uuid}}"

##################################################

- name: List user_groups using user_group uuid criteria
  ntnx_user_groups_info:
    usergroup_uuid: "{{ test_user_group_uuid }}"
  register: result
  ignore_errors: true

- name: Listing Status
  ansible.builtin.assert:
    that:
      - result.response is defined
      - result.changed == false
      - result.failed == false
      - result.response.status.resources.display_name == "{{ test_user_group_name }}"
      - result.response.metadata.kind == "user_group"
    fail_msg: "Unable to list user group using uuid"
    success_msg: "user group info obtained successfully"

##################################################

- name: List user_groups using filter criteria
  ntnx_user_groups_info:
    filter:
      name: "{{ test_user_group_name }}"
  register: result
  ignore_errors: true

- name: Listing Status
  ansible.builtin.assert:
    that:
      - result.response is defined
      - result.changed == false
      - result.failed == false
      - result.response.entities[0].status.resources.display_name == "{{ test_user_group_name }}"
      - result.response.metadata.kind == "user_group"
      - result.response.metadata.total_matches == 1
    fail_msg: "Unable to list user groups using filter"
    success_msg: "user group info obtained successfully"

##################################################

- name: List user groups using length and offset
  ntnx_user_groups_info:
    length: 2
    offset: 1
  register: result
  ignore_errors: true

- name: Listing Status
  ansible.builtin.assert:
    that:
      - result.response is defined
      - result.changed == false
      - result.failed == false
      - result.response.metadata.total_matches > 0
      - result.response.metadata.length == 2

    fail_msg: "Unable to list user groups using length and offset"
    success_msg: "user groups listed successfully using length and offset"
##################################################
# - name: List user groups using ascending name sorting
#   ntnx_user_groups_info:
#     sort_order: "ASCENDING"
#     sort_attribute: "group_name"
#     kind: user_group
#   register: result
#   ignore_errors: true

# - name: Listing Status
#   ansible.builtin.assert:
#     that:
#       - result.response is defined
#       - result.changed == false
#       - result.failed == false
#     fail_msg: "Unable to list user groups using ascending name sorting"
#     success_msg: "user groups listed successfully using ascending name sorting"

- name: Delete user group
  ntnx_user_groups:
    state: absent
    user_group_uuid: "{{user_group_to_delete}}"
  register: result
  ignore_errors: true

- name: Check listing status
  ansible.builtin.assert:
    that:
      - result.response is defined
      - result.failed == false
      - result.changed == true
      - result.response.status == "SUCCEEDED" or  result.response.status.state == "DELETE_PENDING"
    fail_msg: "Unable to delete user  group  "
<<<<<<< HEAD
    success_msg: "user  group deletd successfully"
# - name: Create user group with idp
=======
    success_msg: "user  group deleted successfully"


# - name: create user group with idp
>>>>>>> 854442f9
#   ntnx_user_groups:
#     idp:
#       idp_uuid: "{{identity_provider_uuid}}"
#       group_name: Test_group_987
#   register: result
#   ignore_errors: true

# - name: Check listing status
#   ansible.builtin.assert:
#     that:
#       - result.response is defined
#       - result.failed == false
#       - result.changed == true
#       - result.response.status.state == "COMPLETE"
#       - result.user_group_uuid is defined
#       - result.response.status.resources.display_name == "test_group_987"
#     fail_msg: "Unable to create user  group with idp  "
#     success_msg: "user  group with idp created successfully"

# - name: Delete user group
#   ntnx_user_groups:
#     state: absent
#     user_group_uuid: "{{result.user_group_uuid}}"
#   register: result
#   ignore_errors: true

# - name: Check listing status
#   ansible.builtin.assert:
#     that:
#       - result.response is defined
#       - result.failed == false
#       - result.changed == true
#       - result.response.status == "SUCCEEDED"
#     fail_msg: "Unable to delete user  group with idp  "
#     success_msg: "user  group with idp deleted successfully"<|MERGE_RESOLUTION|>--- conflicted
+++ resolved
@@ -146,15 +146,9 @@
       - result.changed == true
       - result.response.status == "SUCCEEDED" or  result.response.status.state == "DELETE_PENDING"
     fail_msg: "Unable to delete user  group  "
-<<<<<<< HEAD
-    success_msg: "user  group deletd successfully"
-# - name: Create user group with idp
-=======
     success_msg: "user  group deleted successfully"
 
-
 # - name: create user group with idp
->>>>>>> 854442f9
 #   ntnx_user_groups:
 #     idp:
 #       idp_uuid: "{{identity_provider_uuid}}"
