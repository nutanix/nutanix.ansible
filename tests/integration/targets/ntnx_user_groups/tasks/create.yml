--- conflicted
+++ resolved
@@ -144,13 +144,7 @@
       - result.changed == true
       - result.response.status == "SUCCEEDED" or  result.response.status.state == "DELETE_PENDING"
     fail_msg: "Unable to delete user  group  "
-<<<<<<< HEAD
-    success_msg: "user  group deleted successfully"
-
-
-=======
     success_msg: "user  group deletd successfully"
->>>>>>> 31d403e5
 # - name: create user group with idp
 #   ntnx_user_groups:
 #     idp:
