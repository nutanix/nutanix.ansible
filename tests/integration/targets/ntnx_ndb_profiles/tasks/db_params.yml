--- conflicted
+++ resolved
@@ -45,36 +45,6 @@
     database_type: postgres
     database_parameter:
       postgres:
-<<<<<<< HEAD
-        max_connections: "{{max_connections}}"
-        max_replication_slots: "{{max_replication_slots}}"
-        max_locks_per_transaction: "{{max_locks_per_transaction}}"
-        effective_io_concurrency: "{{effective_io_concurrency}}"
-        timezone: "{{timezone}}"
-        max_prepared_transactions: "{{max_prepared_transactions}}"
-        max_wal_senders: "{{max_wal_senders}}"
-        min_wal_size: "{{min_wal_size}}"
-        max_wal_size: "{{max_wal_size}}"
-        wal_keep_segments: "{{wal_keep_segments}}"
-        max_worker_processes: "{{max_worker_processes}}"
-        checkpoint_timeout: "{{checkpoint_timeout}}"
-        autovacuum: "{{autovacuum}}"
-        checkpoint_completion_target: "{{checkpoint_completion_target}}"
-        autovacuum_freeze_max_age: "{{autovacuum_freeze_max_age}}"
-        autovacuum_vacuum_threshold: "{{autovacuum_vacuum_threshold}}"
-        autovacuum_vacuum_scale_factor: "{{autovacuum_vacuum_scale_factor}}"
-        autovacuum_work_mem: "{{autovacuum_work_mem}}"
-        autovacuum_max_workers: "{{autovacuum_max_workers}}"
-        autovacuum_vacuum_cost_delay: "{{autovacuum_vacuum_cost_delay}}"
-        wal_buffers: "{{wal_buffers}}"
-        synchronous_commit: "{{synchronous_commit}}"
-        random_page_cost: "{{random_page_cost}}"
-  register: result
-  ignore_errors: true
-
-- name: check listing status
-  assert:
-=======
         max_connections: "{{ max_connections }}"
         max_replication_slots: "{{ max_replication_slots }}"
         max_locks_per_transaction: "{{ max_locks_per_transaction }}"
@@ -103,7 +73,6 @@
 
 - name: Check listing status
   ansible.builtin.assert:
->>>>>>> 98dc67cb
     that:
       - result.response is defined
       - result.failed == false
@@ -185,13 +154,8 @@
   register: result
   ignore_errors: true
 
-<<<<<<< HEAD
-- name: check listing status
-  assert:
-=======
-- name: Check listing status
-  ansible.builtin.assert:
->>>>>>> 98dc67cb
+- name: Check listing status
+  ansible.builtin.assert:
     that:
       - result.response is defined
       - result.failed == false
@@ -200,11 +164,7 @@
     fail_msg: "Fail: verify unpublish flow in database_parameter profile "
     success_msg: "Pass: verify unpublish flow in database_parameter profile finished successfully "
 ################################################################
-<<<<<<< HEAD
-- name: verify creation of db params profile with defaults
-=======
 - name: Verify creatition of db params profile with defaults
->>>>>>> 98dc67cb
   ntnx_ndb_profiles:
     name: "{{ profile3_name }}"
     desc: testdesc
@@ -223,8 +183,8 @@
       - result.response.description == "testdesc"
       - result.response.type == "Database_Parameter"
       - result.response.versions is defined
-    fail_msg: "Fail: Unable to verify creation of db params profile with defaults "
-    success_msg: "Pass: verify creation of db params profile with defaults finished successfully "
+    fail_msg: "Fail: Unable to verify creatition of db params profile with defaults "
+    success_msg: "Pass: verify creatition of db params profile with defaults finished successfully "
 
 - name: Define variable to delete created profile
   ansible.builtin.set_fact:
