---
- name: Generate random profile_name
  ansible.builtin.set_fact:
    random_name: "{{ query('community.general.random_string', numbers=false, special=false, length=12)[0] }}"

- name: Set suffix name
  ansible.builtin.set_fact:
    suffix_name: ansible-role-mapping

- name: Define variables for profile names & todelete
  ansible.builtin.set_fact:
    todelete: []
    profile1_name: "{{ random_name }}{{ suffix_name }}1"
    profile2_name: "{{ random_name }}{{ suffix_name }}2"
    profile3_name: "{{ random_name }}{{ suffix_name }}3"
################################################################
- name: Verify create of single cluster network profile
  ntnx_ndb_profiles:
    name: "{{ profile1_name }}"
    desc: testdesc
    type: network
    database_type: postgres
    network:
      topology: single
      vlans:
        - cluster:
<<<<<<< HEAD
            name: "{{network_profile.single.cluster.name}}"
          vlan_name: "{{network_profile.single.vlan_name}}"
=======
            name: "{{ network_profile.single.cluster.name }}"
          vlan_name: "{{ network_profile.single.vlan_name }}"
>>>>>>> 98dc67cb
      enable_ip_address_selection: true
  register: result
  ignore_errors: true

- name: Check listing status
  ansible.builtin.assert:
    that:
      - result.response is defined
      - result.failed == false
      - result.changed == true
      - result.response.name ==  "{{ profile1_name }}"
      - result.response.description == "testdesc"
      - result.response.type == "Network"
      - result.response.topology == "single"
      - result.response.versions[0].propertiesMap.ENABLE_IP_ADDRESS_SELECTION == "true"
      - result.response.versions[0].propertiesMap.VLAN_NAME == "{{ network_profile.single.vlan_name }}"
      - result.response.versions[0].published == false
    fail_msg: "Fail: unable to verify create of single cluster network profile"
    success_msg: "Pass: verify create of single cluster network profile finished successfully "
################################################################
- name: Update the profile for single cluster by  name , desc , publish
  ntnx_ndb_profiles:
    name: "{{ profile2_name }}"
    desc: testdesc2
    network:
      publish: true
    profile_uuid: "{{ result.profile_uuid }}"
  register: result
  ignore_errors: true

- name: Check listing status
  ansible.builtin.assert:
    that:
      - result.response is defined
      - result.failed == false
      - result.changed == true
      - result.response.profile.name == "{{ profile2_name }}"
      - result.response.profile.description == "testdesc2"
      - result.response.profile.type == "Network"
      - result.response.profile.topology == "single"
      - result.response.profile.versions[0].propertiesMap.ENABLE_IP_ADDRESS_SELECTION == "true"
      - result.response.profile.versions[0].propertiesMap.VLAN_NAME == "{{ network_profile.single.vlan_name }}"
      - result.response.profile.versions[0].published == true
    fail_msg: "Fail: unable to update the profile for single cluster by  name , desc , publish "
    success_msg: "Pass: update the profile for single cluster by  name , desc , publish finished successfully "

- name: Define variable todelete
  ansible.builtin.set_fact:
    todelete: "{{ todelete + [result.profile_uuid] }}"
################################################################
- name: Verify idempotency check
  ntnx_ndb_profiles:
    name: "{{ profile2_name }}"
    desc: testdesc2
    profile_uuid: "{{ result.profile_uuid }}"
  register: result
  ignore_errors: true

- name: Check listing status
  ansible.builtin.assert:
    that:
      - result.response is defined
      - result.failed == false
      - result.changed == false
      - result.profile_uuid is defined
    fail_msg: "Fail: unable to verify idempotency check"
    success_msg: "Pass: verify idempotency check finished successfully "
################################################################
# - name: verify create of multiple cluster network profile
#   ntnx_ndb_profiles:
#     name: "{{profile3_name}}"
#     desc: "testdesc"
#     type: network
#     database_type: postgres
#     network:
#       topology: cluster
#       vlans:
#         -
#           cluster:
#             name: "{{network_profile.HA.cluster1.name}}"
#           vlan_name: "{{network_profile.HA.cluster1.vlan_name}}"
#         -
#           cluster:
#             name: "{{network_profile.HA.cluster2.name}}"
#           vlan_name: "{{network_profile.HA.cluster2.vlan_name}}"

#   register: result
#   ignore_errors: true

# - name: check listing status
#   ansible.builtin.assert:
#     that:
#       - result.response is defined
#       - result.failed == false
#       - result.changed == true
#       - result.response.name ==  "{{profile3_name}}"
#       - result.response.description == "testdesc"
#       - result.response.type == "Network"
#       - result.response.topology == "cluster"
#       - result.response.versions[0].propertiesMap.ENABLE_IP_ADDRESS_SELECTION == "false"
#       - result.response.versions[0].propertiesMap.VLAN_NAME_0 == "{{network_profile.HA.cluster1.vlan_name}}"
#       - result.response.versions[0].propertiesMap.VLAN_NAME_1 == "{{network_profile.HA.cluster2.vlan_name}}"
#       - result.response.versions[0].propertiesMap.CLUSTER_NAME_0 == "{{network_profile.HA.cluster1.name}}"
#       - result.response.versions[0].propertiesMap.CLUSTER_NAME_1 == "{{network_profile.HA.cluster2.name}}"
#     fail_msg: "Fail: unable to verify create of multiple cluster network profile "
#     success_msg: "Pass:  verify create of multiple cluster network profile finished successfully"

# - ansible.builtin.set_fact:
#     todelete: "{{ todelete + [  result.profile_uuid ] }}"
################################################################
# - name: update the profile for multiple cluster by  subnets, publish
#   ntnx_ndb_profiles:
#     type: network
#     profile_uuid: "{{result.profile_uuid}}"
#     network:
#       publish: true
#       topology: cluster
#       vlans:
#         -
#           cluster:
#             name: "{{network_profile.HA.cluster1.name}}"
#           vlan_name: "{{network_profile.HA.cluster1.vlan_name2}}"
#         -
#           cluster:
#             name: "{{network_profile.HA.cluster2.name}}"
#           vlan_name: "{{network_profile.HA.cluster2.vlan_name2}}"
#   register: result
#   ignore_errors: true

# - name: check listing status
#   ansible.builtin.assert:
#     that:
#       - result.response is defined
#       - result.failed == false
#       - result.changed == true
#       - result.response.profile.name ==  "{{profile3_name}}"
#       - result.response.profile.description == "testdesc"
#       - result.response.profile.type == "Network"
#       - result.response.profile.topology == "cluster"
#       - result.response.profile.versions[0].propertiesMap.ENABLE_IP_ADDRESS_SELECTION == "false"
#       - result.response.profile.versions[0].propertiesMap.VLAN_NAME_0 == "{{network_profile.HA.cluster1.vlan_name2}}"
#       - result.response.profile.versions[0].propertiesMap.VLAN_NAME_1 == "{{network_profile.HA.cluster2.vlan_name2}}"
#       - result.response.profile.versions[0].propertiesMap.CLUSTER_NAME_0 == "{{network_profile.HA.cluster1.name}}"
#       - result.response.profile.versions[0].propertiesMap.CLUSTER_NAME_1 == "{{network_profile.HA.cluster2.name}}"
#       - result.response.profile.versions[0].published == true
#     fail_msg: "Fail: unable to update the profile for multiple cluster by  subnets, publish "
#     success_msg: "Pass: update the profile for multiple cluster by  subnets, publish finished successfully"
################################################################
- name: Delete all created network profiles
  ntnx_ndb_profiles:
    state: absent
    profile_uuid: "{{ item }}"
  register: result
  loop: "{{ todelete }}"
  ignore_errors: true

- name: Check listing status
  ansible.builtin.assert:
    that:
      - result.changed is defined
      - result.changed == true
      - result.msg == "All items completed"
    fail_msg: "unable to delete all created network profiles"
    success_msg: "All network profiles deleted successfully"

- name: Reset todelete
  ansible.builtin.set_fact:
    todelete: []<|MERGE_RESOLUTION|>--- conflicted
+++ resolved
@@ -24,13 +24,8 @@
       topology: single
       vlans:
         - cluster:
-<<<<<<< HEAD
-            name: "{{network_profile.single.cluster.name}}"
-          vlan_name: "{{network_profile.single.vlan_name}}"
-=======
             name: "{{ network_profile.single.cluster.name }}"
           vlan_name: "{{ network_profile.single.vlan_name }}"
->>>>>>> 98dc67cb
       enable_ip_address_selection: true
   register: result
   ignore_errors: true
@@ -136,7 +131,7 @@
 #       - result.response.versions[0].propertiesMap.CLUSTER_NAME_0 == "{{network_profile.HA.cluster1.name}}"
 #       - result.response.versions[0].propertiesMap.CLUSTER_NAME_1 == "{{network_profile.HA.cluster2.name}}"
 #     fail_msg: "Fail: unable to verify create of multiple cluster network profile "
-#     success_msg: "Pass:  verify create of multiple cluster network profile finished successfully"
+#     success_msg: "Pass:  verify create of multiple cluster network profile finished sucessfully"
 
 # - ansible.builtin.set_fact:
 #     todelete: "{{ todelete + [  result.profile_uuid ] }}"
