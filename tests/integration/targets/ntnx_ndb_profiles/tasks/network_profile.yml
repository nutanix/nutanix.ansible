---
- name: Generate random profile_name
  ansible.builtin.set_fact:
<<<<<<< HEAD
    random_name: "{{query('community.general.random_string',numbers=false, special=false,length=12)[0]}}"

- name: Set suffix name
  ansible.builtin.set_fact:
    suffix_name: "ansible-role-mapping"

- name: Set profile names
=======
    random_name: "{{ query('community.general.random_string', numbers=false, special=false, length=12)[0] }}"

- name: Set suffix name
  ansible.builtin.set_fact:
    suffix_name: ansible-role-mapping

- name: Define variables for profile names & todelete
>>>>>>> 98dc67cb
  ansible.builtin.set_fact:
    todelete: []
    profile1_name: "{{ random_name }}{{ suffix_name }}1"
    profile2_name: "{{ random_name }}{{ suffix_name }}2"
    profile3_name: "{{ random_name }}{{ suffix_name }}3"
################################################################
- name: Verify create of single cluster network profile
  ntnx_ndb_profiles:
    name: "{{ profile1_name }}"
    desc: testdesc
    type: network
    database_type: postgres
    network:
      topology: single
      vlans:
        - cluster:
<<<<<<< HEAD
            name: "{{network_profile.single.cluster.name}}"
          vlan_name: "{{network_profile.single.vlan_name}}"
=======
            name: "{{ network_profile.single.cluster.name }}"
          vlan_name: "{{ network_profile.single.vlan_name }}"
>>>>>>> 98dc67cb
      enable_ip_address_selection: true
  register: result
  ignore_errors: true

- name: Check listing status
  ansible.builtin.assert:
    that:
      - result.response is defined
      - result.failed == false
      - result.changed == true
      - result.response.name ==  "{{ profile1_name }}"
      - result.response.description == "testdesc"
      - result.response.type == "Network"
      - result.response.topology == "single"
      - result.response.versions[0].propertiesMap.ENABLE_IP_ADDRESS_SELECTION == "true"
      - result.response.versions[0].propertiesMap.VLAN_NAME == "{{ network_profile.single.vlan_name }}"
      - result.response.versions[0].published == false
    fail_msg: "Fail: unable to verify create of single cluster network profile"
    success_msg: "Pass: verify create of single cluster network profile finished successfully "
################################################################
- name: Update the profile for single cluster by  name , desc , publish
  ntnx_ndb_profiles:
    name: "{{ profile2_name }}"
    desc: testdesc2
    network:
      publish: true
    profile_uuid: "{{ result.profile_uuid }}"
  register: result
  ignore_errors: true

- name: Check listing status
  ansible.builtin.assert:
    that:
      - result.response is defined
      - result.failed == false
      - result.changed == true
      - result.response.profile.name == "{{ profile2_name }}"
      - result.response.profile.description == "testdesc2"
      - result.response.profile.type == "Network"
      - result.response.profile.topology == "single"
      - result.response.profile.versions[0].propertiesMap.ENABLE_IP_ADDRESS_SELECTION == "true"
      - result.response.profile.versions[0].propertiesMap.VLAN_NAME == "{{ network_profile.single.vlan_name }}"
      - result.response.profile.versions[0].published == true
    fail_msg: "Fail: unable to update the profile for single cluster by  name , desc , publish "
    success_msg: "Pass: update the profile for single cluster by  name , desc , publish finished successfully "

<<<<<<< HEAD
- name: Add profile_uuid to todelete list
  ansible.builtin.set_fact:
    todelete: "{{ todelete + [  result.profile_uuid ] }}"
=======
- name: Define variable todelete
  ansible.builtin.set_fact:
    todelete: "{{ todelete + [result.profile_uuid] }}"
>>>>>>> 98dc67cb
################################################################
- name: Verify idempotency check
  ntnx_ndb_profiles:
    name: "{{ profile2_name }}"
    desc: testdesc2
    profile_uuid: "{{ result.profile_uuid }}"
  register: result
  ignore_errors: true

- name: Check listing status
  ansible.builtin.assert:
    that:
      - result.response is defined
      - result.failed == false
      - result.changed == false
      - result.profile_uuid is defined
    fail_msg: "Fail: unable to verify idempotency check"
    success_msg: "Pass: verify idempotency check finished successfully "
################################################################
# - name: Verify create of multiple cluster network profile
#   ntnx_ndb_profiles:
#     name: "{{profile3_name}}"
#     desc: "testdesc"
#     type: network
#     database_type: postgres
#     network:
#       topology: cluster
#       vlans:
#         -
#           cluster:
#             name: "{{network_profile.HA.cluster1.name}}"
#           vlan_name: "{{network_profile.HA.cluster1.vlan_name}}"
#         -
#           cluster:
#             name: "{{network_profile.HA.cluster2.name}}"
#           vlan_name: "{{network_profile.HA.cluster2.vlan_name}}"

#   register: result
#   ignore_errors: true

<<<<<<< HEAD
# - name: Check listing status
=======
# - name: check listing status
>>>>>>> 98dc67cb
#   ansible.builtin.assert:
#     that:
#       - result.response is defined
#       - result.failed == false
#       - result.changed == true
#       - result.response.name ==  "{{profile3_name}}"
#       - result.response.description == "testdesc"
#       - result.response.type == "Network"
#       - result.response.topology == "cluster"
#       - result.response.versions[0].propertiesMap.ENABLE_IP_ADDRESS_SELECTION == "false"
#       - result.response.versions[0].propertiesMap.VLAN_NAME_0 == "{{network_profile.HA.cluster1.vlan_name}}"
#       - result.response.versions[0].propertiesMap.VLAN_NAME_1 == "{{network_profile.HA.cluster2.vlan_name}}"
#       - result.response.versions[0].propertiesMap.CLUSTER_NAME_0 == "{{network_profile.HA.cluster1.name}}"
#       - result.response.versions[0].propertiesMap.CLUSTER_NAME_1 == "{{network_profile.HA.cluster2.name}}"
#     fail_msg: "Fail: unable to verify create of multiple cluster network profile "
#     success_msg: "Pass:  verify create of multiple cluster network profile finished successfully"

# - ansible.builtin.set_fact:
#     todelete: "{{ todelete + [  result.profile_uuid ] }}"
################################################################
# - name: Update the profile for multiple cluster by  subnets, publish
#   ntnx_ndb_profiles:
#     type: network
#     profile_uuid: "{{result.profile_uuid}}"
#     network:
#       publish: true
#       topology: cluster
#       vlans:
#         -
#           cluster:
#             name: "{{network_profile.HA.cluster1.name}}"
#           vlan_name: "{{network_profile.HA.cluster1.vlan_name2}}"
#         -
#           cluster:
#             name: "{{network_profile.HA.cluster2.name}}"
#           vlan_name: "{{network_profile.HA.cluster2.vlan_name2}}"
#   register: result
#   ignore_errors: true

<<<<<<< HEAD
# - name: Check listing status
=======
# - name: check listing status
>>>>>>> 98dc67cb
#   ansible.builtin.assert:
#     that:
#       - result.response is defined
#       - result.failed == false
#       - result.changed == true
#       - result.response.profile.name ==  "{{profile3_name}}"
#       - result.response.profile.description == "testdesc"
#       - result.response.profile.type == "Network"
#       - result.response.profile.topology == "cluster"
#       - result.response.profile.versions[0].propertiesMap.ENABLE_IP_ADDRESS_SELECTION == "false"
#       - result.response.profile.versions[0].propertiesMap.VLAN_NAME_0 == "{{network_profile.HA.cluster1.vlan_name2}}"
#       - result.response.profile.versions[0].propertiesMap.VLAN_NAME_1 == "{{network_profile.HA.cluster2.vlan_name2}}"
#       - result.response.profile.versions[0].propertiesMap.CLUSTER_NAME_0 == "{{network_profile.HA.cluster1.name}}"
#       - result.response.profile.versions[0].propertiesMap.CLUSTER_NAME_1 == "{{network_profile.HA.cluster2.name}}"
#       - result.response.profile.versions[0].published == true
#     fail_msg: "Fail: unable to update the profile for multiple cluster by  subnets, publish "
#     success_msg: "Pass: update the profile for multiple cluster by  subnets, publish finished successfully"
################################################################
- name: Delete all created network profiles
  ntnx_ndb_profiles:
    state: absent
    profile_uuid: "{{ item }}"
  register: result
  loop: "{{ todelete }}"
  ignore_errors: true

- name: Check listing status
  ansible.builtin.assert:
    that:
      - result.changed is defined
      - result.changed == true
      - result.msg == "All items completed"
    fail_msg: "unable to delete all created network profiles"
    success_msg: "All network profiles deleted successfully"

<<<<<<< HEAD
- name: Reset todelete list
=======
- name: Reset todelete
>>>>>>> 98dc67cb
  ansible.builtin.set_fact:
    todelete: []<|MERGE_RESOLUTION|>--- conflicted
+++ resolved
@@ -1,15 +1,6 @@
 ---
 - name: Generate random profile_name
   ansible.builtin.set_fact:
-<<<<<<< HEAD
-    random_name: "{{query('community.general.random_string',numbers=false, special=false,length=12)[0]}}"
-
-- name: Set suffix name
-  ansible.builtin.set_fact:
-    suffix_name: "ansible-role-mapping"
-
-- name: Set profile names
-=======
     random_name: "{{ query('community.general.random_string', numbers=false, special=false, length=12)[0] }}"
 
 - name: Set suffix name
@@ -17,7 +8,6 @@
     suffix_name: ansible-role-mapping
 
 - name: Define variables for profile names & todelete
->>>>>>> 98dc67cb
   ansible.builtin.set_fact:
     todelete: []
     profile1_name: "{{ random_name }}{{ suffix_name }}1"
@@ -34,13 +24,8 @@
       topology: single
       vlans:
         - cluster:
-<<<<<<< HEAD
-            name: "{{network_profile.single.cluster.name}}"
-          vlan_name: "{{network_profile.single.vlan_name}}"
-=======
             name: "{{ network_profile.single.cluster.name }}"
           vlan_name: "{{ network_profile.single.vlan_name }}"
->>>>>>> 98dc67cb
       enable_ip_address_selection: true
   register: result
   ignore_errors: true
@@ -87,15 +72,9 @@
     fail_msg: "Fail: unable to update the profile for single cluster by  name , desc , publish "
     success_msg: "Pass: update the profile for single cluster by  name , desc , publish finished successfully "
 
-<<<<<<< HEAD
-- name: Add profile_uuid to todelete list
-  ansible.builtin.set_fact:
-    todelete: "{{ todelete + [  result.profile_uuid ] }}"
-=======
 - name: Define variable todelete
   ansible.builtin.set_fact:
     todelete: "{{ todelete + [result.profile_uuid] }}"
->>>>>>> 98dc67cb
 ################################################################
 - name: Verify idempotency check
   ntnx_ndb_profiles:
@@ -115,7 +94,7 @@
     fail_msg: "Fail: unable to verify idempotency check"
     success_msg: "Pass: verify idempotency check finished successfully "
 ################################################################
-# - name: Verify create of multiple cluster network profile
+# - name: verify create of multiple cluster network profile
 #   ntnx_ndb_profiles:
 #     name: "{{profile3_name}}"
 #     desc: "testdesc"
@@ -136,11 +115,7 @@
 #   register: result
 #   ignore_errors: true
 
-<<<<<<< HEAD
-# - name: Check listing status
-=======
 # - name: check listing status
->>>>>>> 98dc67cb
 #   ansible.builtin.assert:
 #     that:
 #       - result.response is defined
@@ -156,12 +131,12 @@
 #       - result.response.versions[0].propertiesMap.CLUSTER_NAME_0 == "{{network_profile.HA.cluster1.name}}"
 #       - result.response.versions[0].propertiesMap.CLUSTER_NAME_1 == "{{network_profile.HA.cluster2.name}}"
 #     fail_msg: "Fail: unable to verify create of multiple cluster network profile "
-#     success_msg: "Pass:  verify create of multiple cluster network profile finished successfully"
+#     success_msg: "Pass:  verify create of multiple cluster network profile finished sucessfully"
 
 # - ansible.builtin.set_fact:
 #     todelete: "{{ todelete + [  result.profile_uuid ] }}"
 ################################################################
-# - name: Update the profile for multiple cluster by  subnets, publish
+# - name: update the profile for multiple cluster by  subnets, publish
 #   ntnx_ndb_profiles:
 #     type: network
 #     profile_uuid: "{{result.profile_uuid}}"
@@ -180,11 +155,7 @@
 #   register: result
 #   ignore_errors: true
 
-<<<<<<< HEAD
-# - name: Check listing status
-=======
 # - name: check listing status
->>>>>>> 98dc67cb
 #   ansible.builtin.assert:
 #     that:
 #       - result.response is defined
@@ -220,10 +191,6 @@
     fail_msg: "unable to delete all created network profiles"
     success_msg: "All network profiles deleted successfully"
 
-<<<<<<< HEAD
-- name: Reset todelete list
-=======
 - name: Reset todelete
->>>>>>> 98dc67cb
   ansible.builtin.set_fact:
     todelete: []