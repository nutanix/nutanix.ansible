<<<<<<< HEAD
---
- name: Generate random profile_name
  ansible.builtin.set_fact:
    random_name: "{{ query('community.general.random_string', numbers=false, special=false, length=12)[0] }}"
=======
- name: Generate random profile_name
  set_fact:
    random_name: "{{query('community.general.random_string',numbers=false, special=false,length=12)[0]}}"
>>>>>>> 2d2ad436

- name: Set suffix name
  ansible.builtin.set_fact:
    suffix_name: ansible-role-mapping

- name: Define variables for profile names & todelete
  ansible.builtin.set_fact:
    todelete: []
    profile1_name: "{{ random_name }}{{ suffix_name }}1"
    profile2_name: "{{ random_name }}{{ suffix_name }}2"
    profile3_name: "{{ random_name }}{{ suffix_name }}3"
################################################################
- name: Verify create of single cluster network profile
  ntnx_ndb_profiles:
    name: "{{ profile1_name }}"
    desc: testdesc
    type: network
    database_type: postgres
    network:
      topology: single
      vlans:
<<<<<<< HEAD
        - cluster:
            name: "{{ network_profile.single.cluster.name }}"
          vlan_name: "{{ network_profile.single.vlan_name }}"
=======
        -
          cluster:
            name: "{{network_profile.single.cluster.name}}"
          vlan_name: "{{network_profile.single.vlan_name}}"
>>>>>>> 2d2ad436
      enable_ip_address_selection: true
  register: result
  ignore_errors: true

- name: Check listing status
  ansible.builtin.assert:
    that:
      - result.response is defined
      - result.failed == false
      - result.changed == true
      - result.response.name ==  "{{ profile1_name }}"
      - result.response.description == "testdesc"
      - result.response.type == "Network"
      - result.response.topology == "single"
      - result.response.versions[0].propertiesMap.ENABLE_IP_ADDRESS_SELECTION == "true"
      - result.response.versions[0].propertiesMap.VLAN_NAME == "{{ network_profile.single.vlan_name }}"
      - result.response.versions[0].published == false
    fail_msg: "Fail: unable to verify create of single cluster network profile"
    success_msg: "Pass: verify create of single cluster network profile finished successfully "
################################################################
- name: Update the profile for single cluster by  name , desc , publish
  ntnx_ndb_profiles:
    name: "{{ profile2_name }}"
    desc: testdesc2
    network:
      publish: true
    profile_uuid: "{{ result.profile_uuid }}"
  register: result
  ignore_errors: true

- name: Check listing status
  ansible.builtin.assert:
    that:
      - result.response is defined
      - result.failed == false
      - result.changed == true
      - result.response.profile.name == "{{ profile2_name }}"
      - result.response.profile.description == "testdesc2"
      - result.response.profile.type == "Network"
      - result.response.profile.topology == "single"
      - result.response.profile.versions[0].propertiesMap.ENABLE_IP_ADDRESS_SELECTION == "true"
      - result.response.profile.versions[0].propertiesMap.VLAN_NAME == "{{ network_profile.single.vlan_name }}"
      - result.response.profile.versions[0].published == true
    fail_msg: "Fail: unable to update the profile for single cluster by  name , desc , publish "
    success_msg: "Pass: update the profile for single cluster by  name , desc , publish finished successfully "

- name: Define variable todelete
  ansible.builtin.set_fact:
    todelete: "{{ todelete + [result.profile_uuid] }}"
################################################################
- name: Verify idempotency check
  ntnx_ndb_profiles:
    name: "{{ profile2_name }}"
    desc: testdesc2
    profile_uuid: "{{ result.profile_uuid }}"
  register: result
  ignore_errors: true

- name: Check listing status
  ansible.builtin.assert:
    that:
      - result.response is defined
      - result.failed == false
      - result.changed == false
      - result.profile_uuid is defined
    fail_msg: "Fail: unable to verify idempotency check"
    success_msg: "Pass: verify idempotency check finished successfully "
################################################################
# - name: verify create of multiple cluster network profile
#   ntnx_ndb_profiles:
#     name: "{{profile3_name}}"
#     desc: "testdesc"
#     type: network
#     database_type: postgres
#     network:
#       topology: cluster
#       vlans:
#         -
#           cluster:
#             name: "{{network_profile.HA.cluster1.name}}"
#           vlan_name: "{{network_profile.HA.cluster1.vlan_name}}"
#         -
#           cluster:
#             name: "{{network_profile.HA.cluster2.name}}"
#           vlan_name: "{{network_profile.HA.cluster2.vlan_name}}"

#   register: result
#   ignore_errors: true

# - name: check listing status
#   assert:
#     that:
#       - result.response is defined
#       - result.failed == false
#       - result.changed == true
#       - result.response.name ==  "{{profile3_name}}"
#       - result.response.description == "testdesc"
#       - result.response.type == "Network"
#       - result.response.topology == "cluster"
#       - result.response.versions[0].propertiesMap.ENABLE_IP_ADDRESS_SELECTION == "false"
#       - result.response.versions[0].propertiesMap.VLAN_NAME_0 == "{{network_profile.HA.cluster1.vlan_name}}"
#       - result.response.versions[0].propertiesMap.VLAN_NAME_1 == "{{network_profile.HA.cluster2.vlan_name}}"
#       - result.response.versions[0].propertiesMap.CLUSTER_NAME_0 == "{{network_profile.HA.cluster1.name}}"
#       - result.response.versions[0].propertiesMap.CLUSTER_NAME_1 == "{{network_profile.HA.cluster2.name}}"
#     fail_msg: "Fail: unable to verify create of multiple cluster network profile "
#     success_msg: "Pass:  verify create of multiple cluster network profile finished sucessfully"

# - set_fact:
#     todelete: "{{ todelete + [  result.profile_uuid ] }}"
################################################################
# - name: update the profile for multiple cluster by  subnets, publish
#   ntnx_ndb_profiles:
#     type: network
#     profile_uuid: "{{result.profile_uuid}}"
#     network:
#       publish: true
#       topology: cluster
#       vlans:
#         -
#           cluster:
#             name: "{{network_profile.HA.cluster1.name}}"
#           vlan_name: "{{network_profile.HA.cluster1.vlan_name2}}"
#         -
#           cluster:
#             name: "{{network_profile.HA.cluster2.name}}"
#           vlan_name: "{{network_profile.HA.cluster2.vlan_name2}}"
#   register: result
#   ignore_errors: true

# - name: check listing status
#   assert:
#     that:
#       - result.response is defined
#       - result.failed == false
#       - result.changed == true
#       - result.response.profile.name ==  "{{profile3_name}}"
#       - result.response.profile.description == "testdesc"
#       - result.response.profile.type == "Network"
#       - result.response.profile.topology == "cluster"
#       - result.response.profile.versions[0].propertiesMap.ENABLE_IP_ADDRESS_SELECTION == "false"
#       - result.response.profile.versions[0].propertiesMap.VLAN_NAME_0 == "{{network_profile.HA.cluster1.vlan_name2}}"
#       - result.response.profile.versions[0].propertiesMap.VLAN_NAME_1 == "{{network_profile.HA.cluster2.vlan_name2}}"
#       - result.response.profile.versions[0].propertiesMap.CLUSTER_NAME_0 == "{{network_profile.HA.cluster1.name}}"
#       - result.response.profile.versions[0].propertiesMap.CLUSTER_NAME_1 == "{{network_profile.HA.cluster2.name}}"
#       - result.response.profile.versions[0].published == true
#     fail_msg: "Fail: unable to update the profile for multiple cluster by  subnets, publish "
#     success_msg: "Pass: update the profile for multiple cluster by  subnets, publish finished successfully"
################################################################
- name: Delete all created network profiles
  ntnx_ndb_profiles:
    state: absent
    profile_uuid: "{{ item }}"
  register: result
  loop: "{{ todelete }}"
  ignore_errors: true

- name: Check listing status
  ansible.builtin.assert:
    that:
      - result.changed is defined
      - result.changed == true
      - result.msg == "All items completed"
<<<<<<< HEAD
    fail_msg: unable to delete all created network profiles
    success_msg: All network profiles deleted successfully
=======
    fail_msg: "unable to delete all created network profiles"
    success_msg: "All network profiles deleted successfully"
>>>>>>> 2d2ad436

- name: Define variable todelete
  ansible.builtin.set_fact:
    todelete: []<|MERGE_RESOLUTION|>--- conflicted
+++ resolved
@@ -1,13 +1,7 @@
-<<<<<<< HEAD
 ---
 - name: Generate random profile_name
   ansible.builtin.set_fact:
     random_name: "{{ query('community.general.random_string', numbers=false, special=false, length=12)[0] }}"
-=======
-- name: Generate random profile_name
-  set_fact:
-    random_name: "{{query('community.general.random_string',numbers=false, special=false,length=12)[0]}}"
->>>>>>> 2d2ad436
 
 - name: Set suffix name
   ansible.builtin.set_fact:
@@ -29,16 +23,9 @@
     network:
       topology: single
       vlans:
-<<<<<<< HEAD
         - cluster:
             name: "{{ network_profile.single.cluster.name }}"
           vlan_name: "{{ network_profile.single.vlan_name }}"
-=======
-        -
-          cluster:
-            name: "{{network_profile.single.cluster.name}}"
-          vlan_name: "{{network_profile.single.vlan_name}}"
->>>>>>> 2d2ad436
       enable_ip_address_selection: true
   register: result
   ignore_errors: true
@@ -201,14 +188,8 @@
       - result.changed is defined
       - result.changed == true
       - result.msg == "All items completed"
-<<<<<<< HEAD
-    fail_msg: unable to delete all created network profiles
-    success_msg: All network profiles deleted successfully
-=======
     fail_msg: "unable to delete all created network profiles"
     success_msg: "All network profiles deleted successfully"
->>>>>>> 2d2ad436
 
-- name: Define variable todelete
-  ansible.builtin.set_fact:
+- set_fact:
     todelete: []