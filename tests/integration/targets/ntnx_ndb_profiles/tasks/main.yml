--- conflicted
+++ resolved
@@ -1,20 +1,4 @@
 ---
-<<<<<<< HEAD
-- name: Set module defaults
-  module_defaults:
-      group/nutanix.ncp.ntnx:
-          nutanix_host: "{{ndb_ip}}"
-          nutanix_username: "{{ndb_username}}"
-          nutanix_password: "{{ndb_password}}"
-          validate_certs: false
-  block:
-      - name: Import "compute.yml"
-        ansible.builtin.import_tasks: "compute.yml"
-      - name: Import "db_params.yml"
-        ansible.builtin.import_tasks: "db_params.yml"
-      - name: Import "network_profile.yml"
-        ansible.builtin.import_tasks: "network_profile.yml"
-=======
 - name: Ntnx_ndb_profiles integration tests
   module_defaults:
     group/nutanix.ncp.ntnx:
@@ -28,5 +12,4 @@
     - name: Import tasks
       ansible.builtin.import_tasks: db_params.yml
     - name: Import tasks
-      ansible.builtin.import_tasks: network_profile.yml
->>>>>>> 98dc67cb
+      ansible.builtin.import_tasks: network_profile.yml