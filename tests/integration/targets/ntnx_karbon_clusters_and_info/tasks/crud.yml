--- conflicted
+++ resolved
@@ -337,7 +337,7 @@
       - result.changed == false
       - result.failed == false
       - result.msg == "Nothing to change."
-    fail_msg: "Fail: idempotency check fail "
+    fail_msg: "Fail: idempotecy check fail "
     success_msg: "Passed: Returned as expected "
 #################################
 - name: Try to update node pool config with wrong labels
@@ -350,15 +350,9 @@
       memory_gb: 8 # for etcd min 8
       disk_gb: 120
     add_labels:
-<<<<<<< HEAD
-      property.-+]y5: "string"
-      propert5: "string"
-      property4: "string+-.3-@"
-=======
       propert.-+]y5: string
       propert5: string
       property4: string+-.3-@
->>>>>>> 98dc67cb
   register: result
   ignore_errors: true
 
@@ -381,17 +375,10 @@
       disk_gb: 150
       num_instances: 4
     add_labels:
-<<<<<<< HEAD
-      property1: "test-property1"
-      property2: "test-property2"
-      property3: "test-property3"
-      property.-+]y5: "string"
-=======
       property1: test-property1
       property2: test-property2
       property3: test-property3
       propert.-+]y5: string
->>>>>>> 98dc67cb
   register: result
   ignore_errors: true
 
