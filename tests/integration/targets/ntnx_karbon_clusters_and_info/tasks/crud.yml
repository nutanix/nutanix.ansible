--- conflicted
+++ resolved
@@ -149,9 +149,6 @@
     fail_msg: " Fail: unable to  create  DEV cluster with Flannel network provider"
     success_msg: " Pass:  create  DEV cluster with Flannel network provider successfully "
 #############################
-<<<<<<< HEAD
-- name: Delete  dev cluster  with Flannel network provider
-=======
 - name: Delete Cluster with check mode
   ntnx_karbon_clusters:
     state: absent
@@ -170,7 +167,6 @@
     success_msg: "Returned As expected"
 
 - name: delete  dev cluster  with Flannel network provider
->>>>>>> 69a39bf6
   ntnx_karbon_clusters:
     state: absent
     name: "{{ result.response.name }}"
@@ -186,13 +182,8 @@
       - result.response.status == "SUCCEEDED"
     fail_msg: " Fail: unable to delete  dev cluster  with Flannel network provider"
     success_msg: " Pass: delete  dev cluster  with Flannel network provider finished successfully"
-<<<<<<< HEAD
-#############################
-- name: Create  DEV cluster with Calico network provider
-=======
 ############################
 - name: create  DEV cluster with Calico network provider
->>>>>>> 69a39bf6
   ntnx_karbon_clusters:
     cluster:
       name: "{{ cluster.name }}"
@@ -473,9 +464,6 @@
     fail_msg: "Fail: Unable to update pool by decreasing cpu,memory_gb,num_instances and add remove labels "
     success_msg: "Passed: update pool by decreasing cpu,memory_gb,num_instances and add remove labels finished successfully "
 ################################
-<<<<<<< HEAD
-- name: Delete pool
-=======
 - name: Delete pool with check mode
   ntnx_karbon_clusters_node_pools:
     state: absent
@@ -497,7 +485,6 @@
     success_msg: "Returned As expected"
 
 - name: delete pool
->>>>>>> 69a39bf6
   ntnx_karbon_clusters_node_pools:
     state: absent
     node_pool_name: "{{ node1_name }}"
