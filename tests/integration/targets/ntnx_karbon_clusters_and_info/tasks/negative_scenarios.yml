--- conflicted
+++ resolved
@@ -18,15 +18,9 @@
     node_subnet:
       uuid: "{{ network.dhcp.uuid }}"
     cni:
-<<<<<<< HEAD
-      node_cidr_mask_size: "{{cni.node_cidr_mask_size}}"
-      service_ipv4_cidr: "{{cni.service_ipv4_cidr}}"
-      pod_ipv4_cidr: "{{cni.pod_ipv4_cidr}}"
-=======
       node_cidr_mask_size: "{{ cni.node_cidr_mask_size }}"
       service_ipv4_cidr: "{{ cni.service_ipv4_cidr }}"
       pod_ipv4_cidr: "{{ cni.pod_ipv4_cidr }}"
->>>>>>> 98dc67cb
       network_provider: Calico
     custom_node_configs:
       etcd:
@@ -54,8 +48,8 @@
       - result.failed == true
       - result.error == "cpu cannot be less then 4"
       - result.msg == "Failed generating create cluster spec"
-    fail_msg: " Fail: cluster created with  cpu  less than minimum"
-    success_msg: " Pass: Returned as expected"
+    fail_msg: " Fail: cluster creaeted with  cpu  less than minimum"
+    success_msg: " Pass:  Retunred as expected"
 #############################
 - name: Create cluster with memory_gb  less than minimum
   ntnx_karbon_clusters:
@@ -67,15 +61,9 @@
     node_subnet:
       uuid: "{{ network.dhcp.uuid }}"
     cni:
-<<<<<<< HEAD
-      node_cidr_mask_size: "{{cni.node_cidr_mask_size}}"
-      service_ipv4_cidr: "{{cni.service_ipv4_cidr}}"
-      pod_ipv4_cidr: "{{cni.pod_ipv4_cidr}}"
-=======
       node_cidr_mask_size: "{{ cni.node_cidr_mask_size }}"
       service_ipv4_cidr: "{{ cni.service_ipv4_cidr }}"
       pod_ipv4_cidr: "{{ cni.pod_ipv4_cidr }}"
->>>>>>> 98dc67cb
       network_provider: Calico
     custom_node_configs:
       etcd:
@@ -103,8 +91,8 @@
       - result.failed == true
       - result.error == "memory_gb cannot be less then 8"
       - result.msg == "Failed generating create cluster spec"
-    fail_msg: " Fail: cluster created with  memory_gb size  less than minimum"
-    success_msg: " Pass: Returned as expected"
+    fail_msg: " Fail: cluster creaeted with  memory_gb size  less than minimum"
+    success_msg: " Pass:  Retunred as expected"
 #############################
 - name: Create cluster with wrong num_instances for master nodes
   ntnx_karbon_clusters:
@@ -116,15 +104,9 @@
     node_subnet:
       uuid: "{{ network.dhcp.uuid }}"
     cni:
-<<<<<<< HEAD
-      node_cidr_mask_size: "{{cni.node_cidr_mask_size}}"
-      service_ipv4_cidr: "{{cni.service_ipv4_cidr}}"
-      pod_ipv4_cidr: "{{cni.pod_ipv4_cidr}}"
-=======
       node_cidr_mask_size: "{{ cni.node_cidr_mask_size }}"
       service_ipv4_cidr: "{{ cni.service_ipv4_cidr }}"
       pod_ipv4_cidr: "{{ cni.pod_ipv4_cidr }}"
->>>>>>> 98dc67cb
       network_provider: Calico
     custom_node_configs:
       masters:
@@ -152,8 +134,8 @@
       - result.failed == true
       - result.error ==  "value of masters.num_instances must be 1 or 2"
       - result.msg == "Failed generating create cluster spec"
-    fail_msg: " Fail: cluster created with wrong num_instances for master nodes"
-    success_msg: " Pass: Returned as expected"
+    fail_msg: " Fail: cluster creaeted with wrong num_instances for master nodes"
+    success_msg: " Pass:  Retunred as expected"
 #############################
 - name: Create cluster with wrong num_instances for etcd nodes
   ntnx_karbon_clusters:
@@ -165,15 +147,9 @@
     node_subnet:
       uuid: "{{ network.dhcp.uuid }}"
     cni:
-<<<<<<< HEAD
-      node_cidr_mask_size: "{{cni.node_cidr_mask_size}}"
-      service_ipv4_cidr: "{{cni.service_ipv4_cidr}}"
-      pod_ipv4_cidr: "{{cni.pod_ipv4_cidr}}"
-=======
       node_cidr_mask_size: "{{ cni.node_cidr_mask_size }}"
       service_ipv4_cidr: "{{ cni.service_ipv4_cidr }}"
       pod_ipv4_cidr: "{{ cni.pod_ipv4_cidr }}"
->>>>>>> 98dc67cb
       network_provider: Calico
     custom_node_configs:
       etcd:
@@ -201,6 +177,6 @@
       - result.failed == true
       - result.error ==  "value of etcd.num_instances must be 1, 3 or 5"
       - result.msg == "Failed generating create cluster spec"
-    fail_msg: " Fail: cluster created with wrong num_instances for etcd nodes"
-    success_msg: " Pass: Returned as expected"
+    fail_msg: " Fail: cluster creaeted with wrong num_instances for etcd nodes"
+    success_msg: " Pass:  Retunred as expected"
 #############################