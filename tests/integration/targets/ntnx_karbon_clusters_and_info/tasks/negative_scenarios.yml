--- conflicted
+++ resolved
@@ -1,13 +1,4 @@
 ---
-<<<<<<< HEAD
-- name: Start negative test cases for ntnx_karbon_clusters
-  ansible.builtin.debug:
-    msg: Start negative test cases for ntnx_karbon_clusters
-
-- name: Set Karbon name
-  ansible.builtin.set_fact:
-    karbon_name: "test-module22"
-=======
 - name: Start negative test cases for  ntnx_karbon_clusters
   ansible.builtin.debug:
     msg: Start negative test cases for  ntnx_karbon_clusters
@@ -15,7 +6,6 @@
 - name: Set karbon_name
   ansible.builtin.set_fact:
     karbon_name: test-module22
->>>>>>> 98dc67cb
 
 #############################
 - name: Create cluster with cpu less than minimum
@@ -28,15 +18,9 @@
     node_subnet:
       uuid: "{{ network.dhcp.uuid }}"
     cni:
-<<<<<<< HEAD
-      node_cidr_mask_size: "{{cni.node_cidr_mask_size}}"
-      service_ipv4_cidr: "{{cni.service_ipv4_cidr}}"
-      pod_ipv4_cidr: "{{cni.pod_ipv4_cidr}}"
-=======
       node_cidr_mask_size: "{{ cni.node_cidr_mask_size }}"
       service_ipv4_cidr: "{{ cni.service_ipv4_cidr }}"
       pod_ipv4_cidr: "{{ cni.pod_ipv4_cidr }}"
->>>>>>> 98dc67cb
       network_provider: Calico
     custom_node_configs:
       etcd:
@@ -45,17 +29,10 @@
         memory_gb: 8
         disk_gb: 120
     storage_class:
-<<<<<<< HEAD
-      nutanix_cluster_password: "{{nutanix_cluster_password}}"
-      nutanix_cluster_username: "{{nutanix_cluster_username}}"
-      default_storage_class: true
-      name: Test-storage-class
-=======
       nutanix_cluster_password: "{{ nutanix_cluster_password }}"
       nutanix_cluster_username: "{{ nutanix_cluster_username }}"
       default_storage_class: true
       name: test-storage-class
->>>>>>> 98dc67cb
       reclaim_policy: Retain
       storage_container: "{{ storage_container.name }}"
       file_system: xfs
@@ -71,8 +48,8 @@
       - result.failed == true
       - result.error == "cpu cannot be less then 4"
       - result.msg == "Failed generating create cluster spec"
-    fail_msg: " Fail: cluster created with  cpu  less than minimum"
-    success_msg: " Pass: Returned as expected"
+    fail_msg: " Fail: cluster creaeted with  cpu  less than minimum"
+    success_msg: " Pass:  Retunred as expected"
 #############################
 - name: Create cluster with memory_gb  less than minimum
   ntnx_karbon_clusters:
@@ -84,15 +61,9 @@
     node_subnet:
       uuid: "{{ network.dhcp.uuid }}"
     cni:
-<<<<<<< HEAD
-      node_cidr_mask_size: "{{cni.node_cidr_mask_size}}"
-      service_ipv4_cidr: "{{cni.service_ipv4_cidr}}"
-      pod_ipv4_cidr: "{{cni.pod_ipv4_cidr}}"
-=======
       node_cidr_mask_size: "{{ cni.node_cidr_mask_size }}"
       service_ipv4_cidr: "{{ cni.service_ipv4_cidr }}"
       pod_ipv4_cidr: "{{ cni.pod_ipv4_cidr }}"
->>>>>>> 98dc67cb
       network_provider: Calico
     custom_node_configs:
       etcd:
@@ -101,17 +72,10 @@
         memory_gb: 7
         disk_gb: 120
     storage_class:
-<<<<<<< HEAD
-      nutanix_cluster_password: "{{nutanix_cluster_password}}"
-      nutanix_cluster_username: "{{nutanix_cluster_username}}"
-      default_storage_class: true
-      name: Test-storage-class
-=======
       nutanix_cluster_password: "{{ nutanix_cluster_password }}"
       nutanix_cluster_username: "{{ nutanix_cluster_username }}"
       default_storage_class: true
       name: test-storage-class
->>>>>>> 98dc67cb
       reclaim_policy: Retain
       storage_container: "{{ storage_container.name }}"
       file_system: xfs
@@ -127,8 +91,8 @@
       - result.failed == true
       - result.error == "memory_gb cannot be less then 8"
       - result.msg == "Failed generating create cluster spec"
-    fail_msg: " Fail: cluster created with  memory_gb size  less than minimum"
-    success_msg: " Pass: Returned as expected"
+    fail_msg: " Fail: cluster creaeted with  memory_gb size  less than minimum"
+    success_msg: " Pass:  Retunred as expected"
 #############################
 - name: Create cluster with wrong num_instances for master nodes
   ntnx_karbon_clusters:
@@ -140,15 +104,9 @@
     node_subnet:
       uuid: "{{ network.dhcp.uuid }}"
     cni:
-<<<<<<< HEAD
-      node_cidr_mask_size: "{{cni.node_cidr_mask_size}}"
-      service_ipv4_cidr: "{{cni.service_ipv4_cidr}}"
-      pod_ipv4_cidr: "{{cni.pod_ipv4_cidr}}"
-=======
       node_cidr_mask_size: "{{ cni.node_cidr_mask_size }}"
       service_ipv4_cidr: "{{ cni.service_ipv4_cidr }}"
       pod_ipv4_cidr: "{{ cni.pod_ipv4_cidr }}"
->>>>>>> 98dc67cb
       network_provider: Calico
     custom_node_configs:
       masters:
@@ -157,17 +115,10 @@
         memory_gb: 8
         disk_gb: 120
     storage_class:
-<<<<<<< HEAD
-      nutanix_cluster_password: "{{nutanix_cluster_password}}"
-      nutanix_cluster_username: "{{nutanix_cluster_username}}"
-      default_storage_class: true
-      name: Test-storage-class
-=======
       nutanix_cluster_password: "{{ nutanix_cluster_password }}"
       nutanix_cluster_username: "{{ nutanix_cluster_username }}"
       default_storage_class: true
       name: test-storage-class
->>>>>>> 98dc67cb
       reclaim_policy: Retain
       storage_container: "{{ storage_container.name }}"
       file_system: xfs
@@ -183,8 +134,8 @@
       - result.failed == true
       - result.error ==  "value of masters.num_instances must be 1 or 2"
       - result.msg == "Failed generating create cluster spec"
-    fail_msg: " Fail: cluster created with wrong num_instances for master nodes"
-    success_msg: " Pass: Returned as expected"
+    fail_msg: " Fail: cluster creaeted with wrong num_instances for master nodes"
+    success_msg: " Pass:  Retunred as expected"
 #############################
 - name: Create cluster with wrong num_instances for etcd nodes
   ntnx_karbon_clusters:
@@ -196,15 +147,9 @@
     node_subnet:
       uuid: "{{ network.dhcp.uuid }}"
     cni:
-<<<<<<< HEAD
-      node_cidr_mask_size: "{{cni.node_cidr_mask_size}}"
-      service_ipv4_cidr: "{{cni.service_ipv4_cidr}}"
-      pod_ipv4_cidr: "{{cni.pod_ipv4_cidr}}"
-=======
       node_cidr_mask_size: "{{ cni.node_cidr_mask_size }}"
       service_ipv4_cidr: "{{ cni.service_ipv4_cidr }}"
       pod_ipv4_cidr: "{{ cni.pod_ipv4_cidr }}"
->>>>>>> 98dc67cb
       network_provider: Calico
     custom_node_configs:
       etcd:
@@ -213,17 +158,10 @@
         memory_gb: 8
         disk_gb: 120
     storage_class:
-<<<<<<< HEAD
-      nutanix_cluster_password: "{{nutanix_cluster_password}}"
-      nutanix_cluster_username: "{{nutanix_cluster_username}}"
-      default_storage_class: true
-      name: Test-storage-class
-=======
       nutanix_cluster_password: "{{ nutanix_cluster_password }}"
       nutanix_cluster_username: "{{ nutanix_cluster_username }}"
       default_storage_class: true
       name: test-storage-class
->>>>>>> 98dc67cb
       reclaim_policy: Retain
       storage_container: "{{ storage_container.name }}"
       file_system: xfs
@@ -239,6 +177,6 @@
       - result.failed == true
       - result.error ==  "value of etcd.num_instances must be 1, 3 or 5"
       - result.msg == "Failed generating create cluster spec"
-    fail_msg: " Fail: cluster created with wrong num_instances for etcd nodes"
-    success_msg: " Pass: Returned as expected"
+    fail_msg: " Fail: cluster creaeted with wrong num_instances for etcd nodes"
+    success_msg: " Pass:  Retunred as expected"
 #############################