---
# Summary:
# This playbook will test below cases:
#   1. Create DB server VM to host new database instance (vm1)
#   2. Create single instance postgres database (db1) on existing registered vm (vm1)
#   3. Unregister database instance (db1) and db server vm (vm1)
#   4. Register db1 from unregistered vm1

- name: Start ndb databases test flow 2
  ansible.builtin.debug:
<<<<<<< HEAD
    msg: "start ndb databases test flow 2"

- name: Generate random name
  ansible.builtin.set_fact:
    random_name: "{{query('community.general.random_string',numbers=false, special=false,length=12)}}"

- name: Set variables
  ansible.builtin.set_fact:
    db1_name: "{{random_name[0]}}"
    db1_name_updated: "{{random_name[0]}}-updated"
    vm1_name: "{{random_name[0]}}-vm"
=======
    msg: start ndb databases test flow 2

- name: Generate random name
  ansible.builtin.set_fact:
    random_name: "{{ query('community.general.random_string', numbers=false, special=false, length=12) }}"

- name: Set db1_name, db1_name_updated and vm1_name
  ansible.builtin.set_fact:
    db1_name: "{{ random_name[0] }}"
    db1_name_updated: "{{ random_name[0] }}-updated"
    vm1_name: "{{ random_name[0] }}-vm"
>>>>>>> 98dc67cb

- name: Create db server vm using software profile
  ntnx_ndb_db_server_vms:
    wait: true
    name: "{{ vm1_name }}"
    desc: ansible-created-vm1-desc
    software_profile:
      name: "{{ software_profile.name }}"
    compute_profile:
      name: "{{ compute_profile.name }}"
    network_profile:
      name: "{{ network_profile.name }}"
    cluster:
      name: "{{ cluster.cluster1.name }}"
    password: "{{ vm_password }}"
    pub_ssh_key: "{{ public_ssh_key }}"
    time_zone: UTC
    database_type: postgres_database
  register: result

- name: Creation Status
  ansible.builtin.assert:
    that:
      - result.response is defined
      - result.response.status == 'UP'
      - result.uuid is defined
      - result.changed == true
    fail_msg: Unable to create db server vm using software profile
    success_msg: DB server VM created successfully

- name: Set db server uuid
  ansible.builtin.set_fact:
    db_server_uuid: "{{ result.uuid }}"

<<<<<<< HEAD
- name: Set vm ip address
=======
- name: Set vm ip
>>>>>>> 98dc67cb
  ansible.builtin.set_fact:
    _vm_ip: "{{ result.response.ipAddresses[0] }}"

- name: Create new single instance postgres database on vm created earlier
  ntnx_ndb_databases:
    wait: true
    name: "{{ db1_name }}"
    desc: ansible-created-db-desc

    db_params_profile:
      name: "{{ db_params_profile.name }}"

    db_vm:
      use_registered_server:
        name: "{{ vm1_name }}"

    postgres:
      db_name: testAnsible
      db_password: "{{ vm_password }}"
      db_size: 200

    time_machine:
      name: TM1
      desc: TM-desc
      sla:
        name: "{{ sla.name }}"
      schedule:
        daily: "11:10:02"
        weekly: WEDNESDAY
        monthly: 4
        quaterly: JANUARY
        log_catchup: 30
        snapshots_per_day: 2

    tags:
      ansible-databases: single-instance-dbs
  register: result

- name: Set db uuid
  ansible.builtin.set_fact:
<<<<<<< HEAD
    db_uuid: "{{result.db_uuid}}"
=======
    db_uuid: "{{ result.db_uuid }}"
>>>>>>> 98dc67cb

# skip jekyll/Liquid syntax check
# {% raw %}
- name: Create properties map
  ansible.builtin.set_fact:
<<<<<<< HEAD
    properties: "{{ properties | default({}) | combine ({ item['name'] : item['value'] }) }}"
=======
    properties: "{{ properties | default({}) | combine({item['name']: item['value']}) }}"
>>>>>>> 98dc67cb
  loop: "{{result.response.properties}}"
  no_log: true

# {% endraw %}

- name: Creation Status
  ansible.builtin.assert:
    that:
      - result.response is defined
      - result.response.status == 'READY'
      - result.db_uuid is defined
      - result.changed == true
      - result.response.name == db1_name
      - result.response.description == "ansible-created-db-desc"
      - result.response.type == "postgres_database"
      - properties["listener_port"] == "5432"
      - properties["db_parameter_profile_id"] == db_params_profile.uuid
      - result.response.databaseNodes[0].status == "READY"
      - result.response.databaseNodes[0].dbserverId ==  db_server_uuid
      - result.response.tags | length == 1
<<<<<<< HEAD
      - result.response.tags[0].tagName == "{{entity_tags.databases.name}}"
=======
      - result.response.tags[0].tagName == "{{ tags.databases.name }}"
>>>>>>> 98dc67cb
      - result.response.tags[0].value == "single-instance-dbs"
      - result.response.timeMachine is defined
      - result.response.timeMachine.name == "TM1"
      - result.response.timeMachine.description == "TM-desc"
      - result.response.timeMachine.sla is defined
      - result.response.timeMachine.sla.id == sla.uuid

<<<<<<< HEAD
    fail_msg: "Unable to create single instance postgres database"
    success_msg: "single instance postgres database created successfully"
=======
    fail_msg: Unable to create single instance postgres database
    success_msg: single instance postgres database created successfully
>>>>>>> 98dc67cb

- name: Unregister db along with delete time machine and unregister db servr vm
  ntnx_ndb_databases:
    state: absent
    db_uuid: "{{ db_uuid }}"
    wait: true
    delete_time_machine: true
    unregister_db_server_vms: true
  register: result

- name: Verify status of unregister of database with time machine delete
  ansible.builtin.assert:
    that:
      - result.changed == True
      - result.failed == false
      - result.response.status == "5"
      - result.response.db_server_vms_delete_status.status == "5"
    fail_msg: database unregistration failed
    success_msg: database unregistered successfully

- name: Create spec for registering previously unregistered DB from previously unregistered DB server vm
  check_mode: true
  ntnx_ndb_register_database:
    wait: true
    name: "{{ db1_name }}"
    desc: ansible-created-db-desc

    db_vm:
      unregistered:
        ip: "{{ _vm_ip }}"
        username: "{{ vm_username }}"
        password: "{{ vm_password }}"
        desc: vm-desc-updated
        reset_desc_in_ntnx_cluster: true
        cluster:
          name: "{{ cluster.cluster1.name }}"

    postgres:
      db_name: testAnsible1
      db_password: "{{ vm_password }}"
      software_path: "{{ postgres.software_home }}"

    time_machine:
      name: TM1
      desc: TM-desc
      sla:
        name: "{{ sla.name }}"

    tags:
      ansible-databases: single-instance-dbs

    automated_patching:
      maintenance_window:
        name: "{{ maintenance.window_name }}"
      tasks:
        - type: OS_PATCHING
          pre_task_cmd: ls
          post_task_cmd: ls -a
        - type: DB_PATCHING
          pre_task_cmd: ls -l
          post_task_cmd: ls -F

  register: result

- name: Set expected action arguments
  ansible.builtin.set_fact:
    expected_action_arguments:
<<<<<<< HEAD
      [
        { "name": "vmIp", "value": "{{_vm_ip}}" },
        { "name": "listener_port", "value": "5432" },
        { "name": "db_name", "value": "testAnsible1" },
        { "name": "db_user", "value": "postgres" },
        {
          "name": "db_password",
          "value": "VALUE_SPECIFIED_IN_NO_LOG_PARAMETER",
        },
        {
          "name": "postgres_software_home",
          "value": "{{postgres.software_home}}",
        },
      ]

- name: Set expected time machine info
  ansible.builtin.set_fact:
    expected_time_machine_info:
      {
        "autoTuneLogDrive": true,
        "description": "TM-desc",
        "name": "TM1",
        "schedule": {},
        "slaId": "{{sla.uuid}}",
      }
=======
      - { name: vmIp, value: "{{ _vm_ip }}" }
      - { name: listener_port, value: "5432" }
      - { name: db_name, value: testAnsible1 }
      - { name: db_user, value: postgres }
      - { name: db_password, value: VALUE_SPECIFIED_IN_NO_LOG_PARAMETER }
      - { name: postgres_software_home, value: "{{ postgres.software_home }}" }

- name: Set expected time machine info
  ansible.builtin.set_fact:
    expected_time_machine_info: { autoTuneLogDrive: true, description: TM-desc, name: TM1, schedule: {}, slaId: "{{ sla.uuid }}"}
>>>>>>> 98dc67cb

- name: Set maintenance tasks
  ansible.builtin.set_fact:
    mainetance_tasks:
<<<<<<< HEAD
      {
        "maintenanceWindowId": "{{maintenance.window_uuid}}",
        "tasks":
          [
            {
              "payload":
                {
                  "prePostCommand":
                    { "postCommand": "ls -a", "preCommand": "ls" },
                },
              "taskType": "OS_PATCHING",
            },
            {
              "payload":
                {
                  "prePostCommand":
                    { "postCommand": "ls -F", "preCommand": "ls -l" },
                },
              "taskType": "DB_PATCHING",
            },
          ],
      }
=======
      maintenanceWindowId: "{{ maintenance.window_uuid }}"
      tasks:
        - { payload: { prePostCommand: { postCommand: ls -a, preCommand: ls } }, taskType: OS_PATCHING }
        - { payload: { prePostCommand: { postCommand: ls -F, preCommand: ls -l } }, taskType: DB_PATCHING }
>>>>>>> 98dc67cb

- name: Check mode status
  ansible.builtin.assert:
    that:
      - result.response is defined
      - result.changed == False
      - result.response.databaseName == db1_name
      - result.response.description == "ansible-created-db-desc"
      - result.response.actionArguments == expected_action_arguments
      - result.response.vmDescription == "vm-desc-updated"
      - result.response.vmIp == _vm_ip
      - result.response.vmPassword == "VALUE_SPECIFIED_IN_NO_LOG_PARAMETER"
      - result.response.vmUsername == vm_username
      - result.response.resetDescriptionInNxCluster == True
      - result.response.databaseType == "postgres_database"
      - result.response.timeMachineInfo == expected_time_machine_info
      - result.response.nxClusterId == cluster.cluster1.uuid
      - result.response.maintenanceTasks == mainetance_tasks
      - result.response.workingDirectory == "/tmp"
<<<<<<< HEAD
    fail_msg: "Unable to create register database spec"
    success_msg: "single instance postgres database register spec created successfully"
=======
    fail_msg: Unable to create register database spec
    success_msg: single instance postgres database register spec created successfully
>>>>>>> 98dc67cb

- name: Register previously unregistered DB from previously unregistered DB server vm
  ntnx_ndb_register_database:
    wait: true
    name: "{{ db1_name }}"
    desc: ansible-created-db-desc

    db_vm:
      unregistered:
<<<<<<< HEAD
        ip: "{{_vm_ip}}"
        username: "{{vm_username}}"
        password: "{{vm_password}}"
        desc: "vm-desc-updated"
=======
        ip: "{{ _vm_ip }}"
        username: "{{ vm_username }}"
        password: "{{ vm_password }}"
        desc: vm-desc-updated
>>>>>>> 98dc67cb
        reset_desc_in_ntnx_cluster: true
        cluster:
          name: "{{ cluster.cluster1.name }}"

    postgres:
      db_name: testAnsible1
      db_password: "{{ vm_password }}"
      software_path: "{{ postgres.software_home }}"
      db_user: postgres

    time_machine:
      name: TM1
      desc: TM-desc
      sla:
        name: "{{ sla.name }}"
      schedule:
        daily: "11:10:02"
        weekly: WEDNESDAY
        monthly: 4
        quaterly: JANUARY
        log_catchup: 30
        snapshots_per_day: 2

    tags:
      ansible-databases: single-instance-dbs

    automated_patching:
      maintenance_window:
        name: "{{ maintenance.window_name }}"
      tasks:
        - type: OS_PATCHING
          pre_task_cmd: ls
          post_task_cmd: ls -a
        - type: DB_PATCHING
          pre_task_cmd: ls -l
          post_task_cmd: ls -F

  register: result

# skip jekyll/Liquid syntax check
# {% raw %}
- name: Create properties map
  ansible.builtin.set_fact:
<<<<<<< HEAD
    properties: "{{ properties | default({}) | combine ({ item['name'] : item['value'] }) }}"
=======
    properties: "{{ properties | default({}) | combine({item['name']: item['value']}) }}"
>>>>>>> 98dc67cb
  loop: "{{result.response.properties}}"
  no_log: true

# {% endraw %}

- name: Creation Status
  ansible.builtin.assert:
    that:
      - result.response is defined
      - result.response.status == 'READY'
      - result.db_uuid is defined
      - result.changed == true
      - result.response.name == db1_name
      - result.response.description == "ansible-created-db-desc"
      - properties["listener_port"] == "5432"
      - properties["vm_ip"] == _vm_ip
      - result.response.databaseNodes | length == 1
      - result.response.databaseNodes[0].status == "READY"
      - result.response.type == "postgres_database"
      - result.response.tags | length == 1
<<<<<<< HEAD
      - result.response.tags[0].tagName == "{{entity_tags.databases.name}}"
=======
      - result.response.tags[0].tagName == "{{ tags.databases.name }}"
>>>>>>> 98dc67cb
      - result.response.tags[0].value == "single-instance-dbs"
      - result.response.timeMachine is defined
      - result.response.timeMachine.name == "TM1"
      - result.response.timeMachine.description == "TM-desc"
      - result.response.timeMachine.sla is defined
      - result.response.timeMachine.sla.id == sla.uuid

    fail_msg: Unable to register single instance postgres database
    success_msg: single instance postgres database registered successfully

- name: Delete db along with delete time machine and db server vms
  ntnx_ndb_databases:
    db_uuid: "{{ result.db_uuid }}"
    state: absent
    wait: true
    delete_time_machine: true
    unregister_db_server_vms: true
  register: result

- name: Verify status of delete of database along with time machine delete
  ansible.builtin.assert:
    that:
      - result.changed == True
      - result.failed == false
      - result.response.status == "5"
      - result.response.db_server_vms_delete_status.status == "5"
    fail_msg: database delete failed
    success_msg: database deleted successfully<|MERGE_RESOLUTION|>--- conflicted
+++ resolved
@@ -8,19 +8,6 @@
 
 - name: Start ndb databases test flow 2
   ansible.builtin.debug:
-<<<<<<< HEAD
-    msg: "start ndb databases test flow 2"
-
-- name: Generate random name
-  ansible.builtin.set_fact:
-    random_name: "{{query('community.general.random_string',numbers=false, special=false,length=12)}}"
-
-- name: Set variables
-  ansible.builtin.set_fact:
-    db1_name: "{{random_name[0]}}"
-    db1_name_updated: "{{random_name[0]}}-updated"
-    vm1_name: "{{random_name[0]}}-vm"
-=======
     msg: start ndb databases test flow 2
 
 - name: Generate random name
@@ -32,7 +19,6 @@
     db1_name: "{{ random_name[0] }}"
     db1_name_updated: "{{ random_name[0] }}-updated"
     vm1_name: "{{ random_name[0] }}-vm"
->>>>>>> 98dc67cb
 
 - name: Create db server vm using software profile
   ntnx_ndb_db_server_vms:
@@ -67,11 +53,7 @@
   ansible.builtin.set_fact:
     db_server_uuid: "{{ result.uuid }}"
 
-<<<<<<< HEAD
-- name: Set vm ip address
-=======
 - name: Set vm ip
->>>>>>> 98dc67cb
   ansible.builtin.set_fact:
     _vm_ip: "{{ result.response.ipAddresses[0] }}"
 
@@ -112,21 +94,13 @@
 
 - name: Set db uuid
   ansible.builtin.set_fact:
-<<<<<<< HEAD
-    db_uuid: "{{result.db_uuid}}"
-=======
     db_uuid: "{{ result.db_uuid }}"
->>>>>>> 98dc67cb
 
 # skip jekyll/Liquid syntax check
 # {% raw %}
 - name: Create properties map
   ansible.builtin.set_fact:
-<<<<<<< HEAD
-    properties: "{{ properties | default({}) | combine ({ item['name'] : item['value'] }) }}"
-=======
     properties: "{{ properties | default({}) | combine({item['name']: item['value']}) }}"
->>>>>>> 98dc67cb
   loop: "{{result.response.properties}}"
   no_log: true
 
@@ -147,11 +121,7 @@
       - result.response.databaseNodes[0].status == "READY"
       - result.response.databaseNodes[0].dbserverId ==  db_server_uuid
       - result.response.tags | length == 1
-<<<<<<< HEAD
-      - result.response.tags[0].tagName == "{{entity_tags.databases.name}}"
-=======
       - result.response.tags[0].tagName == "{{ tags.databases.name }}"
->>>>>>> 98dc67cb
       - result.response.tags[0].value == "single-instance-dbs"
       - result.response.timeMachine is defined
       - result.response.timeMachine.name == "TM1"
@@ -159,13 +129,8 @@
       - result.response.timeMachine.sla is defined
       - result.response.timeMachine.sla.id == sla.uuid
 
-<<<<<<< HEAD
-    fail_msg: "Unable to create single instance postgres database"
-    success_msg: "single instance postgres database created successfully"
-=======
     fail_msg: Unable to create single instance postgres database
     success_msg: single instance postgres database created successfully
->>>>>>> 98dc67cb
 
 - name: Unregister db along with delete time machine and unregister db servr vm
   ntnx_ndb_databases:
@@ -233,33 +198,6 @@
 - name: Set expected action arguments
   ansible.builtin.set_fact:
     expected_action_arguments:
-<<<<<<< HEAD
-      [
-        { "name": "vmIp", "value": "{{_vm_ip}}" },
-        { "name": "listener_port", "value": "5432" },
-        { "name": "db_name", "value": "testAnsible1" },
-        { "name": "db_user", "value": "postgres" },
-        {
-          "name": "db_password",
-          "value": "VALUE_SPECIFIED_IN_NO_LOG_PARAMETER",
-        },
-        {
-          "name": "postgres_software_home",
-          "value": "{{postgres.software_home}}",
-        },
-      ]
-
-- name: Set expected time machine info
-  ansible.builtin.set_fact:
-    expected_time_machine_info:
-      {
-        "autoTuneLogDrive": true,
-        "description": "TM-desc",
-        "name": "TM1",
-        "schedule": {},
-        "slaId": "{{sla.uuid}}",
-      }
-=======
       - { name: vmIp, value: "{{ _vm_ip }}" }
       - { name: listener_port, value: "5432" }
       - { name: db_name, value: testAnsible1 }
@@ -270,40 +208,14 @@
 - name: Set expected time machine info
   ansible.builtin.set_fact:
     expected_time_machine_info: { autoTuneLogDrive: true, description: TM-desc, name: TM1, schedule: {}, slaId: "{{ sla.uuid }}"}
->>>>>>> 98dc67cb
 
 - name: Set maintenance tasks
   ansible.builtin.set_fact:
     mainetance_tasks:
-<<<<<<< HEAD
-      {
-        "maintenanceWindowId": "{{maintenance.window_uuid}}",
-        "tasks":
-          [
-            {
-              "payload":
-                {
-                  "prePostCommand":
-                    { "postCommand": "ls -a", "preCommand": "ls" },
-                },
-              "taskType": "OS_PATCHING",
-            },
-            {
-              "payload":
-                {
-                  "prePostCommand":
-                    { "postCommand": "ls -F", "preCommand": "ls -l" },
-                },
-              "taskType": "DB_PATCHING",
-            },
-          ],
-      }
-=======
       maintenanceWindowId: "{{ maintenance.window_uuid }}"
       tasks:
         - { payload: { prePostCommand: { postCommand: ls -a, preCommand: ls } }, taskType: OS_PATCHING }
         - { payload: { prePostCommand: { postCommand: ls -F, preCommand: ls -l } }, taskType: DB_PATCHING }
->>>>>>> 98dc67cb
 
 - name: Check mode status
   ansible.builtin.assert:
@@ -323,13 +235,8 @@
       - result.response.nxClusterId == cluster.cluster1.uuid
       - result.response.maintenanceTasks == mainetance_tasks
       - result.response.workingDirectory == "/tmp"
-<<<<<<< HEAD
-    fail_msg: "Unable to create register database spec"
-    success_msg: "single instance postgres database register spec created successfully"
-=======
     fail_msg: Unable to create register database spec
     success_msg: single instance postgres database register spec created successfully
->>>>>>> 98dc67cb
 
 - name: Register previously unregistered DB from previously unregistered DB server vm
   ntnx_ndb_register_database:
@@ -339,17 +246,10 @@
 
     db_vm:
       unregistered:
-<<<<<<< HEAD
-        ip: "{{_vm_ip}}"
-        username: "{{vm_username}}"
-        password: "{{vm_password}}"
-        desc: "vm-desc-updated"
-=======
         ip: "{{ _vm_ip }}"
         username: "{{ vm_username }}"
         password: "{{ vm_password }}"
         desc: vm-desc-updated
->>>>>>> 98dc67cb
         reset_desc_in_ntnx_cluster: true
         cluster:
           name: "{{ cluster.cluster1.name }}"
@@ -393,11 +293,7 @@
 # {% raw %}
 - name: Create properties map
   ansible.builtin.set_fact:
-<<<<<<< HEAD
-    properties: "{{ properties | default({}) | combine ({ item['name'] : item['value'] }) }}"
-=======
     properties: "{{ properties | default({}) | combine({item['name']: item['value']}) }}"
->>>>>>> 98dc67cb
   loop: "{{result.response.properties}}"
   no_log: true
 
@@ -418,11 +314,7 @@
       - result.response.databaseNodes[0].status == "READY"
       - result.response.type == "postgres_database"
       - result.response.tags | length == 1
-<<<<<<< HEAD
-      - result.response.tags[0].tagName == "{{entity_tags.databases.name}}"
-=======
       - result.response.tags[0].tagName == "{{ tags.databases.name }}"
->>>>>>> 98dc67cb
       - result.response.tags[0].value == "single-instance-dbs"
       - result.response.timeMachine is defined
       - result.response.timeMachine.name == "TM1"
