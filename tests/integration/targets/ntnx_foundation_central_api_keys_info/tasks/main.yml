---
<<<<<<< HEAD
- name: Set module defaults
  module_defaults:
      nutanix.ncp.ntnx_foundation_central_api_keys:
          nutanix_host: "{{ ip }}"
          nutanix_username: "{{ username }}"
          nutanix_password: "{{ password }}"
          validate_certs: false

      nutanix.ncp.ntnx_foundation_central_api_keys_info:
          nutanix_host: "{{ ip }}"
          nutanix_username: "{{ username }}"
          nutanix_password: "{{ password }}"
          validate_certs: false
  block:
      - name: Import "key_info.yml"
        ansible.builtin.import_tasks: "key_info.yml"
=======
- name: Ntnx_foundation_central_api_keys_info integration tests
  module_defaults:
    nutanix.ncp.ntnx_foundation_central_api_keys:
      nutanix_host: "{{ ip }}"
      nutanix_username: "{{ username }}"
      nutanix_password: "{{ password }}"
      validate_certs: false

    nutanix.ncp.ntnx_foundation_central_api_keys_info:
      nutanix_host: "{{ ip }}"
      nutanix_username: "{{ username }}"
      nutanix_password: "{{ password }}"
      validate_certs: false
  block:
    - name: Import Tasks
      ansible.builtin.import_tasks: key_info.yml
>>>>>>> 98dc67cb
<|MERGE_RESOLUTION|>--- conflicted
+++ resolved
@@ -1,22 +1,4 @@
 ---
-<<<<<<< HEAD
-- name: Set module defaults
-  module_defaults:
-      nutanix.ncp.ntnx_foundation_central_api_keys:
-          nutanix_host: "{{ ip }}"
-          nutanix_username: "{{ username }}"
-          nutanix_password: "{{ password }}"
-          validate_certs: false
-
-      nutanix.ncp.ntnx_foundation_central_api_keys_info:
-          nutanix_host: "{{ ip }}"
-          nutanix_username: "{{ username }}"
-          nutanix_password: "{{ password }}"
-          validate_certs: false
-  block:
-      - name: Import "key_info.yml"
-        ansible.builtin.import_tasks: "key_info.yml"
-=======
 - name: Ntnx_foundation_central_api_keys_info integration tests
   module_defaults:
     nutanix.ncp.ntnx_foundation_central_api_keys:
@@ -32,5 +14,4 @@
       validate_certs: false
   block:
     - name: Import Tasks
-      ansible.builtin.import_tasks: key_info.yml
->>>>>>> 98dc67cb
+      ansible.builtin.import_tasks: key_info.yml