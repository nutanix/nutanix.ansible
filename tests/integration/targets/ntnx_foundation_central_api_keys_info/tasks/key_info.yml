---
- name: Start testing ntnx_foundation_central_api_keys_info module
  ansible.builtin.debug:
    msg: start testing ntnx_foundation_central_api_keys_info module

- name: Generate random alias for api key
  ansible.builtin.set_fact:
    random_alias: "{{ query('community.general.random_string', numbers=false, special=false, length=12) }}"

- name: Create api key with random alias
  ntnx_foundation_central_api_keys:
    alias: "{{random_alias.0}}"
  register: key
  ignore_errors: true

- name: Creation Status
  ansible.builtin.assert:
    that:
      - key.response is defined
      - key.failed==false
      - key.changed==true
      - key.response.key_uuid is defined
      - key.response.api_key is defined
    fail_msg: "fail: Unable to create api key "
    success_msg: "success: api key created successfully "

- name: Get api key with key_uuid
  ntnx_foundation_central_api_keys_info:
    key_uuid: "{{ key.response.key_uuid }}"
  register: result
  ignore_errors: true

- name: Creation Status
  ansible.builtin.assert:
    that:
      - result.response is defined
      - result.response.alias=="{{random_alias.0}}"
    fail_msg: "fail: Unable to get api key with key_uuid"
    success_msg: "success: get api key with key_uuid "

- name: Get api key with alias
  ntnx_foundation_central_api_keys_info:
    alias: "{{random_alias.0}}"
  register: result
  ignore_errors: true

- name: Creation Status
  ansible.builtin.assert:
    that:
      - result.response is defined
      - result.response.0.key_uuid== key.response.key_uuid
    fail_msg: "fail: Unable to get api key with alias name"
    success_msg: "success: get api key with alias name "

- name: Get api key with custom filter
  ntnx_foundation_central_api_keys_info:
    custom_filter:
<<<<<<< HEAD
      created_timestamp: "{{key.response.created_timestamp}}"
      alias: "{{key.response.alias}}"
=======
      created_timestamp: "{{ key.response.created_timestamp }}"
      alias: "{{ key.response.alias }}"
>>>>>>> 98dc67cb
  register: result
  ignore_errors: true

- name: Creation Status
  ansible.builtin.assert:
    that:
      - result.response is defined
      - result.failed==false
      - result.changed==true
      - result.response.api_keys.0 is defined
      - result.response.api_keys.0.api_key == key.response.api_key
    fail_msg: "fail: unable to get api key with custom filter "
    success_msg: "success: get api key with custom filter successfully "<|MERGE_RESOLUTION|>--- conflicted
+++ resolved
@@ -22,7 +22,7 @@
       - key.response.key_uuid is defined
       - key.response.api_key is defined
     fail_msg: "fail: Unable to create api key "
-    success_msg: "success: api key created successfully "
+    success_msg: "succes: api key created successfully "
 
 - name: Get api key with key_uuid
   ntnx_foundation_central_api_keys_info:
@@ -36,7 +36,7 @@
       - result.response is defined
       - result.response.alias=="{{random_alias.0}}"
     fail_msg: "fail: Unable to get api key with key_uuid"
-    success_msg: "success: get api key with key_uuid "
+    success_msg: "succes: get api key with key_uuid "
 
 - name: Get api key with alias
   ntnx_foundation_central_api_keys_info:
@@ -50,18 +50,13 @@
       - result.response is defined
       - result.response.0.key_uuid== key.response.key_uuid
     fail_msg: "fail: Unable to get api key with alias name"
-    success_msg: "success: get api key with alias name "
+    success_msg: "succes: get api key with alias name "
 
 - name: Get api key with custom filter
   ntnx_foundation_central_api_keys_info:
     custom_filter:
-<<<<<<< HEAD
-      created_timestamp: "{{key.response.created_timestamp}}"
-      alias: "{{key.response.alias}}"
-=======
       created_timestamp: "{{ key.response.created_timestamp }}"
       alias: "{{ key.response.alias }}"
->>>>>>> 98dc67cb
   register: result
   ignore_errors: true
 
@@ -74,4 +69,4 @@
       - result.response.api_keys.0 is defined
       - result.response.api_keys.0.api_key == key.response.api_key
     fail_msg: "fail: unable to get api key with custom filter "
-    success_msg: "success: get api key with custom filter successfully "+    success_msg: "succes: get api key with custom filter successfully "