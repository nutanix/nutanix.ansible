--- conflicted
+++ resolved
@@ -1,11 +1,7 @@
 ---
 - name: Start ntnx_address_groups create tests
   ansible.builtin.debug:
-<<<<<<< HEAD
-    msg: start ntnx_address_groups create tests
-=======
     msg: Start ntnx_address_groups create tests
->>>>>>> 98dc67cb
 
 - name: Generate random project_name
   ansible.builtin.set_fact:
@@ -48,11 +44,7 @@
     fail_msg: "Unable to create address group"
     success_msg: "Address group created susccessfully"
 
-<<<<<<< HEAD
-- name: Set address group uuid to delete
-=======
 - name: Setting address group uuid to delete variable
->>>>>>> 98dc67cb
   ansible.builtin.set_fact:
     todelete: '{{ result["address_group_uuid"] }}'
 
@@ -117,8 +109,4 @@
 
 - name: Reset todelete list
   ansible.builtin.set_fact:
-<<<<<<< HEAD
-    todelete: []
-=======
-    todelete: ""
->>>>>>> 98dc67cb
+    todelete: ""