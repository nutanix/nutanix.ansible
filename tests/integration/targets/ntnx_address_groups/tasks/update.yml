---
- name: Start ntnx_address_groups update tests
  ansible.builtin.debug:
<<<<<<< HEAD
    msg: start ntnx_address_groups update tests
=======
    msg: Start ntnx_address_groups update tests
>>>>>>> 98dc67cb

- name: Generate random project_name
  ansible.builtin.set_fact:
    random_name: "{{query('community.general.random_string',numbers=false, special=false,length=12)[0]}}"

- name: Set suffix name
  ansible.builtin.set_fact:
    suffix_name: "ansible-ag"

- name: Set address group names
  ansible.builtin.set_fact:
    ag1: "{{random_name}}{{suffix_name}}1"
    ag2: "{{random_name}}{{suffix_name}}2"

##############################################################################################

- name: Create address group with
  ntnx_address_groups:
    state: present
    name: "{{ag1}}"
    desc: test-ansible-address-group-3-desc
    subnets:
      - network_ip: "10.1.1.0"
        network_prefix: 24
      - network_ip: "10.1.2.1"
        network_prefix: 32
  register: test_ag

- name: Creation Status
  ansible.builtin.assert:
    that:
      - test_ag.response is defined
<<<<<<< HEAD
      - test_ag.changed == True
    fail_msg: "Unable to create address group"
=======
      - test_ag.changed == true
    fail_msg: "Unable to create adress group"
>>>>>>> 98dc67cb
    success_msg: "Address group created susccessfully"

###################################################################################################

- name: Update all fields
  ntnx_address_groups:
    state: present
    address_group_uuid: "{{test_ag.address_group_uuid}}"
    name: "{{ag2}}"
    desc: test-ansible-address-group-3-desc-updated
    subnets:
      - network_ip: "10.1.3.1"
        network_prefix: 32
  register: result

- name: Update status
  ansible.builtin.assert:
    that:
      - result.response is defined
      - result.address_group_uuid is defined
      - result.changed == true
      - result.response.name == "{{ag2}}"
      - result.response.description == "test-ansible-address-group-3-desc-updated"
      - result.response.ip_address_block_list[0].ip == "10.1.3.1"
      - result.response.ip_address_block_list[0].prefix_length == 32
      - result.response.ip_address_block_list | length == 1

    fail_msg: "Unable to update address group"
    success_msg: "Address group updated susccessfully"

###################################################################################################

- name: Idempotency check
  ntnx_address_groups:
    state: present
    address_group_uuid: "{{test_ag.address_group_uuid}}"
    name: "{{ag2}}"
    desc: test-ansible-address-group-3-desc-updated
    subnets:
      - network_ip: "10.1.3.1"
        network_prefix: 32
  register: result

- name: Idempotency check status
  ansible.builtin.assert:
    that:
      - result.changed == False
      - result.failed == False
      - "'Nothing to change' in result.msg"

    fail_msg: "Idempotency check failed"
    success_msg: "Idempotency check passed"

###################################################################################################

- name: Check mode test
  check_mode: true
  ntnx_address_groups:
    state: present
    address_group_uuid: "{{test_ag.address_group_uuid}}"
    name: "{{ag2}}"
    desc: test-ansible-address-group-3-desc
    subnets:
      - network_ip: "10.1.1.0"
        network_prefix: 24
      - network_ip: "10.1.2.1"
        network_prefix: 32
  register: result

- name: Check mode Status
  ansible.builtin.assert:
    that:
      - result.response is defined
      - result.address_group_uuid is defined
      - result.changed == False
      - result.response.name == "{{ag2}}"
      - result.response.description == "test-ansible-address-group-3-desc"
      - result.response.ip_address_block_list[0].ip == "10.1.1.0"
      - result.response.ip_address_block_list[1].ip == "10.1.2.1"
      - result.response.ip_address_block_list[0].prefix_length == 24
      - result.response.ip_address_block_list[1].prefix_length == 32

    fail_msg: "Check mode failed"
    success_msg: "Check mode spec generated successfully"

###################################################################################################

- name: Cleanup created entities
  ntnx_address_groups:
    state: absent
    address_group_uuid: "{{test_ag.address_group_uuid}}"
  register: result
  ignore_errors: true<|MERGE_RESOLUTION|>--- conflicted
+++ resolved
@@ -1,11 +1,8 @@
 ---
 - name: Start ntnx_address_groups update tests
   ansible.builtin.debug:
-<<<<<<< HEAD
-    msg: start ntnx_address_groups update tests
-=======
     msg: Start ntnx_address_groups update tests
->>>>>>> 98dc67cb
+
 
 - name: Generate random project_name
   ansible.builtin.set_fact:
@@ -19,6 +16,7 @@
   ansible.builtin.set_fact:
     ag1: "{{random_name}}{{suffix_name}}1"
     ag2: "{{random_name}}{{suffix_name}}2"
+
 
 ##############################################################################################
 
@@ -38,14 +36,10 @@
   ansible.builtin.assert:
     that:
       - test_ag.response is defined
-<<<<<<< HEAD
-      - test_ag.changed == True
-    fail_msg: "Unable to create address group"
-=======
       - test_ag.changed == true
     fail_msg: "Unable to create adress group"
->>>>>>> 98dc67cb
     success_msg: "Address group created susccessfully"
+
 
 ###################################################################################################
 
