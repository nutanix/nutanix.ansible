--- conflicted
+++ resolved
@@ -2,6 +2,7 @@
 - name: Start ntnx_address_groups update tests
   ansible.builtin.debug:
     msg: Start ntnx_address_groups update tests
+
 
 - name: Generate random project_name
   ansible.builtin.set_fact:
@@ -15,6 +16,7 @@
   ansible.builtin.set_fact:
     ag1: "{{random_name}}{{suffix_name}}1"
     ag2: "{{random_name}}{{suffix_name}}2"
+
 
 ##############################################################################################
 
@@ -34,16 +36,10 @@
   ansible.builtin.assert:
     that:
       - test_ag.response is defined
-<<<<<<< HEAD
-      - test_ag.changed == True
-    fail_msg: "Unable to create address group"
-    success_msg: "Address group created successfully"
-=======
       - test_ag.changed == true
     fail_msg: "Unable to create adress group"
     success_msg: "Address group created susccessfully"
 
->>>>>>> 98dc67cb
 
 ###################################################################################################
 
@@ -71,7 +67,7 @@
       - result.response.ip_address_block_list | length == 1
 
     fail_msg: "Unable to update address group"
-    success_msg: "Address group updated successfully"
+    success_msg: "Address group updated susccessfully"
 
 ###################################################################################################
 
