---
- name: Start ntnx_address_groups update tests
  ansible.builtin.debug:
    msg: Start ntnx_address_groups update tests


- name: Generate random project_name
  ansible.builtin.set_fact:
    random_name: "{{query('community.general.random_string',numbers=false, special=false,length=12)[0]}}"

- name: Set suffix name
  ansible.builtin.set_fact:
    suffix_name: "ansible-ag"

- name: Set address group names
  ansible.builtin.set_fact:
    ag1: "{{random_name}}{{suffix_name}}1"
    ag2: "{{random_name}}{{suffix_name}}2"


##############################################################################################

- name: Create address group with
  ntnx_address_groups:
    state: present
    name: "{{ag1}}"
    desc: test-ansible-address-group-3-desc
    subnets:
      - network_ip: "10.1.1.0"
        network_prefix: 24
      - network_ip: "10.1.2.1"
        network_prefix: 32
  register: test_ag

- name: Creation Status
  ansible.builtin.assert:
    that:
      - test_ag.response is defined
<<<<<<< HEAD
      - test_ag.changed == True
    fail_msg: "Unable to create address group"
=======
      - test_ag.changed == true
    fail_msg: "Unable to create adress group"
>>>>>>> 31d403e5
    success_msg: "Address group created susccessfully"


###################################################################################################

- name: Update all fields
  ntnx_address_groups:
    state: present
    address_group_uuid: "{{test_ag.address_group_uuid}}"
    name: "{{ag2}}"
    desc: test-ansible-address-group-3-desc-updated
    subnets:
      - network_ip: "10.1.3.1"
        network_prefix: 32
  register: result

- name: Update status
  ansible.builtin.assert:
    that:
      - result.response is defined
      - result.address_group_uuid is defined
      - result.changed == true
      - result.response.name == "{{ag2}}"
      - result.response.description == "test-ansible-address-group-3-desc-updated"
      - result.response.ip_address_block_list[0].ip == "10.1.3.1"
      - result.response.ip_address_block_list[0].prefix_length == 32
      - result.response.ip_address_block_list | length == 1

    fail_msg: "Unable to update address group"
    success_msg: "Address group updated susccessfully"

###################################################################################################

- name: Idempotency check
  ntnx_address_groups:
    state: present
    address_group_uuid: "{{test_ag.address_group_uuid}}"
    name: "{{ag2}}"
    desc: test-ansible-address-group-3-desc-updated
    subnets:
      - network_ip: "10.1.3.1"
        network_prefix: 32
  register: result

- name: Idempotency check status
  ansible.builtin.assert:
    that:
      - result.changed == False
      - result.failed == False
      - "'Nothing to change' in result.msg"

    fail_msg: "Idempotency check failed"
    success_msg: "Idempotency check passed"

###################################################################################################

- name: Check mode test
  check_mode: true
  ntnx_address_groups:
    state: present
    address_group_uuid: "{{test_ag.address_group_uuid}}"
    name: "{{ag2}}"
    desc: test-ansible-address-group-3-desc
    subnets:
      - network_ip: "10.1.1.0"
        network_prefix: 24
      - network_ip: "10.1.2.1"
        network_prefix: 32
  register: result

- name: Check mode Status
  ansible.builtin.assert:
    that:
      - result.response is defined
      - result.address_group_uuid is defined
      - result.changed == False
      - result.response.name == "{{ag2}}"
      - result.response.description == "test-ansible-address-group-3-desc"
      - result.response.ip_address_block_list[0].ip == "10.1.1.0"
      - result.response.ip_address_block_list[1].ip == "10.1.2.1"
      - result.response.ip_address_block_list[0].prefix_length == 24
      - result.response.ip_address_block_list[1].prefix_length == 32

    fail_msg: "Check mode failed"
    success_msg: "Check mode spec generated successfully"

###################################################################################################

- name: Cleanup created entities
  ntnx_address_groups:
    state: absent
    address_group_uuid: "{{test_ag.address_group_uuid}}"
  register: result
  ignore_errors: true<|MERGE_RESOLUTION|>--- conflicted
+++ resolved
@@ -36,13 +36,8 @@
   ansible.builtin.assert:
     that:
       - test_ag.response is defined
-<<<<<<< HEAD
-      - test_ag.changed == True
-    fail_msg: "Unable to create address group"
-=======
       - test_ag.changed == true
     fail_msg: "Unable to create adress group"
->>>>>>> 31d403e5
     success_msg: "Address group created susccessfully"
 
 
