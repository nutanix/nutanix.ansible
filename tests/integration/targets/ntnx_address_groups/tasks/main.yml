---
<<<<<<< HEAD
- name: Set module defaults
=======
- name: Initializing variables
>>>>>>> 98dc67cb
  module_defaults:
    group/nutanix.ncp.ntnx:
      nutanix_host: "{{ ip }}"
      nutanix_username: "{{ username }}"
      nutanix_password: "{{ password }}"
      validate_certs: "{{ validate_certs }}"
  block:
<<<<<<< HEAD
    - name: Import "create.yml"
      ansible.builtin.import_tasks: "create.yml"
    - name: Import "update.yml"
      ansible.builtin.import_tasks: "update.yml"
    - name: Import "delete.yml"
=======
    - name: Import create.yml
      ansible.builtin.import_tasks: "create.yml"
    - name: Import update.yml
      ansible.builtin.import_tasks: "update.yml"
    - name: Import delete.yml
>>>>>>> 98dc67cb
      ansible.builtin.import_tasks: "delete.yml"<|MERGE_RESOLUTION|>--- conflicted
+++ resolved
@@ -1,9 +1,5 @@
 ---
-<<<<<<< HEAD
-- name: Set module defaults
-=======
 - name: Initializing variables
->>>>>>> 98dc67cb
   module_defaults:
     group/nutanix.ncp.ntnx:
       nutanix_host: "{{ ip }}"
@@ -11,17 +7,9 @@
       nutanix_password: "{{ password }}"
       validate_certs: "{{ validate_certs }}"
   block:
-<<<<<<< HEAD
-    - name: Import "create.yml"
-      ansible.builtin.import_tasks: "create.yml"
-    - name: Import "update.yml"
-      ansible.builtin.import_tasks: "update.yml"
-    - name: Import "delete.yml"
-=======
     - name: Import create.yml
       ansible.builtin.import_tasks: "create.yml"
     - name: Import update.yml
       ansible.builtin.import_tasks: "update.yml"
     - name: Import delete.yml
->>>>>>> 98dc67cb
       ansible.builtin.import_tasks: "delete.yml"