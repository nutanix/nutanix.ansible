---
- name: Start testing ntnx_categories
  ansible.builtin.debug:
    msg: Start testing ntnx_categories

- name: Set category name and values
  ansible.builtin.set_fact:
    first_category:
      name: test-catA1
      desc: first test description
      update_desc: updated test description
    second_category:
      name: test-catB1
    values:
      - "value-a"
      - "value-b"
      - "value-c"

- name: Create only category key with description
  ntnx_categories:
    state: "present"
    name: "{{first_category.name}}"
    desc: "{{first_category.desc}}"
  register: result
  ignore_errors: true

- name: Creation Status
  ansible.builtin.assert:
    that:
      - result.response is defined
      - result.changed == true
      - result.failed == false
      - result.response.category_key.name == "{{first_category.name}}"
      - result.response.category_key.description == "{{first_category.desc}}"
      - result.response.category_values is not defined
    fail_msg: "Unable to Create only category key with description"
    success_msg: "Create only category key with description finished successfully"
#################
- name: Add values to existing category key having no values & Update description
  ntnx_categories:
    state: "present"
    name: "{{first_category.name}}"
    desc: "{{first_category.update_desc}}"
    values:
      - "{{values.0}}"
      - "{{values.1}}"
  register: result
  ignore_errors: true

- name: Creation Status
  ansible.builtin.assert:
    that:
      - result.response is defined
      - result.changed == true
      - result.failed == false
      - result.response.category_key.name == "{{first_category.name}}"
      - result.response.category_key.description == "{{first_category.update_desc}}"
      - result.response.category_values.0.value == "{{values.0}}"
      - result.response.category_values.1.value == "{{values.1}}"
    fail_msg: "Unable to Add values to existing category key having no values & Update description"
    success_msg: "Add values to existing category key having no values & Update description finished successfully"
#################
- name: Update existing category with same values
  ntnx_categories:
    state: "present"
    name: "{{first_category.name}}"
    desc: "{{first_category.update_desc}}"
    values:
      - "{{values.0}}"
      - "{{values.1}}"
  register: result
  ignore_errors: true

- name: Creation Status
  ansible.builtin.assert:
    that:
      - result.changed == false
      - result.failed == false
      - result.msg == "Nothing to update."
    fail_msg: "Fail: existing category update with wrong values"
    success_msg: "Passed: Nothing to update as expected "
  #################
- name: Update existing category by deleting some values
  ntnx_categories:
    state: "absent"
    name: "{{first_category.name}}"
    desc: "{{first_category.update_desc}}"
    values:
      - "{{values.1}}"
  register: result
  ignore_errors: true

- name: Get modified category
  ntnx_categories_info:
    name: "{{first_category.name}}"
  register: result
  ignore_errors: true

- name: Creation Status
  ansible.builtin.assert:
    that:
      - result.changed == false
      - result.failed == false
      - result.response is defined
      - result.response.category_values.entities|length == 1
      - result.response.category_values.entities.0.value == "{{values.0}}"
    fail_msg: "Fail: unable to update existing category by deleting some values "
    success_msg: "Passed: update existing category by deleting some values finished successfully"
#################
- name: Update existing category by deleting all values
  ntnx_categories:
    state: "absent"
    name: "{{first_category.name}}"
    remove_values: true
  register: result
  ignore_errors: true

- name: Get modified category
  ntnx_categories_info:
    name: "{{first_category.name}}"
  register: result
  ignore_errors: true

- name: Creation Status
  ansible.builtin.assert:
    that:
      - result.changed == false
      - result.failed == false
      - result.response is defined
      - result.response.category_values.entities|length == 0
    fail_msg: "Fail: unable to update existing category by deleting all values "
    success_msg: "Passed: update existing category by deleting all values finished successfully"
#################
<<<<<<< HEAD
- name: Delete the category
=======
- name: Delete category with check mode
  ntnx_categories:
    state: absent
    name: "{{ first_category.name }}"
  register: output
  ignore_errors: true
  check_mode: true

- name: Creation Status
  assert:
    that:
      - output.failed == false
      - output.changed == false
      - output.msg =="Category with name:{{ first_category.name }} will be deleted."
      - output.category_name == "{{ first_category.name }}"
    fail_msg: "category been deleted successfully within check_mode"
    success_msg: "Returned As expected"
  
- name: Delte the category 
>>>>>>> 69a39bf6
  ntnx_categories:
    state: "absent"
    name: "{{first_category.name}}"
  register: result
  ignore_errors: true

- name: Search deleted category
  ntnx_categories_info:
    name: "{{first_category.name}}"
  register: result
  ignore_errors: true

- name: Creation Status
  ansible.builtin.assert:
    that:
      - result.changed == false
      - result.failed == false
      - result.response == {}
    fail_msg: "Fail: unable to Delete the category "
    success_msg: "Passed: Delete the category finished successfully"

#################
- name: Create category key and value together with check_mode
  ntnx_categories:
    state: "present"
    name: "{{second_category.name}}"
    desc: test description
    values:
      - "{{values.0}}"
      - "{{values.1}}"
  register: result
  ignore_errors: true
  check_mode: true

- name: Creation Status
  ansible.builtin.assert:
    that:
      - result.response is defined
      - result.changed == false
      - result.failed == false
      - result.response.category_key.name == "{{second_category.name}}"
      - result.response.category_values.0.value == "{{values.0}}"
      - result.response.category_values.1.value == "{{values.1}}"
    fail_msg: "Unable to Create category key and value together with check_mode"
    success_msg: "Create category key and value together with check_mode finished successfully"

#################
- name: Create category key and value together
  ntnx_categories:
    state: "present"
    name: "{{second_category.name}}"
    desc: test description
    values:
      - "{{values.0}}"
      - "{{values.1}}"
  register: result
  ignore_errors: true

- name: Creation Status
  ansible.builtin.assert:
    that:
      - result.response is defined
      - result.changed == true
      - result.failed == false
      - result.response.category_key.name == "{{second_category.name}}"
      - result.response.category_values.0.value == "{{values.0}}"
      - result.response.category_values.1.value == "{{values.1}}"
    fail_msg: "Unable to Create category key and value together"
    success_msg: "Create category key and value together finished successfully"
#################
- name: Delete the category
  ntnx_categories:
    state: "absent"
    name: "{{second_category.name}}"
  register: result
  ignore_errors: true

- name: Creation Status
  ansible.builtin.assert:
    that:
      - result.response is defined
      - result.changed == true
      - result.failed == false
    fail_msg: "Fail: Unable to delete the category"
    success_msg: "Pass : category has been deleted successfully"<|MERGE_RESOLUTION|>--- conflicted
+++ resolved
@@ -131,9 +131,6 @@
     fail_msg: "Fail: unable to update existing category by deleting all values "
     success_msg: "Passed: update existing category by deleting all values finished successfully"
 #################
-<<<<<<< HEAD
-- name: Delete the category
-=======
 - name: Delete category with check mode
   ntnx_categories:
     state: absent
@@ -151,9 +148,8 @@
       - output.category_name == "{{ first_category.name }}"
     fail_msg: "category been deleted successfully within check_mode"
     success_msg: "Returned As expected"
-  
-- name: Delte the category 
->>>>>>> 69a39bf6
+
+- name: Delte the category
   ntnx_categories:
     state: "absent"
     name: "{{first_category.name}}"
