--- conflicted
+++ resolved
@@ -1,16 +1,10 @@
-<<<<<<< HEAD
-- name: Start ntnx_address_groups_info tests
-  ansible.builtin.debug:
-    msg: start testing ntnx_address_groups_info
-=======
 - name: Start testing ntnx_address_groups_info
   ansible.builtin.debug:
     msg: Start testing ntnx_address_groups_info
->>>>>>> 98dc67cb
 
 - name: Create address groups for tests
   ntnx_address_groups:
-    name: Test-address-groups-info-1
+    name: test-address-groups-info-1
     subnets:
       - network_ip: "10.0.2.0"
         network_prefix: 24
@@ -18,7 +12,7 @@
 
 - name: Create address groups for tests
   ntnx_address_groups:
-    name: Test-address-groups-info-2
+    name: test-address-groups-info-2
     subnets:
       - network_ip: "10.0.3.1"
         network_prefix: 32
@@ -40,17 +34,9 @@
     fail_msg: "Unable to list all address groups"
     success_msg: " address groups info obtained successfully"
 
-<<<<<<< HEAD
-- name: Set address group name
-  ansible.builtin.set_fact:
-    test_address_groups_name: "{{result.response.entities.1.address_group.name}}"
-- name: Set address group uuid
-  ansible.builtin.set_fact:
-=======
 - name: Set address group name and uuid for further tests
   ansible.builtin.set_fact:
     test_address_groups_name: "{{result.response.entities.1.address_group.name}}"
->>>>>>> 98dc67cb
     test_address_groups_uuid: "{{result.response.entities.1.uuid}}"
 
 ##################################################
