---
<<<<<<< HEAD
- name: Start testing ntnx_service_groups_info
  ansible.builtin.debug:
    msg: "start ntnx_service_groups_info tests"
=======
- name: Start ntnx_service_groups_info tests
  ansible.builtin.debug:
    msg: "Start ntnx_service_groups_info tests"
>>>>>>> 98dc67cb

- name: Test getting all service groups
  ntnx_service_groups_info:
  register: service_groups
  ignore_errors: true

- name: Check listing status
  ansible.builtin.assert:
    that:
      - service_groups.response is defined
      - service_groups.changed == false
      - service_groups.failed == false
      - service_groups.response.entities is defined
      - service_groups.response.metadata.kind == "service_group"
    fail_msg: "Unable to list all service groups"
    success_msg: "service groups listed successfully"
################################################################
- name: List service_group using length, offset, sort order and name sort attribute
  ntnx_service_groups_info:
    length: 1
    offset: 1
    sort_order: "ASCENDING"
    sort_attribute: "name"
  register: result

- name: Check listing status
  ansible.builtin.assert:
    that:
      - result.response is defined
      - result.changed == false
      - result.failed == false
      - result.response.entities is defined
      - result.response.metadata.kind == "service_group"
    fail_msg: "Unable to list all service groups  using length, offset, sort order and name sort attribute"
    success_msg: "service groups listed successfully  using length, offset, sort order and name sort attribute"
################################################################
- name: Test getting particular service_group using filter
  ntnx_service_groups_info:
    filter:
      name: "{{ service_groups.response.entities[0].service_group.name }}"
    kind: service_group
  register: result
  ignore_errors: true

- name: Check listing status
  ansible.builtin.assert:
    that:
      - result.response is defined
      - result.changed == false
      - result.failed == false
      - result.response.entities[0] is defined
      - result.response.metadata.kind == "service_group"
      - result.response.entities[0].uuid == "{{ service_groups.response.entities[0].uuid }}"
    fail_msg: "Unable to get particular service_group"
    success_msg: "service_group info obtained successfully"
################################################################
- name: Test getting particular service_group using uuid
  ntnx_service_groups_info:
    service_group_uuid: "{{ result.response.entities[0].uuid }}"
  register: result
  ignore_errors: true

- name: Check listing status
  ansible.builtin.assert:
    that:
      - result.response is defined
      - result.changed == false
      - result.failed == false
      - result.response.service_group.name == "{{ service_groups.response.entities[0].service_group.name }}"
    fail_msg: "Unable to get particular service_group"
    success_msg: "service_group info obtained successfully"<|MERGE_RESOLUTION|>--- conflicted
+++ resolved
@@ -1,13 +1,7 @@
 ---
-<<<<<<< HEAD
-- name: Start testing ntnx_service_groups_info
-  ansible.builtin.debug:
-    msg: "start ntnx_service_groups_info tests"
-=======
 - name: Start ntnx_service_groups_info tests
   ansible.builtin.debug:
     msg: "Start ntnx_service_groups_info tests"
->>>>>>> 98dc67cb
 
 - name: Test getting all service groups
   ntnx_service_groups_info:
