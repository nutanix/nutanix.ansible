- name: Start testing static routes update tests
  ansible.builtin.debug:
    msg: Start testing static routes update tests

- name: Add default static route and external nat static route to the vpc route table
  ntnx_static_routes:
    vpc_uuid: "{{ vpc.uuid }}"
    static_routes:
      - destination: "0.0.0.0/0"
        next_hop:
          external_subnet_ref:
            name: "{{ external_nat_subnet.name }}"
      - destination: "10.2.2.0/24"
        next_hop:
          external_subnet_ref:
            uuid: "{{ external_nat_subnet.uuid }}"
      - destination: "10.2.3.0/24"
        next_hop:
          external_subnet_ref:
            uuid: "{{ external_nat_subnet.uuid }}"
    wait: true
  register: result

- name: Set destination variables
  ansible.builtin.set_fact:
    d1: "{{ result.response.status.resources.static_routes_list[0].destination }}"
    d2: "{{ result.response.status.resources.static_routes_list[1].destination }}"

- name: Update static routes list Status
  ansible.builtin.assert:
    that:
      - result.response is defined
      - result.response.status.state == 'COMPLETE'
      - result.changed == true
<<<<<<< HEAD
      - ("{{d1}}" == "10.2.2.0/24" and "{{d2}}" == "10.2.3.0/24") or ("{{d2}}" == "10.2.2.0/24" and "{{d1}}" == "10.2.3.0/24")
      - result.response.status.resources.static_routes_list[0]["nexthop"]["external_subnet_reference"]["name"] == "{{ external_nat_subnet.name }}"
      - result.response.status.resources.static_routes_list[1]["nexthop"]["external_subnet_reference"]["name"] == "{{ external_nat_subnet.name }}"
      - result.response.status.resources.default_route["destination"] == "0.0.0.0/0"
      - result.response.status.resources.default_route["nexthop"]["external_subnet_reference"]["name"] == "{{ external_nat_subnet.name }}"

    fail_msg: "Fail: Unable to update static routes of vpc"
    success_msg: "Succes: static routes updated successfully"

- name: Wait 1 minute for static routes to be become active
  pause:
    seconds: 60

- name: get all static routes
  ntnx_static_routes_info:
    vpc_uuid: "{{ vpc.uuid }}"
  register: result

- set_fact:
    d1: "{{ result.response.status.resources.static_routes_list[0].destination }}"
    d2: "{{ result.response.status.resources.static_routes_list[1].destination }}"

- debug:
    msg: "{{ result }}"

- name: check info module response
  assert:
    that:
      - result.response is defined
      - result.changed == false
      - result.response.status.resources.static_routes_list[0]["is_active"] == true
=======
>>>>>>> 98dc67cb
      - ("{{d1}}" == "10.2.2.0/24" and "{{d2}}" == "10.2.3.0/24") or ("{{d2}}" == "10.2.2.0/24" and "{{d1}}" == "10.2.3.0/24")
      - result.response.status.resources.static_routes_list[0]["nexthop"]["external_subnet_reference"]["name"] == "{{ external_nat_subnet.name }}"
      - result.response.status.resources.static_routes_list[1]["nexthop"]["external_subnet_reference"]["name"] == "{{ external_nat_subnet.name }}"
      - result.response.status.resources.default_route["destination"] == "0.0.0.0/0"
      - result.response.status.resources.default_route["nexthop"]["external_subnet_reference"]["name"] == "{{ external_nat_subnet.name }}"

<<<<<<< HEAD
    fail_msg: "Fail: Unable to get static routes for vpc"
    success_msg: "Succes"
=======
    fail_msg: "Fail: Unable to update static routes of vpc"
    success_msg: "Succes: static routes updated successfully"

- name: Wait 1 minute for static routes to be become active
  ansible.builtin.pause:
    seconds: 60
>>>>>>> 98dc67cb

- name: Get all static routes
  ntnx_static_routes_info:
    vpc_uuid: "{{ vpc.uuid }}"
  register: result

- name: Set destination variables
  ansible.builtin.set_fact:
    d1: "{{ result.response.status.resources.static_routes_list[0].destination }}"
    d2: "{{ result.response.status.resources.static_routes_list[1].destination }}"

- name: Check info module response
  ansible.builtin.assert:
    that:
      - result.response is defined
      - result.changed == false
###########################################################################################################

- name: Idempotency check
  ntnx_static_routes:
    vpc_uuid: "{{ vpc.uuid }}"
    static_routes:
      - destination: "0.0.0.0/0"
        next_hop:
          external_subnet_ref:
            name: "{{ external_nat_subnet.name }}"
      - destination: "10.2.2.0/24"
        next_hop:
          external_subnet_ref:
            uuid: "{{ external_nat_subnet.uuid }}"
      - destination: "10.2.3.0/24"
        next_hop:
          external_subnet_ref:
            uuid: "{{ external_nat_subnet.uuid }}"
  register: result

- name: Check idempotency status
  ansible.builtin.assert:
    that:
      - result.changed == false
      - result.failed == false
      - "'Nothing to update' in result.msg"
    fail_msg: "Static routes"
    success_msg: "Static routes update skipped successfully due to no changes in spec"

###########################################################################################################

- name: Override existing static routes
  ntnx_static_routes:
    vpc_uuid: "{{ vpc.uuid }}"
    static_routes:
      - destination: "10.2.4.0/24"
        next_hop:
          external_subnet_ref:
            name: "{{ external_nat_subnet.name }}"
  register: result

- name: Update static routes list Status
  ansible.builtin.assert:
    that:
      - result.response is defined
      - result.response.status.state == 'COMPLETE'
      - result.changed == true
      - result.response.status.resources.static_routes_list[0]["destination"] == "10.2.4.0/24"
      - result.response.status.resources.static_routes_list[0]["nexthop"]["external_subnet_reference"]["name"] == "{{ external_nat_subnet.name }}"
    fail_msg: "Static routes overriding failed"
    success_msg: "Static routes overridden successfully"

- name: Wait 1 minute for static routes to be become active
  pause:
    seconds: 60

- name: get all static routes
  ntnx_static_routes_info:
    vpc_uuid: "{{ vpc.uuid }}"
  register: result

- set_fact:
    d1: "{{ result.response.status.resources.static_routes_list[0].destination }}"

- name: check info module response
  assert:
    that:
      - result.response is defined
      - result.changed == false
      - result.response.status.resources.static_routes_list[0]["is_active"] == true
      - result.response.status.resources.static_routes_list[0]["destination"] == "10.2.4.0/24"
      - result.response.status.resources.static_routes_list[0]["nexthop"]["external_subnet_reference"]["name"] == "{{ external_nat_subnet.name }}"

- name: Wait 1 minute for static routes to be become active
  ansible.builtin.pause:
    seconds: 60

- name: Get all static routes
  ntnx_static_routes_info:
    vpc_uuid: "{{ vpc.uuid }}"
  register: result

- name: Set destination variable
  ansible.builtin.set_fact:
    d1: "{{ result.response.status.resources.static_routes_list[0].destination }}"

- name: Check info module response
  ansible.builtin.assert:
    that:
      - result.response is defined
      - result.changed == false
      - result.response.status.resources.static_routes_list[0]["is_active"] == true
      - result.response.status.resources.static_routes_list[0]["destination"] == "10.2.4.0/24"
      - result.response.status.resources.static_routes_list[0]["nexthop"]["external_subnet_reference"]["name"] == "{{ external_nat_subnet.name }}"

###########################################################################################################

- name: Netgative scenario of creating multiple default routes
  ntnx_static_routes:
    vpc_uuid: "{{ vpc.uuid }}"
    static_routes:
      - destination: "0.0.0.0/0"
        next_hop:
          external_subnet_ref:
            name: "{{ external_nat_subnet.name }}"
      - destination: "0.0.0.0/0"
        next_hop:
          external_subnet_ref:
            name: "{{ external_nat_subnet.name }}"
  register: result
  ignore_errors: true

- name: Update static routes list Status
  ansible.builtin.assert:
    that:
      - result.changed == false
      - result.failed == true
    fail_msg: "Static routes updated successfully"
    success_msg: "Static routes update failed successfully"

###########################################################################################################
- name: Remove all routes
  ntnx_static_routes:
    vpc_uuid: "{{ vpc.uuid }}"
    remove_all_routes: true
  register: result

- name: Remove all routes status
  ansible.builtin.assert:
    that:
      - result.response is defined
      - result.response.status.state == 'COMPLETE'
      - result.changed == true
      - result.response.status.resources.static_routes_list == []
    fail_msg: "Static routes remove failed"
    success_msg: "Static routes removed successfully"<|MERGE_RESOLUTION|>--- conflicted
+++ resolved
@@ -32,7 +32,6 @@
       - result.response is defined
       - result.response.status.state == 'COMPLETE'
       - result.changed == true
-<<<<<<< HEAD
       - ("{{d1}}" == "10.2.2.0/24" and "{{d2}}" == "10.2.3.0/24") or ("{{d2}}" == "10.2.2.0/24" and "{{d1}}" == "10.2.3.0/24")
       - result.response.status.resources.static_routes_list[0]["nexthop"]["external_subnet_reference"]["name"] == "{{ external_nat_subnet.name }}"
       - result.response.status.resources.static_routes_list[1]["nexthop"]["external_subnet_reference"]["name"] == "{{ external_nat_subnet.name }}"
@@ -43,46 +42,8 @@
     success_msg: "Succes: static routes updated successfully"
 
 - name: Wait 1 minute for static routes to be become active
-  pause:
-    seconds: 60
-
-- name: get all static routes
-  ntnx_static_routes_info:
-    vpc_uuid: "{{ vpc.uuid }}"
-  register: result
-
-- set_fact:
-    d1: "{{ result.response.status.resources.static_routes_list[0].destination }}"
-    d2: "{{ result.response.status.resources.static_routes_list[1].destination }}"
-
-- debug:
-    msg: "{{ result }}"
-
-- name: check info module response
-  assert:
-    that:
-      - result.response is defined
-      - result.changed == false
-      - result.response.status.resources.static_routes_list[0]["is_active"] == true
-=======
->>>>>>> 98dc67cb
-      - ("{{d1}}" == "10.2.2.0/24" and "{{d2}}" == "10.2.3.0/24") or ("{{d2}}" == "10.2.2.0/24" and "{{d1}}" == "10.2.3.0/24")
-      - result.response.status.resources.static_routes_list[0]["nexthop"]["external_subnet_reference"]["name"] == "{{ external_nat_subnet.name }}"
-      - result.response.status.resources.static_routes_list[1]["nexthop"]["external_subnet_reference"]["name"] == "{{ external_nat_subnet.name }}"
-      - result.response.status.resources.default_route["destination"] == "0.0.0.0/0"
-      - result.response.status.resources.default_route["nexthop"]["external_subnet_reference"]["name"] == "{{ external_nat_subnet.name }}"
-
-<<<<<<< HEAD
-    fail_msg: "Fail: Unable to get static routes for vpc"
-    success_msg: "Succes"
-=======
-    fail_msg: "Fail: Unable to update static routes of vpc"
-    success_msg: "Succes: static routes updated successfully"
-
-- name: Wait 1 minute for static routes to be become active
   ansible.builtin.pause:
     seconds: 60
->>>>>>> 98dc67cb
 
 - name: Get all static routes
   ntnx_static_routes_info:
@@ -149,28 +110,7 @@
       - result.response.status.resources.static_routes_list[0]["destination"] == "10.2.4.0/24"
       - result.response.status.resources.static_routes_list[0]["nexthop"]["external_subnet_reference"]["name"] == "{{ external_nat_subnet.name }}"
     fail_msg: "Static routes overriding failed"
-    success_msg: "Static routes overridden successfully"
-
-- name: Wait 1 minute for static routes to be become active
-  pause:
-    seconds: 60
-
-- name: get all static routes
-  ntnx_static_routes_info:
-    vpc_uuid: "{{ vpc.uuid }}"
-  register: result
-
-- set_fact:
-    d1: "{{ result.response.status.resources.static_routes_list[0].destination }}"
-
-- name: check info module response
-  assert:
-    that:
-      - result.response is defined
-      - result.changed == false
-      - result.response.status.resources.static_routes_list[0]["is_active"] == true
-      - result.response.status.resources.static_routes_list[0]["destination"] == "10.2.4.0/24"
-      - result.response.status.resources.static_routes_list[0]["nexthop"]["external_subnet_reference"]["name"] == "{{ external_nat_subnet.name }}"
+    success_msg: "Static routes overriden successfully"
 
 - name: Wait 1 minute for static routes to be become active
   ansible.builtin.pause:
@@ -196,7 +136,7 @@
 
 ###########################################################################################################
 
-- name: Netgative scenario of creating multiple default routes
+- name: Netgative scenario of cretaing multiple default routes
   ntnx_static_routes:
     vpc_uuid: "{{ vpc.uuid }}"
     static_routes:
