- name: Start testing static routes update tests
  ansible.builtin.debug:
    msg: Start testing static routes update tests

- name: Add default static route and external nat static route to the vpc route table
  ntnx_static_routes:
    vpc_uuid: "{{ vpc.uuid }}"
    static_routes:
      - destination: "0.0.0.0/0"
        next_hop:
          external_subnet_ref:
            name: "{{ external_nat_subnet.name }}"
      - destination: "10.2.2.0/24"
        next_hop:
          external_subnet_ref:
            uuid: "{{ external_nat_subnet.uuid }}"
      - destination: "10.2.3.0/24"
        next_hop:
          external_subnet_ref:
            uuid: "{{ external_nat_subnet.uuid }}"
    wait: true
  register: result

- name: Set destination variables
  ansible.builtin.set_fact:
    d1: "{{ result.response.status.resources.static_routes_list[0].destination }}"
    d2: "{{ result.response.status.resources.static_routes_list[1].destination }}"

- name: Update static routes list Status
  ansible.builtin.assert:
    that:
      - result.response is defined
      - result.response.status.state == 'COMPLETE'
      - result.changed == true
      - ("{{d1}}" == "10.2.2.0/24" and "{{d2}}" == "10.2.3.0/24") or ("{{d2}}" == "10.2.2.0/24" and "{{d1}}" == "10.2.3.0/24")
      - result.response.status.resources.static_routes_list[0]["nexthop"]["external_subnet_reference"]["name"] == "{{ external_nat_subnet.name }}"
      - result.response.status.resources.static_routes_list[1]["nexthop"]["external_subnet_reference"]["name"] == "{{ external_nat_subnet.name }}"
      - result.response.status.resources.default_route["destination"] == "0.0.0.0/0"
      - result.response.status.resources.default_route["nexthop"]["external_subnet_reference"]["name"] == "{{ external_nat_subnet.name }}"

    fail_msg: "Fail: Unable to update static routes of vpc"
    success_msg: "Succes: static routes updated successfully"
<<<<<<< HEAD
=======

- name: Wait 1 minute for static routes to be become active
  ansible.builtin.pause:
    seconds: 60
>>>>>>> 98dc67cb

- name: Get all static routes
  ntnx_static_routes_info:
    vpc_uuid: "{{ vpc.uuid }}"
  register: result

- name: Set destination variables
  ansible.builtin.set_fact:
    d1: "{{ result.response.status.resources.static_routes_list[0].destination }}"
    d2: "{{ result.response.status.resources.static_routes_list[1].destination }}"

- name: Check info module response
  ansible.builtin.assert:
    that:
      - result.response is defined
      - result.changed == false
###########################################################################################################

- name: Idempotency check
  ntnx_static_routes:
    vpc_uuid: "{{ vpc.uuid }}"
    static_routes:
      - destination: "0.0.0.0/0"
        next_hop:
          external_subnet_ref:
            name: "{{ external_nat_subnet.name }}"
      - destination: "10.2.2.0/24"
        next_hop:
          external_subnet_ref:
            uuid: "{{ external_nat_subnet.uuid }}"
      - destination: "10.2.3.0/24"
        next_hop:
          external_subnet_ref:
            uuid: "{{ external_nat_subnet.uuid }}"
  register: result

- name: Check idempotency status
  ansible.builtin.assert:
    that:
      - result.changed == false
      - result.failed == false
      - "'Nothing to update' in result.msg"
    fail_msg: "Static routes"
    success_msg: "Static routes update skipped successfully due to no changes in spec"

###########################################################################################################

- name: Override existing static routes
  ntnx_static_routes:
    vpc_uuid: "{{ vpc.uuid }}"
    static_routes:
      - destination: "10.2.4.0/24"
        next_hop:
          external_subnet_ref:
            name: "{{ external_nat_subnet.name }}"
  register: result

- name: Update static routes list Status
  ansible.builtin.assert:
    that:
      - result.response is defined
      - result.response.status.state == 'COMPLETE'
      - result.changed == true
      - result.response.status.resources.static_routes_list[0]["destination"] == "10.2.4.0/24"
      - result.response.status.resources.static_routes_list[0]["nexthop"]["external_subnet_reference"]["name"] == "{{ external_nat_subnet.name }}"
    fail_msg: "Static routes overriding failed"
    success_msg: "Static routes overridden successfully"

- name: Wait 1 minute for static routes to be become active
  ansible.builtin.pause:
    seconds: 60

- name: Get all static routes
  ntnx_static_routes_info:
    vpc_uuid: "{{ vpc.uuid }}"
  register: result

- name: Set destination variable
  ansible.builtin.set_fact:
    d1: "{{ result.response.status.resources.static_routes_list[0].destination }}"

- name: Check info module response
  ansible.builtin.assert:
    that:
      - result.response is defined
      - result.changed == false
      - result.response.status.resources.static_routes_list[0]["is_active"] == true
      - result.response.status.resources.static_routes_list[0]["destination"] == "10.2.4.0/24"
      - result.response.status.resources.static_routes_list[0]["nexthop"]["external_subnet_reference"]["name"] == "{{ external_nat_subnet.name }}"

###########################################################################################################

- name: Netgative scenario of creating multiple default routes
  ntnx_static_routes:
    vpc_uuid: "{{ vpc.uuid }}"
    static_routes:
      - destination: "0.0.0.0/0"
        next_hop:
          external_subnet_ref:
            name: "{{ external_nat_subnet.name }}"
      - destination: "0.0.0.0/0"
        next_hop:
          external_subnet_ref:
            name: "{{ external_nat_subnet.name }}"
  register: result
  ignore_errors: true

- name: Update static routes list Status
  ansible.builtin.assert:
    that:
      - result.changed == false
      - result.failed == true
    fail_msg: "Static routes updated successfully"
    success_msg: "Static routes update failed successfully"

###########################################################################################################
- name: Remove all routes
  ntnx_static_routes:
    vpc_uuid: "{{ vpc.uuid }}"
    remove_all_routes: true
  register: result

- name: Remove all routes status
  ansible.builtin.assert:
    that:
      - result.response is defined
      - result.response.status.state == 'COMPLETE'
      - result.changed == true
      - result.response.status.resources.static_routes_list == []
    fail_msg: "Static routes remove failed"
    success_msg: "Static routes removed successfully"<|MERGE_RESOLUTION|>--- conflicted
+++ resolved
@@ -40,13 +40,10 @@
 
     fail_msg: "Fail: Unable to update static routes of vpc"
     success_msg: "Succes: static routes updated successfully"
-<<<<<<< HEAD
-=======
 
 - name: Wait 1 minute for static routes to be become active
   ansible.builtin.pause:
     seconds: 60
->>>>>>> 98dc67cb
 
 - name: Get all static routes
   ntnx_static_routes_info:
