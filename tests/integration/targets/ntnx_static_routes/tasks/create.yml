- name: Start testing static routes update tests
  ansible.builtin.debug:
    msg: Start testing static routes update tests

- name: Add default static route and external nat static route to the vpc route table
  ntnx_static_routes:
    vpc_uuid: "{{ vpc.uuid }}"
    static_routes:
      - destination: "0.0.0.0/0"
        next_hop:
          external_subnet_ref:
            name: "{{ external_nat_subnet.name }}"
      - destination: "10.2.2.0/24"
        next_hop:
          external_subnet_ref:
            uuid: "{{ external_nat_subnet.uuid }}"
      - destination: "10.2.3.0/24"
        next_hop:
          external_subnet_ref:
            uuid: "{{ external_nat_subnet.uuid }}"
    wait: true
  register: result

- name: Set destination variables
  ansible.builtin.set_fact:
    d1: "{{ result.response.status.resources.static_routes_list[0].destination }}"
    d2: "{{ result.response.status.resources.static_routes_list[1].destination }}"

- name: Update static routes list Status
  ansible.builtin.assert:
    that:
      - result.response is defined
      - result.response.status.state == 'COMPLETE'
      - result.changed == true
      - ("{{d1}}" == "10.2.2.0/24" and "{{d2}}" == "10.2.3.0/24") or ("{{d2}}" == "10.2.2.0/24" and "{{d1}}" == "10.2.3.0/24")
      - result.response.status.resources.static_routes_list[0]["nexthop"]["external_subnet_reference"]["name"] == "{{ external_nat_subnet.name }}"
      - result.response.status.resources.static_routes_list[1]["nexthop"]["external_subnet_reference"]["name"] == "{{ external_nat_subnet.name }}"
      - result.response.status.resources.default_route["destination"] == "0.0.0.0/0"
      - result.response.status.resources.default_route["nexthop"]["external_subnet_reference"]["name"] == "{{ external_nat_subnet.name }}"

    fail_msg: "Fail: Unable to update static routes of vpc"
<<<<<<< HEAD
    success_msg: "Success: static routes updated successfully"
=======
    success_msg: "Succes: static routes updated successfully"

- name: Wait 1 minute for static routes to be become active
  ansible.builtin.pause:
    seconds: 60
>>>>>>> 98dc67cb

- name: Get all static routes
  ntnx_static_routes_info:
    vpc_uuid: "{{ vpc.uuid }}"
  register: result

- name: Set destination variables
  ansible.builtin.set_fact:
    d1: "{{ result.response.status.resources.static_routes_list[0].destination }}"
    d2: "{{ result.response.status.resources.static_routes_list[1].destination }}"

- name: Check info module response
  ansible.builtin.assert:
    that:
      - result.response is defined
      - result.changed == false
###########################################################################################################

- name: Idempotency check
  ntnx_static_routes:
    vpc_uuid: "{{ vpc.uuid }}"
    static_routes:
      - destination: "0.0.0.0/0"
        next_hop:
          external_subnet_ref:
            name: "{{ external_nat_subnet.name }}"
      - destination: "10.2.2.0/24"
        next_hop:
          external_subnet_ref:
            uuid: "{{ external_nat_subnet.uuid }}"
      - destination: "10.2.3.0/24"
        next_hop:
          external_subnet_ref:
            uuid: "{{ external_nat_subnet.uuid }}"
  register: result

- name: Check idempotency status
  ansible.builtin.assert:
    that:
      - result.changed == false
      - result.failed == false
      - "'Nothing to update' in result.msg"
    fail_msg: "Static routes"
    success_msg: "Static routes update skipped successfully due to no changes in spec"

###########################################################################################################

- name: Override existing static routes
  ntnx_static_routes:
    vpc_uuid: "{{ vpc.uuid }}"
    static_routes:
      - destination: "10.2.4.0/24"
        next_hop:
          external_subnet_ref:
            name: "{{ external_nat_subnet.name }}"
  register: result

- name: Update static routes list Status
  ansible.builtin.assert:
    that:
      - result.response is defined
      - result.response.status.state == 'COMPLETE'
      - result.changed == true
      - result.response.status.resources.static_routes_list[0]["destination"] == "10.2.4.0/24"
      - result.response.status.resources.static_routes_list[0]["nexthop"]["external_subnet_reference"]["name"] == "{{ external_nat_subnet.name }}"
    fail_msg: "Static routes overriding failed"
    success_msg: "Static routes overridden successfully"

- name: Wait 1 minute for static routes to be become active
  ansible.builtin.pause:
    seconds: 60

- name: Get all static routes
  ntnx_static_routes_info:
    vpc_uuid: "{{ vpc.uuid }}"
  register: result

- name: Set destination variable
  ansible.builtin.set_fact:
    d1: "{{ result.response.status.resources.static_routes_list[0].destination }}"

- name: Check info module response
  ansible.builtin.assert:
    that:
      - result.response is defined
      - result.changed == false
      - result.response.status.resources.static_routes_list[0]["is_active"] == true
      - result.response.status.resources.static_routes_list[0]["destination"] == "10.2.4.0/24"
      - result.response.status.resources.static_routes_list[0]["nexthop"]["external_subnet_reference"]["name"] == "{{ external_nat_subnet.name }}"

###########################################################################################################

- name: Negative scenario of creating multiple default routes
  ntnx_static_routes:
    vpc_uuid: "{{ vpc.uuid }}"
    static_routes:
      - destination: "0.0.0.0/0"
        next_hop:
          external_subnet_ref:
            name: "{{ external_nat_subnet.name }}"
      - destination: "0.0.0.0/0"
        next_hop:
          external_subnet_ref:
            name: "{{ external_nat_subnet.name }}"
  register: result
  ignore_errors: true

- name: Update static routes list Status
  ansible.builtin.assert:
    that:
      - result.changed == false
      - result.failed == true
    fail_msg: "Static routes updated successfully"
    success_msg: "Static routes update failed successfully"

###########################################################################################################
- name: Remove all routes
  ntnx_static_routes:
    vpc_uuid: "{{ vpc.uuid }}"
    remove_all_routes: true
  register: result

- name: Remove all routes status
  ansible.builtin.assert:
    that:
      - result.response is defined
      - result.response.status.state == 'COMPLETE'
      - result.changed == true
      - result.response.status.resources.static_routes_list == []
    fail_msg: "Static routes remove failed"
    success_msg: "Static routes removed successfully"<|MERGE_RESOLUTION|>--- conflicted
+++ resolved
@@ -39,15 +39,11 @@
       - result.response.status.resources.default_route["nexthop"]["external_subnet_reference"]["name"] == "{{ external_nat_subnet.name }}"
 
     fail_msg: "Fail: Unable to update static routes of vpc"
-<<<<<<< HEAD
     success_msg: "Success: static routes updated successfully"
-=======
-    success_msg: "Succes: static routes updated successfully"
 
 - name: Wait 1 minute for static routes to be become active
   ansible.builtin.pause:
     seconds: 60
->>>>>>> 98dc67cb
 
 - name: Get all static routes
   ntnx_static_routes_info:
