--- conflicted
+++ resolved
@@ -8,21 +8,6 @@
 #   5. Replicate profiles to multi clusters
 #   6. Delete of profile
 
-<<<<<<< HEAD
-- name: Start testing ntnx_ndb_software_profiles
-  ansible.builtin.debug:
-    msg: "start ndb software profile tests"
-
-- name: Generate random name
-  ansible.builtin.set_fact:
-    random_name: "{{query('community.general.random_string',numbers=false, special=false,length=12)}}"
-
-- name: Set profile names
-  ansible.builtin.set_fact:
-    profile1_name: "{{random_name[0]}}"
-    profile1_name_updated: "{{random_name[0]}}-updated"
-    profile2_name: "{{random_name[0]}}2"
-=======
 - name: Start ndb software profile tests
   ansible.builtin.debug:
     msg: start ndb software profile tests
@@ -36,7 +21,6 @@
     profile1_name: "{{ random_name[0] }}"
     profile1_name_updated: "{{ random_name[0] }}-updated"
     profile2_name: "{{ random_name[0] }}2"
->>>>>>> 98dc67cb
 
 - name: Create software profile create spec
   check_mode: true
@@ -59,42 +43,6 @@
       - uuid: "{{ cluster.cluster2.uuid }}"
   register: result
 
-<<<<<<< HEAD
-- name: Set expected result
-  ansible.builtin.set_fact:
-    expected_result:
-      {
-        "changed": false,
-        "error": null,
-        "failed": false,
-        "profile_uuid": null,
-        "response":
-          {
-            "availableClusterIds":
-              ["{{cluster.cluster1.uuid}}", "{{cluster.cluster2.uuid}}"],
-            "description": "{{profile1_name}}-desc",
-            "engineType": "postgres_database",
-            "name": "{{profile1_name}}",
-            "properties":
-              [
-                { "name": "BASE_PROFILE_VERSION_NAME", "value": "v1.0" },
-                {
-                  "name": "BASE_PROFILE_VERSION_DESCRIPTION",
-                  "value": "v1.0-desc",
-                },
-                { "name": "OS_NOTES", "value": "os_notes" },
-                { "name": "DB_SOFTWARE_NOTES", "value": "db_notes" },
-                {
-                  "name": "SOURCE_DBSERVER_ID",
-                  "value": "{{db_server_vm.uuid}}",
-                },
-              ],
-            "systemProfile": false,
-            "topology": "cluster",
-            "type": "Software",
-          },
-      }
-=======
 - name: Set expected result for profile create
   ansible.builtin.set_fact:
     expected_result:
@@ -116,7 +64,6 @@
         systemProfile: false
         topology: cluster
         type: Software
->>>>>>> 98dc67cb
 
 - name: Check spec for creating software profile
   ansible.builtin.assert:
@@ -146,15 +93,9 @@
       - uuid: "{{ cluster.cluster2.uuid }}"
   register: result
 
-<<<<<<< HEAD
-- name: Set clusters uuids
-  ansible.builtin.set_fact:
-    clusters: ["{{cluster.cluster1.uuid}}", "{{cluster.cluster2.uuid}}"]
-=======
 - name: Define variable for clusters
   ansible.builtin.set_fact:
     clusters: ["{{ cluster.cluster1.uuid }}", "{{ cluster.cluster2.uuid }}"]
->>>>>>> 98dc67cb
 
 - name: Check status of creation
   ansible.builtin.assert:
@@ -218,15 +159,9 @@
     fail_msg: "Fail: Unable to create software profile with base version and single instance topology"
     success_msg: "Pass: Software profile with base version and single instance topology created successfully"
 
-<<<<<<< HEAD
-- name: Set profile_uuid
-  ansible.builtin.set_fact:
-    profile_uuid: "{{result.profile_uuid}}"
-=======
 - name: Define variable for profile uuid
   ansible.builtin.set_fact:
     profile_uuid: "{{ result.profile_uuid }}"
->>>>>>> 98dc67cb
 
 - name: Update software profile
   ntnx_ndb_profiles:
@@ -267,7 +202,7 @@
       - result.response.profile.name == "{{ profile1_name }}-updated1"
       - result.response.profile.description == "{{ profile1_name }}-desc-updated"
 
-    fail_msg: "Fail: Update didn't get skipped due to no state changes"
+    fail_msg: "Fail: Update didnt get skipped due to no state changes"
     success_msg: "Pass: Update skipped successfully due to no state changes"
 
 - name: Create software profile version spec
@@ -286,45 +221,6 @@
 
   register: result
 
-<<<<<<< HEAD
-- name: Set expected result
-  ansible.builtin.set_fact:
-    expected_result:
-      {
-        "changed": false,
-        "error": null,
-        "failed": false,
-        "profile_type": "software",
-        "profile_uuid": "{{profile_uuid}}",
-        "response":
-          {
-            "profile":
-              {
-                "description": "{{profile1_name}}-desc-updated",
-                "engineType": "postgres_database",
-                "name": "{{profile1_name}}-updated1",
-              },
-            "version":
-              {
-                "description": "v2.0-desc",
-                "engineType": "postgres_database",
-                "name": "v2.0",
-                "properties":
-                  [
-                    { "name": "OS_NOTES", "value": "os_notes for v2" },
-                    { "name": "DB_SOFTWARE_NOTES", "value": "db_notes for v2" },
-                    {
-                      "name": "SOURCE_DBSERVER_ID",
-                      "value": "{{db_server_vm.uuid}}",
-                    },
-                  ],
-                "systemProfile": false,
-                "topology": null,
-                "type": "Software",
-              },
-          },
-      }
-=======
 - name: Set expected result for version create
   ansible.builtin.set_fact:
     expected_result:
@@ -346,7 +242,6 @@
           systemProfile: false
           topology:
           type: Software
->>>>>>> 98dc67cb
 
 - name: Check spec for creating spec for software profile version
   ansible.builtin.assert:
@@ -389,15 +284,9 @@
     fail_msg: "Fail: Unable to create software profile version"
     success_msg: "Pass: Software profile version created successfully"
 
-<<<<<<< HEAD
-- name: Set version_uuid
-  ansible.builtin.set_fact:
-    version_uuid: "{{result.version_uuid}}"
-=======
 - name: Define variable for version uuid
   ansible.builtin.set_fact:
     version_uuid: "{{ result.version_uuid }}"
->>>>>>> 98dc67cb
 
 - name: Create spec for update software profile version
   check_mode: true
@@ -458,25 +347,15 @@
     fail_msg: "Fail: Unable to update software profile version"
     success_msg: "Pass: Software profile version updated successfully"
 
-<<<<<<< HEAD
-- name: Set version_uuid
-  ansible.builtin.set_fact:
-    version_uuid: "{{result.version_uuid}}"
-=======
 - name: Define variable for version uuid
   ansible.builtin.set_fact:
     version_uuid: "{{ result.version_uuid }}"
->>>>>>> 98dc67cb
 
 - name: Publish software profile version
   ntnx_ndb_profiles:
     profile_uuid: "{{ profile_uuid }}"
     software:
-<<<<<<< HEAD
-      version_uuid: "{{version_uuid}}"
-=======
       version_uuid: "{{ version_uuid }}"
->>>>>>> 98dc67cb
       publish: true
   register: result
 
@@ -524,11 +403,7 @@
   ntnx_ndb_profiles:
     profile_uuid: "{{ profile_uuid }}"
     software:
-<<<<<<< HEAD
-      version_uuid: "{{version_uuid}}"
-=======
       version_uuid: "{{ version_uuid }}"
->>>>>>> 98dc67cb
       deprecate: true
   register: result
 
@@ -580,11 +455,7 @@
   ansible.builtin.pause:
     minutes: 3
 
-<<<<<<< HEAD
-- name: Reset clusters variable
-=======
 - name: Build clusters map
->>>>>>> 98dc67cb
   ansible.builtin.set_fact:
     clusters: {}
 
@@ -592,11 +463,7 @@
 # {% raw %}
 - name: Create clusters status map
   ansible.builtin.set_fact:
-<<<<<<< HEAD
-    clusters: "{{ clusters | default({}) | combine ({ item['nxClusterId'] : item['status'] }) }}"
-=======
     clusters: "{{ clusters | default({}) | combine({item['nxClusterId']: item['status']}) }}"
->>>>>>> 98dc67cb
   loop: "{{result.response.profile.clusterAvailability}}"
   no_log: true
 # {% endraw %}
