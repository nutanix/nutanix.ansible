---
<<<<<<< HEAD
- name: Set module defaults
  module_defaults:
      group/nutanix.ncp.ntnx:
          nutanix_host: "{{ ndb_ip }}"
          nutanix_username: "{{ ndb_username }}"
          nutanix_password: "{{ ndb_password }}"
          validate_certs: false

  block:
      - name: Import "crud.yml"
        ansible.builtin.import_tasks: "crud.yml"
=======
- name: Ntnx_ndb_software_profiles integration tests
  module_defaults:
    group/nutanix.ncp.ntnx:
      nutanix_host: "{{ ndb_ip }}"
      nutanix_username: "{{ ndb_username }}"
      nutanix_password: "{{ ndb_password }}"
      validate_certs: false

  block:
    - name: Import tasks
      ansible.builtin.import_tasks: crud.yml
>>>>>>> 98dc67cb
<|MERGE_RESOLUTION|>--- conflicted
+++ resolved
@@ -1,17 +1,4 @@
 ---
-<<<<<<< HEAD
-- name: Set module defaults
-  module_defaults:
-      group/nutanix.ncp.ntnx:
-          nutanix_host: "{{ ndb_ip }}"
-          nutanix_username: "{{ ndb_username }}"
-          nutanix_password: "{{ ndb_password }}"
-          validate_certs: false
-
-  block:
-      - name: Import "crud.yml"
-        ansible.builtin.import_tasks: "crud.yml"
-=======
 - name: Ntnx_ndb_software_profiles integration tests
   module_defaults:
     group/nutanix.ncp.ntnx:
@@ -22,5 +9,4 @@
 
   block:
     - name: Import tasks
-      ansible.builtin.import_tasks: crud.yml
->>>>>>> 98dc67cb
+      ansible.builtin.import_tasks: crud.yml