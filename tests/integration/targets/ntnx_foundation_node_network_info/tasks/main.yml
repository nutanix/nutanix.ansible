---
<<<<<<< HEAD
- name: Set module defaults
  module_defaults:
      group/nutanix.ncp.ntnx:
          nutanix_host: "{{ foundation_host }}"
  block:
      - name: Import "get_info.yml"
        ansible.builtin.import_tasks: "get_info.yml"
=======
- name: Ntnx_foundation_node_network_info integration tests
  module_defaults:
    group/nutanix.ncp.ntnx:
      nutanix_host: "{{ foundation_host }}"
  block:
    - name: Import Tasks
      ansible.builtin.import_tasks: get_info.yml
>>>>>>> 98dc67cb
<|MERGE_RESOLUTION|>--- conflicted
+++ resolved
@@ -1,18 +1,8 @@
 ---
-<<<<<<< HEAD
-- name: Set module defaults
-  module_defaults:
-      group/nutanix.ncp.ntnx:
-          nutanix_host: "{{ foundation_host }}"
-  block:
-      - name: Import "get_info.yml"
-        ansible.builtin.import_tasks: "get_info.yml"
-=======
 - name: Ntnx_foundation_node_network_info integration tests
   module_defaults:
     group/nutanix.ncp.ntnx:
       nutanix_host: "{{ foundation_host }}"
   block:
     - name: Import Tasks
-      ansible.builtin.import_tasks: get_info.yml
->>>>>>> 98dc67cb
+      ansible.builtin.import_tasks: get_info.yml