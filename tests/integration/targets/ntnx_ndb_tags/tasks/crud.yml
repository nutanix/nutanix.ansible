---
<<<<<<< HEAD
- name: Start testing ntnx_ndb_tags
  ansible.builtin.debug:
    msg: "start ntnx_ndb_tags"

- name: Generate random name
  ansible.builtin.set_fact:
    random_name: "{{query('community.general.random_string',numbers=false, special=false,length=12)}}"

- name: Set tag names
  ansible.builtin.set_fact:
    tag_name: "{{random_name[0]}}"
    tag_name_updated: "{{random_name[0]}}-updated"
=======
- name: Start ntnx_ndb_tags
  ansible.builtin.debug:
    msg: start ntnx_ndb_tags

- name: Generate random name
  ansible.builtin.set_fact:
    random_name: "{{ query('community.general.random_string', numbers=false, special=false, length=12) }}"

- name: Define variables for tag name
  ansible.builtin.set_fact:
    tag_name: "{{ random_name[0] }}"
    tag_name_updated: "{{ random_name[0] }}-updated"
>>>>>>> 98dc67cb

############################# Create tests ########################

- name: Check mode for creation
  check_mode: true
  ntnx_ndb_tags:
    name: "{{ tag_name }}-timemachine"
    desc: tag-created-by-ansible
    tag_value_required: true
    entity_type: TIME_MACHINE
  register: result

<<<<<<< HEAD
- name: Set expected_response
  ansible.builtin.set_fact:
    expected_response:
      {
        "description": "tag-created-by-ansible",
        "entityType": "TIME_MACHINE",
        "name": "{{tag_name}}-timemachine",
        "required": true,
      }
=======
- name: Define variable for expected response
  ansible.builtin.set_fact:
    expected_response: { description: tag-created-by-ansible, entityType: TIME_MACHINE, name: "{{ tag_name }}-timemachine", required: true }
>>>>>>> 98dc67cb

- name: Creation Status
  ansible.builtin.assert:
    that:
      - result.response is defined
      - result.changed == false
      - result.response == expected_response

<<<<<<< HEAD
    fail_msg: "Unable to create spec for tag"
    success_msg: "Spec generated successfully for tag creation"
=======
    fail_msg: Unable to create spec for tag
    success_msg: Spec generated successfully for tag creation
>>>>>>> 98dc67cb

- name: Create tags for clone
  ntnx_ndb_tags:
    name: "{{ tag_name }}-clone"
    desc: tag-created-by-ansible
    tag_value_required: true
    entity_type: CLONE
  register: result

- name: Check create status
  ansible.builtin.assert:
    that:
      - result.response is defined
      - result.changed == true
      - result.uuid is defined
      - result.response.name ==  "{{ tag_name }}-clone"
      - result.response.entityType == "CLONE"
      - result.response.status == "ENABLED"
      - result.response.description == "tag-created-by-ansible"
      - result.response.required == true
    fail_msg: Tag for clone create failed
    success_msg: Tag for clone created successfully

<<<<<<< HEAD
- name: Set clone tag uuid
  ansible.builtin.set_fact:
    clone_tag_uuid: "{{result.uuid}}"
=======
- name: Define variable for clone tag
  ansible.builtin.set_fact:
    clone_tag_uuid: "{{ result.uuid }}"
>>>>>>> 98dc67cb

- name: Create tags for database server
  ntnx_ndb_tags:
    name: "{{ tag_name }}-database-server"
    desc: tag-created-by-ansible
    tag_value_required: true
    entity_type: DATABASE_SERVER
  register: result

- name: Check create status
  ansible.builtin.assert:
    that:
      - result.response is defined
      - result.changed == true
      - result.uuid is defined
      - result.response.name ==  "{{ tag_name }}-database-server"
      - result.response.entityType == "DATABASE_SERVER"
      - result.response.status == "ENABLED"
      - result.response.description == "tag-created-by-ansible"
      - result.response.required == true
    fail_msg: Tag for database server create failed
    success_msg: Tag for clone created successfully

<<<<<<< HEAD
- name: Set database server tag uuid
  ansible.builtin.set_fact:
    db_server_tag_uuid: "{{result.uuid}}"
=======
- name: Define variable for database server tag
  ansible.builtin.set_fact:
    db_server_tag_uuid: "{{ result.uuid }}"
>>>>>>> 98dc67cb

- name: Create tags for time machine
  ntnx_ndb_tags:
    name: "{{ tag_name }}-time-machine"
    desc: tag-created-by-ansible
    tag_value_required: true
    entity_type: TIME_MACHINE
  register: result

- name: Check create status
  ansible.builtin.assert:
    that:
      - result.response is defined
      - result.changed == true
      - result.uuid is defined
      - result.response.name ==  "{{ tag_name }}-time-machine"
      - result.response.entityType == "TIME_MACHINE"
      - result.response.status == "ENABLED"
      - result.response.description == "tag-created-by-ansible"
      - result.response.required == true
    fail_msg: Tag for time machine create failed
    success_msg: Tag for time machine created successfully

<<<<<<< HEAD
- name: Set time machine tag uuid
  ansible.builtin.set_fact:
    time_machine_tag_uuid: "{{result.uuid}}"
=======
- name: Define variable for time machine tag
  ansible.builtin.set_fact:
    time_machine_tag_uuid: "{{ result.uuid }}"
>>>>>>> 98dc67cb

- name: Create tags for databases
  ntnx_ndb_tags:
    name: "{{ tag_name }}-database"
    desc: tag-created-by-ansible
    tag_value_required: false
    entity_type: DATABASE
  register: result

<<<<<<< HEAD
- name: Set database tag uuid
  ansible.builtin.set_fact:
    database_tag_uuid: "{{result.uuid}}"
=======
- name: Define variable for database tag
  ansible.builtin.set_fact:
    database_tag_uuid: "{{ result.uuid }}"
>>>>>>> 98dc67cb

- name: Check create status
  ansible.builtin.assert:
    that:
      - result.response is defined
      - result.changed == true
      - result.uuid is defined
      - result.response.name ==  "{{ tag_name }}-database"
      - result.response.required == false
      - result.response.entityType == "DATABASE"
      - result.response.status == "ENABLED"
    fail_msg: Tag create for databases failed
    success_msg: Tag created successfully

- name: Create another tag for databases
  ntnx_ndb_tags:
    name: "{{ tag_name }}-database2"
    desc: tag-created-by-ansible
    tag_value_required: false
    entity_type: DATABASE
  register: result

<<<<<<< HEAD
- name: Set database tag uuid
  ansible.builtin.set_fact:
    database_tag2_uuid: "{{result.uuid}}"
=======
- name: Define variable for database tag
  ansible.builtin.set_fact:
    database_tag2_uuid: "{{ result.uuid }}"
>>>>>>> 98dc67cb

- name: Check create status
  ansible.builtin.assert:
    that:
      - result.response is defined
      - result.changed == true
      - result.uuid is defined
      - result.response.name ==  "{{ tag_name }}-database2"
      - result.response.required == false
      - result.response.entityType == "DATABASE"
      - result.response.status == "ENABLED"
<<<<<<< HEAD
    fail_msg: "Tag create for databases failed"
    success_msg: "Tag created successfully"
=======
    fail_msg: Tag create for databases failed
    success_msg: Tag created successfully
>>>>>>> 98dc67cb

################################# Info Module tests ##########################

- name: Get all tags
  ntnx_ndb_tags_info:
  register: result

- name: Check info status
  ansible.builtin.assert:
    that:
      - result.response is defined
      - result.changed == false
      - result.failed == false
      - result.response | length > 1
    fail_msg: Fetching all tags failed
    success_msg: All tags obtained successfully

- name: Get tag based on uuid
  ntnx_ndb_tags_info:
    uuid: "{{ database_tag_uuid }}"
  register: result

- name: Check info status
  ansible.builtin.assert:
    that:
      - result.response is defined
      - result.changed == false
      - result.failed == false
      - result.response.entityType == "DATABASE"
      - result.response.id == "{{ database_tag_uuid }}"
    fail_msg: get tag based on uuid failed
    success_msg: tag based on uuid obtained successfully

- name: Get all tags based on DATABASE entity type
  ntnx_ndb_tags_info:
    filters:
      entity_type: DATABASE
  register: result

- name: Check info status
  ansible.builtin.assert:
    that:
      - result.response is defined
      - result.changed == false
      - result.failed == false
      - result.response | length > 1
      - result.response[0].entityType == "DATABASE"
    fail_msg: get all tags based on DATABASE entity type failed
    success_msg: all tags based on DATABASE entity type obtained successfully

- name: Get all tags based on CLONE entity type
  ntnx_ndb_tags_info:
    filters:
      entity_type: CLONE
  register: result

- name: Check info status
  ansible.builtin.assert:
    that:
      - result.response is defined
      - result.changed == false
      - result.failed == false
      - result.response | length > 0
      - result.response[0].entityType == "CLONE"
    fail_msg: get all tags based on CLONE entity type failed
    success_msg: all tags based on CLONE entity type obtained successfully

- name: Get all tags based on TIME_MACHINE entity type
  ntnx_ndb_tags_info:
    filters:
      entity_type: TIME_MACHINE
  register: result

- name: Check info status
  ansible.builtin.assert:
    that:
      - result.response is defined
      - result.changed == false
      - result.failed == false
      - result.response | length > 0
      - result.response[0].entityType == "TIME_MACHINE"
    fail_msg: get all tags based on TIME_MACHINE entity type failed
    success_msg: all tags based on TIME_MACHINE entity type obtained successfully

- name: Get all tags based on DATABASE_SERVER entity type
  ntnx_ndb_tags_info:
    filters:
      entity_type: DATABASE_SERVER
  register: result

- name: Check info status
  ansible.builtin.assert:
    that:
      - result.response is defined
      - result.changed == false
      - result.failed == false
      - result.response | length > 0
      - result.response[0].entityType == "DATABASE_SERVER"
<<<<<<< HEAD
    fail_msg: "get all tags based on DATABASE_SERVER entity type failed"
    success_msg: "all tags based on DATABASE_SERVER entity type obtained successfully"
=======
    fail_msg: get all tags based on DATABASE_SERVER entity type failed
    success_msg: all tags based on DATABASE_SERVER entity type obtained successfully
>>>>>>> 98dc67cb

- name: Get tag based on DATABASE entity type and name
  ntnx_ndb_tags_info:
    filters:
      entity_type: DATABASE
    name: "{{ tag_name }}-database2"
  register: result

- name: Check info status
  ansible.builtin.assert:
    that:
      - result.response is defined
      - result.changed == false
      - result.failed == false
      - result.response.entityType == "DATABASE"
      - result.response.name == "{{ tag_name }}-database2"
    fail_msg: get tag based on DATABASE entity type and name failed
    success_msg: tags based on DATABASE entity type and name obtained successfully
################################## Update tests ########################

<<<<<<< HEAD
- name: Set database tag uuid
  ansible.builtin.set_fact:
    tag_uuid: "{{database_tag_uuid}}"
=======
- name: Define variable for tag update
  ansible.builtin.set_fact:
    tag_uuid: "{{ database_tag_uuid }}"
>>>>>>> 98dc67cb

- name: Update tag
  ntnx_ndb_tags:
    uuid: "{{ tag_uuid }}"
    name: "{{ tag_name_updated }}"
    desc: tag-created-by-ansible-updated
    tag_value_required: true
    status: DEPRECATED
  register: result

- name: Check update status
  ansible.builtin.assert:
    that:
      - result.response is defined
      - result.changed == true
      - result.uuid is defined
      - result.response.name == "{{ tag_name_updated }}"
      - result.response.required == true
      - result.response.entityType == "DATABASE"
      - result.response.status == "DEPRECATED"
    fail_msg: tag update failed
    success_msg: tag updated successfully

- name: Idempotency checks
  ntnx_ndb_tags:
    uuid: "{{ tag_uuid }}"
    name: "{{ tag_name_updated }}"
    desc: tag-created-by-ansible-updated
    tag_value_required: true
    status: DEPRECATED
  register: result

- name: Check idempotency status
  ansible.builtin.assert:
    that:
      - result.changed == false
      - result.failed == false
      - "'Nothing to change' in result.msg"
<<<<<<< HEAD
    fail_msg: "tag got updated"
    success_msg: "tag update skipped due to no state changes"
=======
    fail_msg: tag got updated
    success_msg: tag update skipped due to no state changes
>>>>>>> 98dc67cb

- name: Enable tag
  ntnx_ndb_tags:
    uuid: "{{ tag_uuid }}"
    tag_value_required: true
    status: ENABLED
  register: result

- name: Check status changes
  ansible.builtin.assert:
    that:
      - result.response is defined
      - result.changed == true
      - result.uuid == "{{ tag_uuid }}"
      - result.response.status == "ENABLED"
    fail_msg: Enabling tag failed
    success_msg: Tag enabled successfully

############################################################### delete tests ########################################

- name: Delete the database based tag
  ntnx_ndb_tags:
    state: absent
    uuid: "{{ database_tag_uuid }}"
  register: result

- name: Check delete status
  ansible.builtin.assert:
    that:
      - result.response is defined
      - result.changed == true
      - result.failed == false
    fail_msg: Unable to delete tag
    success_msg: tag deleted successfully

- name: Delete the database based tag
  ntnx_ndb_tags:
    state: absent
    uuid: "{{ database_tag2_uuid }}"
  register: result

- name: Check delete status
  ansible.builtin.assert:
    that:
      - result.response is defined
      - result.changed == true
      - result.failed == false
    fail_msg: Unable to delete tag
    success_msg: tag deleted successfully

- name: Delete the clone tag
  ntnx_ndb_tags:
    state: absent
    uuid: "{{ clone_tag_uuid }}"
  register: result

- name: Check delete status
  ansible.builtin.assert:
    that:
      - result.response is defined
      - result.changed == true
      - result.failed == false
<<<<<<< HEAD
    fail_msg: "Unable to delete tag"
    success_msg: "tag deleted successfully"
=======
    fail_msg: Unable to delete tag
    success_msg: tag deleted successfully
>>>>>>> 98dc67cb

- name: Delete the time machine based tag
  ntnx_ndb_tags:
    state: absent
    uuid: "{{ time_machine_tag_uuid }}"
  register: result

- name: Check delete status
  ansible.builtin.assert:
    that:
      - result.response is defined
      - result.changed == true
      - result.failed == false
<<<<<<< HEAD
    fail_msg: "Unable to delete tag"
    success_msg: "tag deleted successfully"
=======
    fail_msg: Unable to delete tag
    success_msg: tag deleted successfully
>>>>>>> 98dc67cb

- name: Delete the database server based tag
  ntnx_ndb_tags:
    state: absent
    uuid: "{{ db_server_tag_uuid }}"
  register: result

- name: Check delete status
  ansible.builtin.assert:
    that:
      - result.response is defined
      - result.changed == true
      - result.failed == false
    fail_msg: Unable to delete tag
    success_msg: tag deleted successfully<|MERGE_RESOLUTION|>--- conflicted
+++ resolved
@@ -1,18 +1,4 @@
 ---
-<<<<<<< HEAD
-- name: Start testing ntnx_ndb_tags
-  ansible.builtin.debug:
-    msg: "start ntnx_ndb_tags"
-
-- name: Generate random name
-  ansible.builtin.set_fact:
-    random_name: "{{query('community.general.random_string',numbers=false, special=false,length=12)}}"
-
-- name: Set tag names
-  ansible.builtin.set_fact:
-    tag_name: "{{random_name[0]}}"
-    tag_name_updated: "{{random_name[0]}}-updated"
-=======
 - name: Start ntnx_ndb_tags
   ansible.builtin.debug:
     msg: start ntnx_ndb_tags
@@ -25,7 +11,6 @@
   ansible.builtin.set_fact:
     tag_name: "{{ random_name[0] }}"
     tag_name_updated: "{{ random_name[0] }}-updated"
->>>>>>> 98dc67cb
 
 ############################# Create tests ########################
 
@@ -38,21 +23,9 @@
     entity_type: TIME_MACHINE
   register: result
 
-<<<<<<< HEAD
-- name: Set expected_response
-  ansible.builtin.set_fact:
-    expected_response:
-      {
-        "description": "tag-created-by-ansible",
-        "entityType": "TIME_MACHINE",
-        "name": "{{tag_name}}-timemachine",
-        "required": true,
-      }
-=======
 - name: Define variable for expected response
   ansible.builtin.set_fact:
     expected_response: { description: tag-created-by-ansible, entityType: TIME_MACHINE, name: "{{ tag_name }}-timemachine", required: true }
->>>>>>> 98dc67cb
 
 - name: Creation Status
   ansible.builtin.assert:
@@ -61,13 +34,8 @@
       - result.changed == false
       - result.response == expected_response
 
-<<<<<<< HEAD
-    fail_msg: "Unable to create spec for tag"
-    success_msg: "Spec generated successfully for tag creation"
-=======
     fail_msg: Unable to create spec for tag
     success_msg: Spec generated successfully for tag creation
->>>>>>> 98dc67cb
 
 - name: Create tags for clone
   ntnx_ndb_tags:
@@ -91,15 +59,9 @@
     fail_msg: Tag for clone create failed
     success_msg: Tag for clone created successfully
 
-<<<<<<< HEAD
-- name: Set clone tag uuid
-  ansible.builtin.set_fact:
-    clone_tag_uuid: "{{result.uuid}}"
-=======
 - name: Define variable for clone tag
   ansible.builtin.set_fact:
     clone_tag_uuid: "{{ result.uuid }}"
->>>>>>> 98dc67cb
 
 - name: Create tags for database server
   ntnx_ndb_tags:
@@ -123,15 +85,9 @@
     fail_msg: Tag for database server create failed
     success_msg: Tag for clone created successfully
 
-<<<<<<< HEAD
-- name: Set database server tag uuid
-  ansible.builtin.set_fact:
-    db_server_tag_uuid: "{{result.uuid}}"
-=======
 - name: Define variable for database server tag
   ansible.builtin.set_fact:
     db_server_tag_uuid: "{{ result.uuid }}"
->>>>>>> 98dc67cb
 
 - name: Create tags for time machine
   ntnx_ndb_tags:
@@ -155,15 +111,9 @@
     fail_msg: Tag for time machine create failed
     success_msg: Tag for time machine created successfully
 
-<<<<<<< HEAD
-- name: Set time machine tag uuid
-  ansible.builtin.set_fact:
-    time_machine_tag_uuid: "{{result.uuid}}"
-=======
 - name: Define variable for time machine tag
   ansible.builtin.set_fact:
     time_machine_tag_uuid: "{{ result.uuid }}"
->>>>>>> 98dc67cb
 
 - name: Create tags for databases
   ntnx_ndb_tags:
@@ -173,15 +123,9 @@
     entity_type: DATABASE
   register: result
 
-<<<<<<< HEAD
-- name: Set database tag uuid
-  ansible.builtin.set_fact:
-    database_tag_uuid: "{{result.uuid}}"
-=======
 - name: Define variable for database tag
   ansible.builtin.set_fact:
     database_tag_uuid: "{{ result.uuid }}"
->>>>>>> 98dc67cb
 
 - name: Check create status
   ansible.builtin.assert:
@@ -204,15 +148,9 @@
     entity_type: DATABASE
   register: result
 
-<<<<<<< HEAD
-- name: Set database tag uuid
-  ansible.builtin.set_fact:
-    database_tag2_uuid: "{{result.uuid}}"
-=======
 - name: Define variable for database tag
   ansible.builtin.set_fact:
     database_tag2_uuid: "{{ result.uuid }}"
->>>>>>> 98dc67cb
 
 - name: Check create status
   ansible.builtin.assert:
@@ -224,13 +162,8 @@
       - result.response.required == false
       - result.response.entityType == "DATABASE"
       - result.response.status == "ENABLED"
-<<<<<<< HEAD
-    fail_msg: "Tag create for databases failed"
-    success_msg: "Tag created successfully"
-=======
     fail_msg: Tag create for databases failed
     success_msg: Tag created successfully
->>>>>>> 98dc67cb
 
 ################################# Info Module tests ##########################
 
@@ -329,13 +262,8 @@
       - result.failed == false
       - result.response | length > 0
       - result.response[0].entityType == "DATABASE_SERVER"
-<<<<<<< HEAD
-    fail_msg: "get all tags based on DATABASE_SERVER entity type failed"
-    success_msg: "all tags based on DATABASE_SERVER entity type obtained successfully"
-=======
     fail_msg: get all tags based on DATABASE_SERVER entity type failed
     success_msg: all tags based on DATABASE_SERVER entity type obtained successfully
->>>>>>> 98dc67cb
 
 - name: Get tag based on DATABASE entity type and name
   ntnx_ndb_tags_info:
@@ -356,15 +284,9 @@
     success_msg: tags based on DATABASE entity type and name obtained successfully
 ################################## Update tests ########################
 
-<<<<<<< HEAD
-- name: Set database tag uuid
-  ansible.builtin.set_fact:
-    tag_uuid: "{{database_tag_uuid}}"
-=======
 - name: Define variable for tag update
   ansible.builtin.set_fact:
     tag_uuid: "{{ database_tag_uuid }}"
->>>>>>> 98dc67cb
 
 - name: Update tag
   ntnx_ndb_tags:
@@ -403,13 +325,8 @@
       - result.changed == false
       - result.failed == false
       - "'Nothing to change' in result.msg"
-<<<<<<< HEAD
-    fail_msg: "tag got updated"
-    success_msg: "tag update skipped due to no state changes"
-=======
     fail_msg: tag got updated
     success_msg: tag update skipped due to no state changes
->>>>>>> 98dc67cb
 
 - name: Enable tag
   ntnx_ndb_tags:
@@ -472,13 +389,8 @@
       - result.response is defined
       - result.changed == true
       - result.failed == false
-<<<<<<< HEAD
-    fail_msg: "Unable to delete tag"
-    success_msg: "tag deleted successfully"
-=======
     fail_msg: Unable to delete tag
     success_msg: tag deleted successfully
->>>>>>> 98dc67cb
 
 - name: Delete the time machine based tag
   ntnx_ndb_tags:
@@ -492,13 +404,8 @@
       - result.response is defined
       - result.changed == true
       - result.failed == false
-<<<<<<< HEAD
-    fail_msg: "Unable to delete tag"
-    success_msg: "tag deleted successfully"
-=======
     fail_msg: Unable to delete tag
     success_msg: tag deleted successfully
->>>>>>> 98dc67cb
 
 - name: Delete the database server based tag
   ntnx_ndb_tags:
