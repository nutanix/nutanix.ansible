--- conflicted
+++ resolved
@@ -1,13 +1,8 @@
 # # foundation host to be ued in tests
 # foundation_host: "TEST_FOUNDATION_HOST"
 
-<<<<<<< HEAD
-# the dir in local machine where test setup will install nos image and pick during image upload tests
-source: "TEST_SOURCE_PATH"
-=======
 # # the dir in local machine where test setup will install nos image and pick during image upload tests
 # source: 'TEST_SOURCE_PATH'
->>>>>>> 98dc67cb
 
 # # nos image url for images tests
 # image_url: "TEST_IMAGE_URL"
@@ -65,32 +60,6 @@
 #     ipmi_password: "TEST_IPMI_PASSWORD_4"
 #     ipmi_ip: TEST_IPMI_IP_4
 
-<<<<<<< HEAD
-# we used this nodes for our sanity tests.
-nodes:
-  current_cvm_vlan_tag: "TEST_CVM_VLAN_TAG"
-  block_id: "TEST_BLOCK_ID_NODES"
-  node1:
-    cvm_ip: TEST_CVM_IP_NODE1
-    hypervisor: "TEST_HYPERVISOR_NODE1"
-    hypervisor_ip: TEST_HYPERVISOR_IP_NODE1
-    node_position: "TEST_NODE_POSITION_NODE1"
-    hypervisor_hostname: "TEST_HYPERVISOR_HOSTNAME_NODE1"
-    node_serial: "TEST_NODE_SERIAL_NODE1"
-    ipmi_password: "TEST_IPMI_PASSWORD_NODE1"
-    ipmi_ip: TEST_IPMI_IP_NODE1
-    ipmi_netmask: "TEST_IPMI_NETMASK_NODE1"
-    ipmi_gateway: TEST_IPMI_GATEWAY_NODE1
-  ntp_servers:
-    - "TEST_NTP_SERVER_1"
-    - "TEST_NTP_SERVER_2"
-  dns_servers:
-    - "TEST_DNS_SERVER_1"
-    - "TEST_DNS_SERVER_2"
-  backplane_vlan: "TEST_BACKPLANE_VLAN"
-  backplane_subnet: "TEST_BACKPLANE_SUBNET"
-  backplane_netmask: "TEST_BACKPLANE_NETMASK"
-=======
 # # we used this nodes for our sanity tests.
 # nodes:
 #   current_cvm_vlan_tag: "TEST_CVM_VLAN_TAG"
@@ -115,7 +84,6 @@
 #   backplane_vlan: "TEST_BACKPLANE_VLAN"
 #   backplane_subnet: "TEST_BACKPLANE_SUBNET"
 #   backplane_netmask: "TEST_BACKPLANE_NETMASK"
->>>>>>> 98dc67cb
 
 # # this is for bmc ipmi config related tests
 # bmc:
