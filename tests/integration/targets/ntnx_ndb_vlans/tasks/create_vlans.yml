--- conflicted
+++ resolved
@@ -410,7 +410,7 @@
 
 ################################################################
 
-- name: Delete all created vlans
+- name: Delete all created vlan's
   ntnx_ndb_vlans:
     state: absent
     vlan_uuid: "{{ item }}"
@@ -425,14 +425,8 @@
       - result.changed is defined
       - result.changed == true
       - result.msg == "All items completed"
-<<<<<<< HEAD
-    fail_msg: "unable to delete all created vlan's"
-    success_msg: "All vlans deleted successfully"
-- set_fact:
-=======
     fail_msg: unable to delete all created vlan's
     success_msg: All vlan'sdeleted successfully
 - name: Define variable todelete
   ansible.builtin.set_fact:
->>>>>>> 98dc67cb
     todelete: []