--- conflicted
+++ resolved
@@ -1,20 +1,11 @@
 ---
-<<<<<<< HEAD
-- debug:
-    msg: Start negative scenarios ntnx_ndb_vlans
-=======
 - name: Start negative secanrios ntnx_ndb_vlans
   ansible.builtin.debug:
     msg: Start negative secanrios ntnx_ndb_vlans
->>>>>>> 98dc67cb
 
 - name: Create Dhcp ndb vlan with static Configuration
   ntnx_ndb_vlans:
-<<<<<<< HEAD
-    name: "{{ndb_vlan.name}}"
-=======
     name: "{{ ndb_vlan.name }}"
->>>>>>> 98dc67cb
     vlan_type: DHCP
     gateway: "{{ ndb_vlan.gateway }}"
     subnet_mask: "{{ ndb_vlan.subnet_mask }}"
@@ -35,15 +26,11 @@
       - result.failed == true
       - result.msg == "Failed generating create vlan spec"
     fail_msg: "fail: create Dhcp ndb vlan with static Configuration finished successfully"
-    success_msg: "pass: Returned error as expected"
+    success_msg: "pass: Returnerd error as expected"
 # ###############################
 - name: Create static ndb vlan with missing Configuration
   ntnx_ndb_vlans:
-<<<<<<< HEAD
-    name: "{{ndb_vlan.name}}"
-=======
     name: "{{ ndb_vlan.name }}"
->>>>>>> 98dc67cb
     vlan_type: Static
     gateway: "{{ ndb_vlan.gateway }}"
   register: result
@@ -57,16 +44,12 @@
       - result.failed == true
       - result.msg == "Failed generating create vlan spec"
     fail_msg: "fail:  create static ndb vlan with missing Configuration finished successfully"
-    success_msg: "pass: Returned error as expected"
+    success_msg: "pass: Returnerd error as expected"
 
 ###########
 - name: Create Dhcp ndb vlan
   ntnx_ndb_vlans:
-<<<<<<< HEAD
-    name: "{{ndb_vlan.name}}"
-=======
     name: "{{ ndb_vlan.name }}"
->>>>>>> 98dc67cb
     vlan_type: DHCP
     cluster:
       uuid: "{{ cluster.cluster2.uuid }}"
@@ -116,11 +99,11 @@
       - result.failed == true
       - result.msg == "Failed generating update vlan spec"
     fail_msg: "fail: update dhcp ndb vlan with static Configuration finished successfully"
-    success_msg: "pass: Returned error as expected"
+    success_msg: "pass: Returnerd error as expected"
 
 ##################################
 
-- name: Delete all created vlan
+- name: Delete all created vlan's
   ntnx_ndb_vlans:
     state: absent
     vlan_uuid: "{{ item }}"
@@ -135,13 +118,8 @@
       - result.changed is defined
       - result.changed == true
       - result.msg == "All items completed"
-<<<<<<< HEAD
-    fail_msg: "unable to delete all created vlan's"
-    success_msg: "All vlans deleted successfully"
-=======
     fail_msg: unable to delete all created vlan's
     success_msg: All vlan'sdeleted successfully
->>>>>>> 98dc67cb
 
 - name: Define variable todelete
   ansible.builtin.set_fact:
