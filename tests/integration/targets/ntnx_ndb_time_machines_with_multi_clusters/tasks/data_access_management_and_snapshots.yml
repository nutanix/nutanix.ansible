---
- name: Start testing ntnx_ndb_time_machine_clusters
  ansible.builtin.debug:
    msg: Start testing ntnx_ndb_time_machine_clusters

- name: Create data access instance with cluster name and sla name
  ntnx_ndb_time_machine_clusters:
    time_machine_uuid: "{{ time_machine.uuid }}"
    cluster:
      name: "{{ cluster.cluster2.name }}"
    sla:
      name: "{{ sla.name }}"
  register: out

- name: Check listing status
  ansible.builtin.assert:
    that:
      - out.response is defined
      - out.time_machine_uuid is defined
      - out.changed == true
      - out.cluster_uuid is defined
      - out.failed == false
    fail_msg: "fail: Unable create data access instance with cluster name and sla name"
    success_msg: "pass: create data access instance with cluster name and sla name finished successfully"
#######################
- name: Update data access instance with new sla name
  ntnx_ndb_time_machine_clusters:
<<<<<<< HEAD
    time_machine_uuid: "{{time_machine.uuid}}"
    cluster:
      name: "{{cluster.cluster2.name}}"
    sla:
      name: "{{sla2.name}}"
=======
    time_machine_uuid: "{{ time_machine.uuid }}"
    cluster:
      name: "{{ cluster.cluster2.name }}"
    sla:
      name: "{{ sla2.name }}"
>>>>>>> 98dc67cb
  register: result

- name: Check listing status
  ansible.builtin.assert:
    that:
      - result.response is defined
      - result.time_machine_uuid is defined
      - result.changed == true
      - result.cluster_uuid is defined
      - result.failed == false
      - result.response.slaId != out.response.slaId
    fail_msg: "fail: Unable to update data access instance with new  sla name"
    success_msg: "pass: update data access instance with new sla name finished successfully"

- name: Idempotency checks
  ntnx_ndb_time_machine_clusters:
<<<<<<< HEAD
    time_machine_uuid: "{{time_machine.uuid}}"
    cluster:
      name: "{{cluster.cluster2.name}}"
    sla:
      name: "{{sla2.name}}"
=======
    time_machine_uuid: "{{ time_machine.uuid }}"
    cluster:
      name: "{{ cluster.cluster2.name }}"
    sla:
      name: "{{ sla2.name }}"
>>>>>>> 98dc67cb
  register: result

- name: Check idempotency status
  ansible.builtin.assert:
    that:
      - result.changed == false
      - result.failed == false
      - "'Nothing to change' in result.msg"
<<<<<<< HEAD
    fail_msg: "clusters in time machine go updated"
    success_msg: "update of clusters in time machine skipped due to no state changes"
=======
    fail_msg: clusters in time machine go updated
    success_msg: update of clusters in time machine skipped due to no state changes
>>>>>>> 98dc67cb

############################################## multicluster snapshots and replication tests #########################

# cluster1: primary cluster
# cluster2: secondary cluster

- name: Create snapshot on cluster2
  ntnx_ndb_database_snapshots:
    name: ansible-created-snapshot-on-{{ cluster.cluster2.name }}
    time_machine_uuid: "{{ time_machine.uuid }}"
    clusters:
      - name: "{{ cluster.cluster2.name }}"
  register: result

- name: Check snapshot status
  ansible.builtin.assert:
    that:
      - result.response is defined
      - result.snapshot_uuid is defined
      - result.changed == true
      - result.response.name == "ansible-created-snapshot-on-{{ cluster.cluster2.name }}"
      - result.failed == false
      - result.response.status == "PENDING"

    fail_msg: "fail: Unable to create snapshot for secondary cluster"
    success_msg: "pass: snapshot created successfully for secondary cluster"

- name: Wait for 2 minutes for replication to finish from source cluster to cluster2
  ansible.builtin.pause:
    minutes: 2

- name: Check the status of post of replication if snapshot is active
  ntnx_ndb_snapshots_info:
    uuid: "{{ result.snapshot_uuid }}"
  register: result

- name: Check snapshot status
  ansible.builtin.assert:
    that:
      - result.response.name == "ansible-created-snapshot-on-{{ cluster.cluster2.name }}"
      - result.response.status == "ACTIVE"
    fail_msg: "fail: Unable to check snapshot status post internal replication"
    success_msg: "pass: snapshot replicated successfully on secondary cluster"

- name: Create a snapshot on cluster1
  ntnx_ndb_database_snapshots:
    name: ansible-created-snapshot-on-{{ cluster.cluster1.name }}
    time_machine_uuid: "{{ time_machine.uuid }}"
    clusters:
      - uuid: "{{ cluster.cluster1.uuid }}"
  register: result

- name: Check snapshot status on cluster2
  ansible.builtin.assert:
    that:
      - result.response is defined
      - result.snapshot_uuid is defined
      - result.changed == true
      - result.response.name == "ansible-created-snapshot-on-{{ cluster.cluster1.name }}"
      - result.failed == false
      - result.response.nxClusterId == cluster.cluster1.uuid
    fail_msg: "fail: Unable to create snapshot on primary cluster"
    success_msg: "pass: snapshot created successfully on primary cluster"

- name: Setting snapshot uuid for replication
  ansible.builtin.set_fact:
<<<<<<< HEAD
    snapshot_uuid: "{{result.snapshot_uuid}}"
=======
    snapshot_uuid: "{{ result.snapshot_uuid }}"
>>>>>>> 98dc67cb

- name: Create spec for replicating snapshot from cluster1 on cluster2
  check_mode: true
  ntnx_ndb_replicate_database_snapshots:
    snapshot_uuid: "{{ snapshot_uuid }}"
    clusters:
      - name: "{{ cluster.cluster2.name }}"
    expiry_days: 20
  register: result

<<<<<<< HEAD
- name: Set expected result
  ansible.builtin.set_fact:
    expected_result:
      {
        "changed": false,
        "error": null,
        "failed": false,
        "response":
          {
            "lcmConfig":
              {
                "snapshotLCMConfig":
                  { "expiryDetails": { "expireInDays": 20 } },
              },
            "nxClusterIds": ["{{cluster.cluster2.uuid}}"],
          },
        "snapshot_uuid": "{{snapshot_uuid}}",
      }

=======
- name: Setting expected result for snapshot replication
  ansible.builtin.set_fact:
    expected_result:
      changed: false
      error:
      failed: false
      response: { lcmConfig: { snapshotLCMConfig: { expiryDetails: { expireInDays: 20 } } }, nxClusterIds: ["{{ cluster.cluster2.uuid }}"] }
      snapshot_uuid: "{{ snapshot_uuid }}"
>>>>>>> 98dc67cb
- name: Check snapshot replication spec
  ansible.builtin.assert:
    that:
      - result == expected_result
    fail_msg: "fail: Unable to create snapshot replication snapshot"
    success_msg: "pass: snapshot replication spec created successfully"

- name: Replicate snapshot on cluster2
  ntnx_ndb_replicate_database_snapshots:
    snapshot_uuid: "{{ snapshot_uuid }}"
    clusters:
      - name: "{{ cluster.cluster2.name }}"
    expiry_days: 20
  register: result

- name: Verify status of snapshot replication
  ansible.builtin.assert:
    that:
      - result.changed == True
      - result.failed == false
      - result.response.status == "5"
    fail_msg: snapshot replication failed
    success_msg: snapshot replicated successfully

#######################

- name: Delete time machine
  ntnx_ndb_time_machine_clusters:
    state: absent
<<<<<<< HEAD
    time_machine_uuid: "{{time_machine.uuid}}"
    cluster:
      uuid: "{{cluster.cluster2.uuid}}"
=======
    time_machine_uuid: "{{ time_machine.uuid }}"
    cluster:
      uuid: "{{ cluster.cluster2.uuid }}"
>>>>>>> 98dc67cb
  register: result

- name: Check delete status
  ansible.builtin.assert:
    that:
      - result.response is defined
      - result.time_machine_uuid is defined
      - result.changed == true
      - result.failed == false
    fail_msg: "fail: Unable to remove cluster from time machine"
    success_msg: "pass: cluster from time machine removed successfully"

- name: Wait for 2 minutes for internal cleanup to finish
  ansible.builtin.pause:
    minutes: 5

#####################
- name: Create data access instance with cluster uuid and sla uuid
  ntnx_ndb_time_machine_clusters:
<<<<<<< HEAD
    time_machine_uuid: "{{time_machine.uuid}}"
    cluster:
      uuid: "{{cluster.cluster2.uuid}}"
    sla:
      uuid: "{{sla.uuid}}"
=======
    time_machine_uuid: "{{ time_machine.uuid }}"
    cluster:
      uuid: "{{ cluster.cluster2.uuid }}"
    sla:
      uuid: "{{ sla.uuid }}"
>>>>>>> 98dc67cb
  register: out

- name: Check listing status
  ansible.builtin.assert:
    that:
      - out.response is defined
      - out.time_machine_uuid is defined
      - out.changed == true
      - out.cluster_uuid is defined
      - out.failed == false
    fail_msg: "fail: Unable create data access instance with cluster uuid and sla uuid"
    success_msg: "pass: create data access instance with cluster uuid and sla uuid finished successfully"
#######################
- name: Update data access instance with sla uuid
  ntnx_ndb_time_machine_clusters:
<<<<<<< HEAD
    time_machine_uuid: "{{time_machine.uuid}}"
    cluster:
      uuid: "{{cluster.cluster2.uuid}}"
    sla:
      uuid: "{{sla2.uuid}}"
=======
    time_machine_uuid: "{{ time_machine.uuid }}"
    cluster:
      uuid: "{{ cluster.cluster2.uuid }}"
    sla:
      uuid: "{{ sla2.uuid }}"
>>>>>>> 98dc67cb
  register: result

- name: Check listing status
  ansible.builtin.assert:
    that:
      - result.response is defined
      - result.time_machine_uuid is defined
      - result.changed == true
      - result.cluster_uuid is defined
      - result.response.slaId != out.response.slaId
      - result.failed == false
    fail_msg: "fail: Unable to update data access instance with sla uuid"
    success_msg: "pass: update data access instance with sla uuid finished successfully"

- name: Delete time machine
  ntnx_ndb_time_machine_clusters:
    state: absent
<<<<<<< HEAD
    time_machine_uuid: "{{result.time_machine_uuid}}"
    cluster:
      uuid: "{{cluster.cluster2.uuid}}"
=======
    time_machine_uuid: "{{ result.time_machine_uuid }}"
    cluster:
      uuid: "{{ cluster.cluster2.uuid }}"
>>>>>>> 98dc67cb
  register: result

- name: Check delete status
  ansible.builtin.assert:
    that:
      - result.response is defined
      - result.time_machine_uuid is defined
      - result.changed == true
      - result.failed == false
    fail_msg: "fail: Unable to remove cluster from time machine"
    success_msg: "pass: cluster from time machine removed successfully"
#######################<|MERGE_RESOLUTION|>--- conflicted
+++ resolved
@@ -25,19 +25,11 @@
 #######################
 - name: Update data access instance with new sla name
   ntnx_ndb_time_machine_clusters:
-<<<<<<< HEAD
-    time_machine_uuid: "{{time_machine.uuid}}"
-    cluster:
-      name: "{{cluster.cluster2.name}}"
-    sla:
-      name: "{{sla2.name}}"
-=======
     time_machine_uuid: "{{ time_machine.uuid }}"
     cluster:
       name: "{{ cluster.cluster2.name }}"
     sla:
       name: "{{ sla2.name }}"
->>>>>>> 98dc67cb
   register: result
 
 - name: Check listing status
@@ -54,19 +46,11 @@
 
 - name: Idempotency checks
   ntnx_ndb_time_machine_clusters:
-<<<<<<< HEAD
-    time_machine_uuid: "{{time_machine.uuid}}"
-    cluster:
-      name: "{{cluster.cluster2.name}}"
-    sla:
-      name: "{{sla2.name}}"
-=======
     time_machine_uuid: "{{ time_machine.uuid }}"
     cluster:
       name: "{{ cluster.cluster2.name }}"
     sla:
       name: "{{ sla2.name }}"
->>>>>>> 98dc67cb
   register: result
 
 - name: Check idempotency status
@@ -75,13 +59,8 @@
       - result.changed == false
       - result.failed == false
       - "'Nothing to change' in result.msg"
-<<<<<<< HEAD
-    fail_msg: "clusters in time machine go updated"
-    success_msg: "update of clusters in time machine skipped due to no state changes"
-=======
     fail_msg: clusters in time machine go updated
     success_msg: update of clusters in time machine skipped due to no state changes
->>>>>>> 98dc67cb
 
 ############################################## multicluster snapshots and replication tests #########################
 
@@ -148,11 +127,7 @@
 
 - name: Setting snapshot uuid for replication
   ansible.builtin.set_fact:
-<<<<<<< HEAD
-    snapshot_uuid: "{{result.snapshot_uuid}}"
-=======
     snapshot_uuid: "{{ result.snapshot_uuid }}"
->>>>>>> 98dc67cb
 
 - name: Create spec for replicating snapshot from cluster1 on cluster2
   check_mode: true
@@ -163,27 +138,6 @@
     expiry_days: 20
   register: result
 
-<<<<<<< HEAD
-- name: Set expected result
-  ansible.builtin.set_fact:
-    expected_result:
-      {
-        "changed": false,
-        "error": null,
-        "failed": false,
-        "response":
-          {
-            "lcmConfig":
-              {
-                "snapshotLCMConfig":
-                  { "expiryDetails": { "expireInDays": 20 } },
-              },
-            "nxClusterIds": ["{{cluster.cluster2.uuid}}"],
-          },
-        "snapshot_uuid": "{{snapshot_uuid}}",
-      }
-
-=======
 - name: Setting expected result for snapshot replication
   ansible.builtin.set_fact:
     expected_result:
@@ -192,7 +146,6 @@
       failed: false
       response: { lcmConfig: { snapshotLCMConfig: { expiryDetails: { expireInDays: 20 } } }, nxClusterIds: ["{{ cluster.cluster2.uuid }}"] }
       snapshot_uuid: "{{ snapshot_uuid }}"
->>>>>>> 98dc67cb
 - name: Check snapshot replication spec
   ansible.builtin.assert:
     that:
@@ -222,15 +175,9 @@
 - name: Delete time machine
   ntnx_ndb_time_machine_clusters:
     state: absent
-<<<<<<< HEAD
-    time_machine_uuid: "{{time_machine.uuid}}"
-    cluster:
-      uuid: "{{cluster.cluster2.uuid}}"
-=======
-    time_machine_uuid: "{{ time_machine.uuid }}"
-    cluster:
-      uuid: "{{ cluster.cluster2.uuid }}"
->>>>>>> 98dc67cb
+    time_machine_uuid: "{{ time_machine.uuid }}"
+    cluster:
+      uuid: "{{ cluster.cluster2.uuid }}"
   register: result
 
 - name: Check delete status
@@ -250,19 +197,11 @@
 #####################
 - name: Create data access instance with cluster uuid and sla uuid
   ntnx_ndb_time_machine_clusters:
-<<<<<<< HEAD
-    time_machine_uuid: "{{time_machine.uuid}}"
-    cluster:
-      uuid: "{{cluster.cluster2.uuid}}"
-    sla:
-      uuid: "{{sla.uuid}}"
-=======
     time_machine_uuid: "{{ time_machine.uuid }}"
     cluster:
       uuid: "{{ cluster.cluster2.uuid }}"
     sla:
       uuid: "{{ sla.uuid }}"
->>>>>>> 98dc67cb
   register: out
 
 - name: Check listing status
@@ -278,19 +217,11 @@
 #######################
 - name: Update data access instance with sla uuid
   ntnx_ndb_time_machine_clusters:
-<<<<<<< HEAD
-    time_machine_uuid: "{{time_machine.uuid}}"
-    cluster:
-      uuid: "{{cluster.cluster2.uuid}}"
-    sla:
-      uuid: "{{sla2.uuid}}"
-=======
     time_machine_uuid: "{{ time_machine.uuid }}"
     cluster:
       uuid: "{{ cluster.cluster2.uuid }}"
     sla:
       uuid: "{{ sla2.uuid }}"
->>>>>>> 98dc67cb
   register: result
 
 - name: Check listing status
@@ -308,15 +239,9 @@
 - name: Delete time machine
   ntnx_ndb_time_machine_clusters:
     state: absent
-<<<<<<< HEAD
-    time_machine_uuid: "{{result.time_machine_uuid}}"
-    cluster:
-      uuid: "{{cluster.cluster2.uuid}}"
-=======
     time_machine_uuid: "{{ result.time_machine_uuid }}"
     cluster:
       uuid: "{{ cluster.cluster2.uuid }}"
->>>>>>> 98dc67cb
   register: result
 
 - name: Check delete status
@@ -328,4 +253,5 @@
       - result.failed == false
     fail_msg: "fail: Unable to remove cluster from time machine"
     success_msg: "pass: cluster from time machine removed successfully"
+
 #######################