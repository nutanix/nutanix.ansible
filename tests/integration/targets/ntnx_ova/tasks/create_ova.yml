--- conflicted
+++ resolved
@@ -2,7 +2,7 @@
   ansible.builtin.debug:
     msg: Start testing create ova for vm
 
-- name: VM with minimum requirements
+- name: VM with minimum requiremnts
   ntnx_vms:
     state: present
     name: integration_test_ova_vm
@@ -16,13 +16,8 @@
     that:
       - vm.response is defined
       - vm.response.status.state == 'COMPLETE'
-<<<<<<< HEAD
-    fail_msg: "Fail: Unable to create VM with minimum requirements "
-    success_msg: "Success: VM with minimum requirements created successfully "
-=======
     fail_msg: "Fail: Unable to create VM with minimum requiremnts "
     success_msg: "Success: VM with minimum requiremnts created successfully "
->>>>>>> 98dc67cb
 #########################################
 - name: Create_ova_image  with check mode
   ntnx_vms_ova:
