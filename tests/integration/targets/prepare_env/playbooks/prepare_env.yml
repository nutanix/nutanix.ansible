--- conflicted
+++ resolved
@@ -215,14 +215,10 @@
       ansible.builtin.get_url:
         mode: "0644"
         url: "{{ xml_content.url }}"
-<<<<<<< HEAD
-        dest: "{{ xml_content.dest }}"
-=======
         dest: "{{ xml_content.dest }}"
 
     - name: Downloading unattendxml file for windows tests
       ansible.builtin.get_url:
         mode: "0644"
         url: "{{ unattendxml.url }}"
-        dest: "{{ unattendxml.dest }}"
->>>>>>> 98dc67cb
+        dest: "{{ unattendxml.dest }}"