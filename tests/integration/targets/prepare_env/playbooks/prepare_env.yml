---
- name: Prepare the environment
  hosts: localhost
  gather_facts: false

  tasks:
    - name: Include var file
      ansible.builtin.include_vars: ../vars/main.yml
    - name: Set environment variables
      ansible.builtin.set_fact:
        ip: "{{lookup('env', 'NUTANIX_HOST')  }}"
        username: "{{lookup('env', 'NUTANIX_USERNAME')  }}"
        password: "{{lookup('env', 'NUTANIX_PASSWORD')  }}"
        recovery_site_ip: "{{lookup('env', 'NUTANIX_DR_SITE')}}"
        validate_certs: false
    - name: Insert credentials  block to vars
      ansible.builtin.blockinfile:
        path: ../vars/main.yml
        marker: "# {mark} ANSIBLE MANAGED BLOCK insertion 0"
        block: |
          ip:  "{{lookup('env', 'NUTANIX_HOST')  }}"
          username: "{{lookup('env', 'NUTANIX_USERNAME')  }}"
          password: "{{lookup('env', 'NUTANIX_PASSWORD')  }}"
          recovery_site_ip: "{{lookup('env', 'NUTANIX_DR_SITE')  }}"
          validate_certs: false
    - name: Create external subnet with NAT
      nutanix.ncp.ntnx_subnets:
        state: present
        nutanix_host: "{{ ip }}"
        validate_certs: false
        nutanix_username: "{{ username }}"
        nutanix_password: "{{ password }}"
        name: "{{external_nat_subnets[0].name}}"
        external_subnet:
          vlan_id: "{{external_nat_subnets[0].vlan_id}}"
          enable_nat: true
          cluster:
            name: "{{ cluster.name }}"
          ipam:
            network_ip: "{{ external_nat_subnets[0].network_ip }}"
            network_prefix: "{{ external_nat_subnets[0].network_prefix }}"
            gateway_ip: "{{ external_nat_subnets[0].gateway_ip_address }}"
            ip_pools:
              - start_ip: "{{ external_nat_subnets[0].dhcp.start_address }}"
                end_ip: "{{ external_nat_subnets[0].dhcp.end_address }}"
      register: result
    - name: Insert external subnet configuration block to vars
      ansible.builtin.blockinfile:
        path: ../vars/main.yml
        marker: "# {mark} ANSIBLE MANAGED BLOCK insertion 1"
        block: |
          external_nat_subnet:
            name: "{{external_nat_subnets[0].name}}"
            uuid: "{{result.subnet_uuid}}"

    - name: Create min VPC with external_subnet uuid
      nutanix.ncp.ntnx_vpcs:
        validate_certs: false
        state: present
        wait: true
        nutanix_host: "{{ ip }}"
        nutanix_username: "{{ username }}"
        nutanix_password: "{{ password }}"
        name: "{{vpc_name}}"
        external_subnets:
          - subnet_uuid: "{{ result.subnet_uuid }}"
      register: result

    - name: Insert  VPC configuration block to vars
      ansible.builtin.blockinfile:
        path: ../vars/main.yml
        marker: "# {mark} ANSIBLE MANAGED BLOCK insertion 2"
        block: |
          vpc:
            name: "{{vpc_name}}"
            uuid: "{{result.vpc_uuid}}"

    - name: Create vlan subnet with IPAM
      nutanix.ncp.ntnx_subnets:
        state: present
        nutanix_host: "{{ ip }}"
        wait: true
        validate_certs: false
        nutanix_username: "{{ username }}"
        nutanix_password: "{{ password }}"
        name: "{{static_subnet_name}}"
        vlan_subnet:
          vlan_id: 373
          virtual_switch:
            name: vs0
          cluster:
            name: "{{ cluster.name }}"
          ipam:
            network_ip: 10.30.30.0
            network_prefix: 24
            gateway_ip: 10.30.30.254
            ip_pools:
              - start_ip: 10.30.30.10
                end_ip: 10.30.30.90
      register: result

    - name: Insert vlan subnet configuration block to var file
      ansible.builtin.blockinfile:
        path: ../vars/main.yml
        marker: "# {mark} ANSIBLE MANAGED BLOCK insertion 3"
        block: |
          static:
            name: "{{static_subnet_name}}"
            uuid: "{{result.subnet_uuid}}"
            network_ip: 10.30.30.0
            network_prefix: 24
            gateway_ip: 10.30.30.254

    - name: Include var file
      ansible.builtin.include_vars: ../vars/main.yml
    - name: Create overlay Subnet with minimum requirements
      nutanix.ncp.ntnx_subnets:
        state: present
        nutanix_host: "{{ ip }}"
        validate_certs: false
        nutanix_username: "{{ username }}"
        nutanix_password: "{{ password }}"
        name: "{{overlay_subnet.name}}"
        overlay_subnet:
          vpc:
            uuid: "{{ vpc.uuid }}"
          ipam:
            network_ip: "{{overlay_subnet.network_ip}}"
            network_prefix: "{{overlay_subnet.network_prefix}}"
            gateway_ip: "{{overlay_subnet.gateway_ip}}"
      register: result

    - name: Insert overlay subnet configuration block to var file
      ansible.builtin.blockinfile:
        path: ../vars/main.yml
        marker: "# {mark} ANSIBLE MANAGED BLOCK insertion 4"
        block: |
          overlay:
            name: "{{overlay_subnet.name}}"
            uuid: "{{result.subnet_uuid}}"

    - name: Create VM with overlay subnet
      nutanix.ncp.ntnx_vms:
        state: present
        nutanix_host: "{{ ip }}"
        nutanix_username: "{{ username }}"
        nutanix_password: "{{ password }}"
        validate_certs: false
        name: "{{vm_name}}"
        cluster:
          uuid: "{{ cluster.uuid }}"
        networks:
          - is_connected: true
            subnet:
              name: "{{overlay_subnet.name}}"
            private_ip: "{{overlay_subnet.private_ip}}"
      register: result

    - name: Insert vm configuration block to var file
      ansible.builtin.blockinfile:
        path: ../vars/main.yml
        marker: "# {mark} ANSIBLE MANAGED BLOCK insertion 5"
        block: |
          vm:
            name: "{{vm_name}}"
            uuid: "{{result.vm_uuid}}"

    # - name: create VM with static subnet for dr tests
    #   nutanix.ncp.ntnx_vms:
    #     state: present
    #     nutanix_host: "{{ ip }}"
    #     nutanix_username: "{{ username }}"
    #     nutanix_password: "{{ password }}"
    #     validate_certs: false
    #     name: "{{dr_vm_name}}"
    #     categories:
    #       Environment:
    #         - Staging
    #         - Testing
    #     cluster:
    #       uuid: "{{ cluster.uuid }}"
    #     networks:
    #         - is_connected: true
    #           subnet:
    #             name: "{{static_subnet_name}}"
    #     vcpus: 1
    #     cores_per_vcpu: 1
    #     memory_gb: 1
    #   register: result

    # - name: Insert vm configuration block to var file
    #   ansible.builtin.blockinfile:
    #     path: ../vars/main.yml
    #     marker: "# {mark} ANSIBLE MANAGED BLOCK insertion 6"
    #     block: |
    #         dr_vm:
    #           name: "{{dr_vm_name}}"
    #           uuid: "{{result.vm_uuid}}"

    - name: Downloading disk image for image related tests
      ansible.builtin.get_url:
        mode: "0644"
        url: "{{ disk_image.url }}"
        dest: "{{ disk_image.dest }}"
    #   # - name: create address group for network security policy related tests
    #   #   nutanix.ncp.ntnx_address_groups:
    #   #     state: present
    #   #     name: dest
    #   #     desc: dest
    #   #     subnets:
    #   #       - network_ip: "10.1.1.0"
    #   #         network_prefix: 24

    - name: Downloading xml content for saml tests
      ansible.builtin.get_url:
        mode: "0644"
        url: "{{ xml_content.url }}"
        dest: "{{ xml_content.dest }}"

    - name: Downloading unattendxml file for windows tests
      ansible.builtin.get_url:
        mode: "0644"
        url: "{{ unattendxml.url }}"
<<<<<<< HEAD
        dest: "{{ unattendxml.dest }}"
=======
        dest: "{{ unattendxml.dest }}"
>>>>>>> 7676e485
<|MERGE_RESOLUTION|>--- conflicted
+++ resolved
@@ -221,8 +221,4 @@
       ansible.builtin.get_url:
         mode: "0644"
         url: "{{ unattendxml.url }}"
-<<<<<<< HEAD
         dest: "{{ unattendxml.dest }}"
-=======
-        dest: "{{ unattendxml.dest }}"
->>>>>>> 7676e485
