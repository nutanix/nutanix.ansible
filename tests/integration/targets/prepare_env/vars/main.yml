<<<<<<< HEAD
ip: 10.44.76.58
username: admin
password: Nutanix.123
validate_certs: false

# # for NKE related tests
# k8s_version: TEST_K8S_VERSION
# host_os: TEST_HOST_OS
# nutanix_cluster_password: TEST_CLUSTER_PASSWORD
# nutanix_cluster_username: TEST_CLUSTER_USERNAME
# cni:
#   node_cidr_mask_size: "TEST_MASK_CIDR"
#   service_ipv4_cidr: "TEST_SERVICE_CIDR"
#   pod_ipv4_cidr: "TEST_POD_CIDR"

# # docker registry url for nke tests
# url: TEST_REGISTRIES_URL

# cluster reference for several tests
cluster:
  name: auto_cluster_prod_364c79c90e0c
  uuid: 000636a4-e7ce-389e-185b-ac1f6b6f97e2

# # For tests like vms, etc.
# network:
#   dhcp:
#     name: TEST_VLAN_NAME
#     uuid: TEST_VLAN_UUID
#   static:
#     ip: TEST_STATIC_IP

# vm_owner:
#   name: TEST_OWNER_NAME
#   uuid: TEST_OWNER_UUID

# # can be skipped
# todelete: []

# # for ntnx_image tests
# disk_image:
#   url: TEST_IMAGE_URL
#   dest: TEST_DEST_PATH
#   checksum: TEST_CHECKSUM
#   centos: "TEST_CENTOS"

# # used in test setup for creation of networks and some networking tests
=======
# nutanix_cluster_username: cluster_username
# nutanix_cluster_password: cluster_password
# domain_manager_ssh_username: "domain_manager"
# domain_manager_ssh_password: "domain_manager_password"
# pe_ssh_username: "ssh_user"
# pe_ssh_password: "ssh_password"
# ip_pe_for_deploying_pc: "10.10.10.10"
# availability_zone_pc_ip: "10.10.10.11"
# lcm_entity_model: "Calm Policy Engine"
# lcm_entity_model_version: "4.1.0"
# VM_username: root
# VM_password: VM_password
# to_delete: []
# s3_bucket:
#   bucket: "bucket_name"
#   region: "us-east-1"
#   access_key: "access_key"
#   secret_key: "secret_key"
# pc:
#   size: "SMALL"
#   build_info:
#     version: "pc.2024.3"
#   external_networks:
#     network_ext_id: "9306c8d3-bb00-4b98-b354-ef2dfbd2c7ba"
#     default_gateway:
#       ipv4: "10.10.10.1"
#     subnet_mask:
#       ipv4: "255.255.240.0"
#     ip_ranges:
#       begin:
#         ipv4: "10.10.10.55"
#       end:
#         ipv4: "10.10.10.55"
#   name_servers:
#     ipv4: ["10.0.0.1", "10.0.0.2"]
#   ntp_servers:
#     fqdn: ["fqdn1.com", "fqdn2.com"]
>>>>>>> db2d4980
# external_nat_subnets:
#   - name: external_subnet_name
#     vlan_id: 108
#     gateway_ip_address: "10.10.3.193"
#     network_prefix: 27
#     network_ip: "10.10.3.192"
#     dhcp:
#       start_address: "10.10.3.198"
#       end_address: "10.10.3.207"
#     static:
#       start_address: "10.10.3.208"
#       end_address: "10.10.3.217"
#     floating_ip: "10.10.3.207"
# vpc_name: "vpc_name"
# vm_name: "vm_name"
# static_subnet_name: "static_subnet_name"
# overlay_subnet:
#   name: "overlay_subnet_name"
#   network_ip: "192.168.1.0"
#   network_prefix: 24
#   gateway_ip: "192.168.1.1"
#   private_ip: "192.168.1.13"
#   private_ip1: "192.168.1.14"
# categories:
#   apptiers:
#     - Default
#     - test_apptier
# centos: "centos_image_name"
# ubuntu: "ubuntu_image_name"
# role_mappings:
#   - "role1"
#   - "role2"
#   - "role3"
#   - "role4"
# white_listed_groups: ["test", "test_updated"]
# active_directory:
#   url: "ldap://10.10.10.10:479"
#   username: "active_directory_username"
#   password: "active_directory_password"
#   domain_name: "domain.example.com"
# new_user: new_user
# new_saml_user_group: new_saml_user_group
# new_saml_user: new_saml_user
# new_user_group: new_user_group
# distinguished_name: distinguished_name
# directory_service_uuid: 1f076d9c-c47f-123d-2485-6992030950d1
# identity_provider_uuid: 2bfd579d-3652-1542-2147-4a46ab066f48
# user_groups: f741c8b8-1222-6789-3214-661ae43b3fa5
# clusters:
#   - name: "cluster_name"
#     pe_username: "pe_username"
#     pe_password: "pe_password"
#     nodes:
#       - cvm_ip: "10.10.10.1"
#       - cvm_ip: "10.10.10.2"
#       - cvm_ip: "10.10.10.3"
#       - cvm_ip: "10.10.10.4"
#     config:
#       cluster_functions: ["AOS"]
#       auth_public_keys:
#         - name: name
#           key: key
#       redundancy_factor_cluster_crud: 1
#       redundancy_factor_cluster_expanding: 2
#       cluster_arch: "X86_64"
#       fault_tolerance_state:
#         domain_awareness_level_cluster_crud: "DISK"
#         domain_awareness_level_cluster_expanding: "NODE"
#     network:
#       virtual_ip: "10.10.10.5"
#       iscsi_ip: "10.10.11.0"
#       iscsi_ip1: "10.10.11.1"
#       dns_servers: ["10.10.12.0", "10.10.12.1"]
#       ntp_servers: ["fqdn1.com", "fqdn2.com", "fqdn3.com", "fqdn4.com"]
#       smtp_server:
#         ip: "10.10.10.9"
#         port: 25
#         username: "username"
#         password: "password"
#         type: "STARTTLS"
#         email_address: "email@example.com"
# owner:
#   uuid: "00000000-0000-0000-0000-000000000000"
# gpus:
#   - gpu_device_mode: "PASSTHROUGH_GRAPHICS"
#     gpu_device_vendor: "VENDOR"
#     gpu_device_id: 4896
# firewall_ports:
#   - 1234
#   - 5678
#   - 9123
#   - 4567
#   - 8912
# project:
#   name: "project_name"
#   uuid: "24393581-1234-1122-7896-ab6f8a8fe72e"
# users:
#   - 2b5d6b01-1233-2222-4689-1b0e8d45adb6
#   - a372f345-9867-9066-6655-992ed2f23ec4
# cluster:
#   name: "cluster_name"
#   uuid: "0006361b-6855-3644-7458-2268f8ffb2bd"
# ip_pe: "10.10.2.3"
# virtual_ip_pe: "10.10.2.4"
# cluster_availability_zone:
#   name: "cluster_availability_zone_name"
#   uuid: "0006361b-5874-1222-3333-04b32d80452a"
# availability_zone_pc_uuid: "17838034-1111-2222-3333-e0c44b868efa"
# quarantine_rule_uuid: 227fe9af-2222-3333-4444-d35185d842d8
# ngt_config:
#   image_uuid: "6b34522d-3333-4444-5555-1388aede0a06"
#   username: "username"
#   password: "password"
# disk_image:
#   url: disk_image_url
#   dest: home/user/image
#   checksum: image_checksum_disk
#   centos: "image_name_centos"
#   image_ext_ids:
#     [b9120f28-1222-3333-4444-47f7d5066e91, 6b34522d-1231-8555-8888-1388aede0a06]
# iso_image:
#   url: iso_image_url
#   checksum: iso_checksum
#   name: "iso_image_name"
#   image_ext_ids: [5570e12c-1111-2222-4444-da6f31b6eefc]
# virtual_switch:
#   name: "vs0"
#   uuid: "5b2e4e93-2222-3333-7777-a015d302eec2"
# storage_container:
#   name: "storage_container_name"
#   uuid: "cb3fd049-7896-9632-8555-e4f088711991"
# xml_content:
#   url: xml_content_url
#   dest: "/home/user/"
# unattendxml:
#   url: unattendxml_url
#   dest: "/home/user/"

# # variables generated from prepare_env.yml

# # BEGIN ANSIBLE MANAGED BLOCK insertion 0
# ip: "pc_ip"
# username: "username"
# password: "password"
# recovery_site_ip: "recovery_site_ip"
# validate_certs: false
# # END ANSIBLE MANAGED BLOCK insertion 0
# # BEGIN ANSIBLE MANAGED BLOCK insertion 1
# external_nat_subnet:
#   name: "external_nat_subnet"
#   uuid: "9306c8d3-1111-2222-3333-ef2dfbd2c7ba"
# # END ANSIBLE MANAGED BLOCK insertion 1
# # BEGIN ANSIBLE MANAGED BLOCK insertion 2
# vpc:
#   name: "vpc_name"
#   uuid: "a4f3f04f-1222-8544-7896-28b62bcc3e3e"
# # END ANSIBLE MANAGED BLOCK insertion 2
# # BEGIN ANSIBLE MANAGED BLOCK insertion 3
# static:
#   name: "static_subnet"
#   uuid: "b0cce620-3654-8522-9876-a91e2c037862"
#   network_ip: 10.10.10.0
#   network_prefix: 24
#   gateway_ip: 10.10.10.254
# # END ANSIBLE MANAGED BLOCK insertion 3
# # BEGIN ANSIBLE MANAGED BLOCK insertion 4
# overlay:
#   name: "overlay_subnet"
#   uuid: "6125d91e-4788-4125-6355-27d5e7667b93"
# # END ANSIBLE MANAGED BLOCK insertion 4
# # BEGIN ANSIBLE MANAGED BLOCK insertion 5
# vm:
#   name: "vm_name"
#   uuid: "434a7383-3655-1235-7458-22f999e20e7b"
# # END ANSIBLE MANAGED BLOCK insertion 5
# network:
#   dhcp:
#     name: "dhcp_network"
#     uuid: "b0cce620-6855-9876-1236-a91e2c037862"
#   managed:
#     IPs: ["10.10.10.10", "10.10.10.90"]
#   static:
#     ip: "10.10.10.10"

# todelete: []
# vm_owner:
#   name: "vm_owner"
#   uuid: b0cce620-1111-2222-3333-a91e2c037862

# cni:
#   node_cidr_mask_size: 24
#   service_ipv4_cidr: "10.10.0.0/16"
#   pod_ipv4_cidr: "10.20.0.0/16"
# accounts:
#   - name: "NTNX_LOCAL_AZ"
#     uuid: "7a2a84d2-1234-9876-6788-279c861d187a"
# acp:
#   role:
#     name: "Project Admin"
#     uuid: "f2a755e7-0987-42bd-4567-8716437a104f"
#   user_uuid: "f2a755e7-1111-2222-4444-8716437a104f"
#   user_group_uuid: "f2a755e7-3333-5555-6666-8716437a104f"

# principal_name: "principle_name"<|MERGE_RESOLUTION|>--- conflicted
+++ resolved
@@ -1,51 +1,3 @@
-<<<<<<< HEAD
-ip: 10.44.76.58
-username: admin
-password: Nutanix.123
-validate_certs: false
-
-# # for NKE related tests
-# k8s_version: TEST_K8S_VERSION
-# host_os: TEST_HOST_OS
-# nutanix_cluster_password: TEST_CLUSTER_PASSWORD
-# nutanix_cluster_username: TEST_CLUSTER_USERNAME
-# cni:
-#   node_cidr_mask_size: "TEST_MASK_CIDR"
-#   service_ipv4_cidr: "TEST_SERVICE_CIDR"
-#   pod_ipv4_cidr: "TEST_POD_CIDR"
-
-# # docker registry url for nke tests
-# url: TEST_REGISTRIES_URL
-
-# cluster reference for several tests
-cluster:
-  name: auto_cluster_prod_364c79c90e0c
-  uuid: 000636a4-e7ce-389e-185b-ac1f6b6f97e2
-
-# # For tests like vms, etc.
-# network:
-#   dhcp:
-#     name: TEST_VLAN_NAME
-#     uuid: TEST_VLAN_UUID
-#   static:
-#     ip: TEST_STATIC_IP
-
-# vm_owner:
-#   name: TEST_OWNER_NAME
-#   uuid: TEST_OWNER_UUID
-
-# # can be skipped
-# todelete: []
-
-# # for ntnx_image tests
-# disk_image:
-#   url: TEST_IMAGE_URL
-#   dest: TEST_DEST_PATH
-#   checksum: TEST_CHECKSUM
-#   centos: "TEST_CENTOS"
-
-# # used in test setup for creation of networks and some networking tests
-=======
 # nutanix_cluster_username: cluster_username
 # nutanix_cluster_password: cluster_password
 # domain_manager_ssh_username: "domain_manager"
@@ -83,7 +35,6 @@
 #     ipv4: ["10.0.0.1", "10.0.0.2"]
 #   ntp_servers:
 #     fqdn: ["fqdn1.com", "fqdn2.com"]
->>>>>>> db2d4980
 # external_nat_subnets:
 #   - name: external_subnet_name
 #     vlan_id: 108
