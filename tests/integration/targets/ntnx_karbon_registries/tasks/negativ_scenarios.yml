--- conflicted
+++ resolved
@@ -5,13 +5,8 @@
 
 - name: Create registry with wrong port number
   ntnx_karbon_registries:
-<<<<<<< HEAD
-    name: test_registry
-    url: "{{url}}"
-=======
     name: test_regitry
     url: "{{ url }}"
->>>>>>> 98dc67cb
     port: 501
   register: result
   ignore_errors: true
@@ -22,5 +17,5 @@
       - result.response is defined
       - result.failed == true
       - result.changed == false
-    fail_msg: "Fail:  create registry with wrong port number finished successfully"
+    fail_msg: "Fail:  create registery with wrong port number finished successfully"
     success_msg: "Pass: Returned as expected "