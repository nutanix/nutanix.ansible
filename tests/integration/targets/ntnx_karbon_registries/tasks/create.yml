---
<<<<<<< HEAD
- name: Start testing ntnx_karbon_registries
  ansible.builtin.debug:
    msg: "start ntnx_karbon_registries tests"

- name: Generate random registry_name
  ansible.builtin.set_fact:
    random_name: "{{query('community.general.random_string',numbers=false, special=false,length=12)}}"

- name: Set registry name
  ansible.builtin.set_fact:
    registry_name: "{{random_name[0]}}"

=======
- name: Start ntnx_karbon_registries tests
  ansible.builtin.debug:
    msg: start ntnx_karbon_registries tests

- name: Generate random registry_name
  ansible.builtin.set_fact:
    random_name: "{{ query('community.general.random_string', numbers=false, special=false, length=12) }}"

- name: Set registry_name
  ansible.builtin.set_fact:
    registry_name: "{{ random_name[0] }}"

>>>>>>> 98dc67cb
- name: Create registry with check_mode
  ntnx_karbon_registries:
    name: "{{ registry_name }}"
    url: "{{ url }}"
  register: result
  ignore_errors: true
  check_mode: true

- name: Check listing status
  ansible.builtin.assert:
    that:
      - result.response is defined
      - result.failed == false
      - result.changed == false
<<<<<<< HEAD
      - result.response.name == "{{registry_name}}"
      - result.response.url == "{{url}}"
=======
      - result.response.name == "{{ registry_name }}"
      - result.response.url == "{{ url }}"
>>>>>>> 98dc67cb
    success_msg: " Success: returned response as expected "
    fail_msg: " Fail: create registry with check_mode  "
    ################################################################
- name: Create registry
  ntnx_karbon_registries:
    name: "{{ registry_name }}"
    url: "{{ url }}"
    port: 5000
  register: result
  ignore_errors: true

- name: Check listing status
  ansible.builtin.assert:
    that:
      - result.response is defined
      - result.failed == false
      - result.changed == true
      - result.response.name == "{{ registry_name }}"
      - result.response.uuid is defined
    fail_msg: "Fail: Unable to create registry"
    success_msg: "Pass: create registry finished successfully"
    ################################################################
- name: Delete registry
  ntnx_karbon_registries:
    name: "{{ registry_name }}"
    state: absent
  register: result
  ignore_errors: true

- name: Check listing status
  ansible.builtin.assert:
    that:
      - result.response is defined
      - result.failed == false
      - result.changed == true
      - result.response.registry_name == "{{ registry_name }}"
    fail_msg: "Fail: Unable to delete created registry"
    success_msg: "Pass: delete registry finished successfully"

################################################################

- name: Create registry with username and password
  ntnx_karbon_registries:
<<<<<<< HEAD
    name: "{{registry_name}}"
    url: "{{url}}"
    username: Test
=======
    name: "{{ registry_name }}"
    url: "{{ url }}"
    username: test
>>>>>>> 98dc67cb
    password: test
  register: result
  ignore_errors: true

- name: Check listing status
  ansible.builtin.assert:
    that:
      - result.response is defined
      - result.failed == false
      - result.changed == true
      - result.response.uuid is defined
    fail_msg: "Fail: unable to create registry with username and password"
    success_msg: "Pass: create registry with username and password finished successfully"
    ###############################################################
- name: Delete registry
  ntnx_karbon_registries:
    name: "{{ registry_name }}"
    state: absent
  register: result
  ignore_errors: true

- name: Check listing status
  ansible.builtin.assert:
    that:
      - result.response is defined
      - result.failed == false
      - result.changed == true
      - "'{{ registry_name }}' in result.response.registry_name"
    fail_msg: "Fail: unable to delete created registry with username and password"
    success_msg: "Pass: delete registry finished successfully"<|MERGE_RESOLUTION|>--- conflicted
+++ resolved
@@ -1,18 +1,4 @@
 ---
-<<<<<<< HEAD
-- name: Start testing ntnx_karbon_registries
-  ansible.builtin.debug:
-    msg: "start ntnx_karbon_registries tests"
-
-- name: Generate random registry_name
-  ansible.builtin.set_fact:
-    random_name: "{{query('community.general.random_string',numbers=false, special=false,length=12)}}"
-
-- name: Set registry name
-  ansible.builtin.set_fact:
-    registry_name: "{{random_name[0]}}"
-
-=======
 - name: Start ntnx_karbon_registries tests
   ansible.builtin.debug:
     msg: start ntnx_karbon_registries tests
@@ -25,7 +11,6 @@
   ansible.builtin.set_fact:
     registry_name: "{{ random_name[0] }}"
 
->>>>>>> 98dc67cb
 - name: Create registry with check_mode
   ntnx_karbon_registries:
     name: "{{ registry_name }}"
@@ -40,13 +25,8 @@
       - result.response is defined
       - result.failed == false
       - result.changed == false
-<<<<<<< HEAD
-      - result.response.name == "{{registry_name}}"
-      - result.response.url == "{{url}}"
-=======
       - result.response.name == "{{ registry_name }}"
       - result.response.url == "{{ url }}"
->>>>>>> 98dc67cb
     success_msg: " Success: returned response as expected "
     fail_msg: " Fail: create registry with check_mode  "
     ################################################################
@@ -66,7 +46,7 @@
       - result.changed == true
       - result.response.name == "{{ registry_name }}"
       - result.response.uuid is defined
-    fail_msg: "Fail: Unable to create registry"
+    fail_msg: "Fail: Unable to create registery"
     success_msg: "Pass: create registry finished successfully"
     ################################################################
 - name: Delete registry
@@ -90,15 +70,9 @@
 
 - name: Create registry with username and password
   ntnx_karbon_registries:
-<<<<<<< HEAD
-    name: "{{registry_name}}"
-    url: "{{url}}"
-    username: Test
-=======
     name: "{{ registry_name }}"
     url: "{{ url }}"
     username: test
->>>>>>> 98dc67cb
     password: test
   register: result
   ignore_errors: true
