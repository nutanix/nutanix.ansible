- name: Start testing VM clone
  ansible.builtin.debug:
    msg: Start testing VM clone

- name: Create Cloud-init Script file
  ansible.builtin.copy:
    mode: "0644"
    dest: "init_cloud.yml"
    content: |
      #cloud-config
      chpasswd:
        list: |
          root: "{{ password }}"
          expire: False
      fqdn: myNutanixVM

- name: VM with minimum requirements to clone
  ntnx_vms:
    state: present
    name: integration_test_clone_vm
    cluster:
      name: "{{ cluster.name }}"
    disks:
      - type: "DISK"
        clone_image:
          name: "{{ ubuntu }}"
        bus: "SCSI"
        size_gb: 20
  register: vm
  ignore_errors: true

- name: Creation Status
  ansible.builtin.assert:
    that:
      - vm.response is defined
      - vm.response.status.state == 'COMPLETE'
<<<<<<< HEAD
    fail_msg: "Fail: Unable to create VM with minimum requirements to clone "
    success_msg: "Success: VM with minimum requirements created successfully "
=======
    fail_msg: "Fail: Unable to create VM with minimum requiremnts to clone "
    success_msg: "Succes: VM with minimum requiremnts created successfully "
>>>>>>> 98dc67cb
##############################

- name: Clone vm  and change vcpus,memory_gb,cores_per_vcpu,timezone,desc,name with force_power_off
  ntnx_vms_clone:
    src_vm_uuid: "{{ vm.vm_uuid }}"
    vcpus: 2
    cores_per_vcpu: 2
    memory_gb: 2
    name: cloned vm
    timezone: GMT
    force_power_off: true
  register: result
  ignore_errors: true

- name: Creation Status
  ansible.builtin.assert:
    that:
      - result.response is defined
      - result.response.status.state == 'COMPLETE'
    fail_msg: "Fail: Unable to clone vm and change vcpus,memory_gb,cores_per_vcpu,timezone,desc,name with force_power_off"
<<<<<<< HEAD
    success_msg: "Success: VM cloned  successfully and change vcpus,memory_gb,cores_per_vcpu,timezone,desc,name with force_power_off "

- set_fact:
=======
    success_msg: "Succes: VM cloned  successfully and change vcpus,memory_gb,cores_per_vcpu,timezone,desc,name with force_power_off "

- name: Adding VM uuid to delete list
  ansible.builtin.set_fact:
>>>>>>> 98dc67cb
    todelete: "{{ todelete + [  result.vm_uuid ] }}"
##############################
- name: Clone vm and add network
  ntnx_vms_clone:
    src_vm_uuid: "{{ vm.vm_uuid }}"
    networks:
      - is_connected: true
        subnet:
          uuid: "{{ static.uuid }}"
  register: result
  ignore_errors: true

- name: Creation Status
  ansible.builtin.assert:
    that:
      - result.response is defined
      - result.response.status.state == 'COMPLETE'
    fail_msg: "Fail: Unable to clone vm while it is off "
<<<<<<< HEAD
    success_msg: "Success: VM cloned  successfully "

- set_fact:
=======
    success_msg: "Succes: VM cloned  successfully "

- name: Adding VM uuid to delete list
  ansible.builtin.set_fact:
>>>>>>> 98dc67cb
    todelete: "{{ todelete + [  result.vm_uuid ] }}"
###########################################
- name: Clone vm  with check mode
  ntnx_vms_clone:
    src_vm_uuid: "{{ vm.vm_uuid }}"
    networks:
      - is_connected: false
        subnet:
          name: "{{ network.dhcp.name }}"
  register: result
  ignore_errors: true
  check_mode: true

- name: Creation Status
  ansible.builtin.assert:
    that:
      - result.response is defined
      - result.changed == false
      - result.failed == false
      - result.task_uuid != ""
    success_msg: " Success: returned response as expected "
    fail_msg: " Fail: clone vm with check_mode  "
###########################################
- name: Clone vm  with script
  ntnx_vms_clone:
    src_vm_uuid: "{{ vm.vm_uuid }}"
    guest_customization:
      type: "cloud_init"
      script_path: "./init_cloud.yml"
<<<<<<< HEAD
      is_overridable: True
=======
      is_overridable: true
>>>>>>> 98dc67cb
  register: result
  ignore_errors: true

- name: Creation Status
  ansible.builtin.assert:
    that:
      - result.response is defined
      - result.response.status.state == 'COMPLETE'
    fail_msg: "Fail: Unable to clone vm vm  with script"
<<<<<<< HEAD
    success_msg: "Success: VM cloned   with script  successfully "

- set_fact:
=======
    success_msg: "Succes: VM cloned   with script  successfully "

- name: Adding VM uuid to delete list
  ansible.builtin.set_fact:
>>>>>>> 98dc67cb
    todelete: "{{ todelete + [  result.vm_uuid ] }}"
###########################################
- name: Delete all Created VMs
  ntnx_vms:
    state: absent
    vm_uuid: "{{ item }}"
  loop: "{{ todelete }}"

- name: Delete all Created VMs
  ntnx_vms:
    state: absent
    vm_uuid: "{{ vm.vm_uuid }}"<|MERGE_RESOLUTION|>--- conflicted
+++ resolved
@@ -14,7 +14,7 @@
           expire: False
       fqdn: myNutanixVM
 
-- name: VM with minimum requirements to clone
+- name: VM with minimum requiremnts to clone
   ntnx_vms:
     state: present
     name: integration_test_clone_vm
@@ -34,13 +34,8 @@
     that:
       - vm.response is defined
       - vm.response.status.state == 'COMPLETE'
-<<<<<<< HEAD
-    fail_msg: "Fail: Unable to create VM with minimum requirements to clone "
-    success_msg: "Success: VM with minimum requirements created successfully "
-=======
     fail_msg: "Fail: Unable to create VM with minimum requiremnts to clone "
     success_msg: "Succes: VM with minimum requiremnts created successfully "
->>>>>>> 98dc67cb
 ##############################
 
 - name: Clone vm  and change vcpus,memory_gb,cores_per_vcpu,timezone,desc,name with force_power_off
@@ -61,16 +56,10 @@
       - result.response is defined
       - result.response.status.state == 'COMPLETE'
     fail_msg: "Fail: Unable to clone vm and change vcpus,memory_gb,cores_per_vcpu,timezone,desc,name with force_power_off"
-<<<<<<< HEAD
-    success_msg: "Success: VM cloned  successfully and change vcpus,memory_gb,cores_per_vcpu,timezone,desc,name with force_power_off "
-
-- set_fact:
-=======
     success_msg: "Succes: VM cloned  successfully and change vcpus,memory_gb,cores_per_vcpu,timezone,desc,name with force_power_off "
 
 - name: Adding VM uuid to delete list
   ansible.builtin.set_fact:
->>>>>>> 98dc67cb
     todelete: "{{ todelete + [  result.vm_uuid ] }}"
 ##############################
 - name: Clone vm and add network
@@ -89,16 +78,10 @@
       - result.response is defined
       - result.response.status.state == 'COMPLETE'
     fail_msg: "Fail: Unable to clone vm while it is off "
-<<<<<<< HEAD
-    success_msg: "Success: VM cloned  successfully "
-
-- set_fact:
-=======
     success_msg: "Succes: VM cloned  successfully "
 
 - name: Adding VM uuid to delete list
   ansible.builtin.set_fact:
->>>>>>> 98dc67cb
     todelete: "{{ todelete + [  result.vm_uuid ] }}"
 ###########################################
 - name: Clone vm  with check mode
@@ -128,11 +111,7 @@
     guest_customization:
       type: "cloud_init"
       script_path: "./init_cloud.yml"
-<<<<<<< HEAD
-      is_overridable: True
-=======
       is_overridable: true
->>>>>>> 98dc67cb
   register: result
   ignore_errors: true
 
@@ -142,16 +121,10 @@
       - result.response is defined
       - result.response.status.state == 'COMPLETE'
     fail_msg: "Fail: Unable to clone vm vm  with script"
-<<<<<<< HEAD
-    success_msg: "Success: VM cloned   with script  successfully "
-
-- set_fact:
-=======
     success_msg: "Succes: VM cloned   with script  successfully "
 
 - name: Adding VM uuid to delete list
   ansible.builtin.set_fact:
->>>>>>> 98dc67cb
     todelete: "{{ todelete + [  result.vm_uuid ] }}"
 ###########################################
 - name: Delete all Created VMs
