--- conflicted
+++ resolved
@@ -1,11 +1,7 @@
 ---
 - name: Ntnx_ndb_maintenance_window integration tests
   ansible.builtin.debug:
-<<<<<<< HEAD
     msg: start ndb database maintenance window tests
-=======
-    msg: start ndb database maintenance winndow tests
->>>>>>> 98dc67cb
 
 - name: Generate random name
   ansible.builtin.set_fact:
@@ -21,11 +17,7 @@
   check_mode: true
   ntnx_ndb_maintenance_window:
     name: "{{ window1_name }}"
-<<<<<<< HEAD
     desc: ansible-created-window
-=======
-    desc: anisble-created-window
->>>>>>> 98dc67cb
     schedule:
       recurrence: weekly
       duration: 2
@@ -41,22 +33,9 @@
       error:
       failed: false
       response:
-<<<<<<< HEAD
         description: ansible-created-window
         name: "{{ window1_name }}"
-        schedule:
-          {
-            dayOfWeek: TUESDAY,
-            duration: 2,
-            recurrence: WEEKLY,
-            startTime: "11:00:00",
-            weekOfMonth: !!null "",
-          }
-=======
-        description: anisble-created-window
-        name: "{{ window1_name }}"
         schedule: { dayOfWeek: TUESDAY, duration: 2, recurrence: WEEKLY, startTime: "11:00:00", weekOfMonth: !!null "" }
->>>>>>> 98dc67cb
         timezone: Asia/Calcutta
       uuid:
 
@@ -70,11 +49,7 @@
 - name: Create window with weekly schedule
   ntnx_ndb_maintenance_window:
     name: "{{ window1_name }}"
-<<<<<<< HEAD
     desc: ansible-created-window
-=======
-    desc: anisble-created-window
->>>>>>> 98dc67cb
     schedule:
       recurrence: weekly
       duration: 2
@@ -110,11 +85,7 @@
 - name: Create window with monthly schedule
   ntnx_ndb_maintenance_window:
     name: "{{ window2_name }}"
-<<<<<<< HEAD
     desc: ansible-created-window
-=======
-    desc: anisble-created-window
->>>>>>> 98dc67cb
     schedule:
       recurrence: monthly
       duration: 2
@@ -189,11 +160,7 @@
   ntnx_ndb_maintenance_window:
     uuid: "{{ window2_uuid }}"
     name: "{{ window2_name }}-updated"
-<<<<<<< HEAD
     desc: ansible-created-window-updated
-=======
-    desc: anisble-created-window-updated
->>>>>>> 98dc67cb
     schedule:
       recurrence: monthly
       duration: 3
@@ -212,11 +179,7 @@
       - result.uuid is defined
       - result.response.status == "ACTIVE" or result.response.status == "SCHEDULED"
       - result.response.name == "{{ window2_name }}-updated"
-<<<<<<< HEAD
       - result.response.description == "ansible-created-window-updated"
-=======
-      - result.response.description == "anisble-created-window-updated"
->>>>>>> 98dc67cb
       - result.response.schedule.dayOfWeek == "WEDNESDAY"
       - result.response.schedule.recurrence == "MONTHLY"
       - result.response.schedule.startTime == "12:00:00"
@@ -248,11 +211,7 @@
       - result.uuid is defined
       - result.response.status == "ACTIVE" or result.response.status == "SCHEDULED"
       - result.response.name == "{{ window2_name }}-updated"
-<<<<<<< HEAD
       - result.response.description == "ansible-created-window-updated"
-=======
-      - result.response.description == "anisble-created-window-updated"
->>>>>>> 98dc67cb
       - result.response.schedule.dayOfWeek == "WEDNESDAY"
       - result.response.schedule.recurrence == "WEEKLY"
       - result.response.schedule.startTime == "12:00:00"
@@ -267,11 +226,7 @@
   ntnx_ndb_maintenance_window:
     uuid: "{{ window2_uuid }}"
     name: "{{ window2_name }}-updated"
-<<<<<<< HEAD
     desc: ansible-created-window-updated
-=======
-    desc: anisble-created-window-updated
->>>>>>> 98dc67cb
     schedule:
       recurrence: weekly
       duration: 3
