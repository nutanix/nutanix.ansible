---
<<<<<<< HEAD

- debug:
    msg: "start ndb database maintenance window tests"
=======
- name: Ntnx_ndb_maintenance_window integration tests
  ansible.builtin.debug:
    msg: start ndb database maintenance winndow tests
>>>>>>> 98dc67cb

- name: Generate random name
  ansible.builtin.set_fact:
    random_name: "{{ query('community.general.random_string', numbers=false, special=false, length=12) }}"

- name: Define variables for window names
  ansible.builtin.set_fact:
    window1_name: "{{ random_name[0] }}1"
    window2_name: "{{ random_name[0] }}2"

############################################## create tests ####################################
- name: Create spec for maintenance window
  check_mode: true
  ntnx_ndb_maintenance_window:
    name: "{{ window1_name }}"
    desc: anisble-created-window
    schedule:
      recurrence: weekly
      duration: 2
      timezone: Asia/Calcutta
      start_time: "11:00:00"
      day_of_week: tuesday
  register: result

- name: Define variables for expected result
  ansible.builtin.set_fact:
    expected_result:
      changed: false
      error:
      failed: false
      response:
        description: anisble-created-window
        name: "{{ window1_name }}"
        schedule: { dayOfWeek: TUESDAY, duration: 2, recurrence: WEEKLY, startTime: "11:00:00", weekOfMonth: !!null "" }
        timezone: Asia/Calcutta
      uuid:

- name: Check mode status
  ansible.builtin.assert:
    that:
      - result == expected_result
    fail_msg: Unable to create spec for creating window
    success_msg: spec for maintenance window generated successfully

- name: Create window with weekly schedule
  ntnx_ndb_maintenance_window:
    name: "{{ window1_name }}"
    desc: anisble-created-window
    schedule:
      recurrence: weekly
      duration: 2
      start_time: "11:00:00"
      day_of_week: tuesday
      timezone: UTC
  register: result

- name: Define variable for window uuid
  ansible.builtin.set_fact:
    window1_uuid: "{{ result.uuid }}"

- name: Create status
  ansible.builtin.assert:
    that:
      - result.response is defined
      - result.changed == True
      - result.failed == False
      - result.uuid is defined
      - result.response.status == "ACTIVE" or result.response.status == "SCHEDULED"
      - result.response.name == window1_name
      - result.response.description == "anisble-created-window"
      - result.response.schedule.dayOfWeek == "TUESDAY"
      - result.response.schedule.recurrence == "WEEKLY"
      - result.response.schedule.startTime == "11:00:00"
      - result.response.schedule.timeZone == "UTC"
      - result.response.schedule.weekOfMonth == None
      - result.response.schedule.duration == 2

    fail_msg: Unable to create maintenance window with weekly schedule
    success_msg: maintenance window with weekly schedule created successfully

- name: Create window with monthly schedule
  ntnx_ndb_maintenance_window:
    name: "{{ window2_name }}"
    desc: anisble-created-window
    schedule:
      recurrence: monthly
      duration: 2
      start_time: "11:00:00"
      day_of_week: tuesday
      week_of_month: 2
      timezone: UTC

  register: result

- name: Define variable for window uuid
  ansible.builtin.set_fact:
    window2_uuid: "{{ result.uuid }}"

- name: Create status
  ansible.builtin.assert:
    that:
      - result.response is defined
      - result.changed == True
      - result.failed == False
      - result.uuid is defined
      - result.response.status == "ACTIVE" or result.response.status == "SCHEDULED"
      - result.response.name == window2_name
      - result.response.description == "anisble-created-window"
      - result.response.schedule.dayOfWeek == "TUESDAY"
      - result.response.schedule.recurrence == "MONTHLY"
      - result.response.schedule.startTime == "11:00:00"
      - result.response.schedule.timeZone == "UTC"
      - result.response.schedule.weekOfMonth == 2
      - result.response.schedule.duration == 2

    fail_msg: Unable to create maintenance window with monthly schedule
    success_msg: maintenance window with monthly schedule created successfully

############################################## info module tests ####################################

- name: Info module check
  ntnx_ndb_maintenance_windows_info:
    uuid: "{{ window2_uuid }}"

  register: result

- name: Info module status
  ansible.builtin.assert:
    that:
      - result.response is defined
      - result.changed == False
      - result.failed == False
      - result.response.name == window2_name
      - result.response.id == window2_uuid
      - result.uuid == window2_uuid
    fail_msg: Unable to fetch window info
    success_msg: maintenance window info obtained successfully

- name: Get all windows
  ntnx_ndb_maintenance_windows_info:
  register: result

- name: Info module status
  ansible.builtin.assert:
    that:
      - result.response is defined
      - result.changed == False
      - result.failed == False
      - result.response | length > 1
    fail_msg: Unable to fetch all windows
    success_msg: all maintenance window info obtained successfully

############################################## update tests ####################################

- name: Update window schedule
  ntnx_ndb_maintenance_window:
    uuid: "{{ window2_uuid }}"
    name: "{{ window2_name }}-updated"
    desc: anisble-created-window-updated
    schedule:
      recurrence: monthly
      duration: 3
      start_time: "12:00:00"
      timezone: UTC
      day_of_week: wednesday
      week_of_month: 3
  register: result

- name: Update status
  ansible.builtin.assert:
    that:
      - result.response is defined
      - result.changed == True
      - result.failed == False
      - result.uuid is defined
      - result.response.status == "ACTIVE" or result.response.status == "SCHEDULED"
      - result.response.name == "{{ window2_name }}-updated"
      - result.response.description == "anisble-created-window-updated"
      - result.response.schedule.dayOfWeek == "WEDNESDAY"
      - result.response.schedule.recurrence == "MONTHLY"
      - result.response.schedule.startTime == "12:00:00"
      - result.response.schedule.timeZone == "UTC"
      - result.response.schedule.weekOfMonth == 3
      - result.response.schedule.duration == 3

    fail_msg: Unable to update maintenance window
    success_msg: maintenance window updated successfully

- name: Update schedule type
  ntnx_ndb_maintenance_window:
    uuid: "{{ window2_uuid }}"
    schedule:
      recurrence: weekly
      duration: 3
      start_time: "12:00:00"
      day_of_week: wednesday
      timezone: UTC

  register: result

- name: Create status
  ansible.builtin.assert:
    that:
      - result.response is defined
      - result.changed == True
      - result.failed == False
      - result.uuid is defined
      - result.response.status == "ACTIVE" or result.response.status == "SCHEDULED"
      - result.response.name == "{{ window2_name }}-updated"
      - result.response.description == "anisble-created-window-updated"
      - result.response.schedule.dayOfWeek == "WEDNESDAY"
      - result.response.schedule.recurrence == "WEEKLY"
      - result.response.schedule.startTime == "12:00:00"
      - result.response.schedule.timeZone == "UTC"
      - result.response.schedule.weekOfMonth == None
      - result.response.schedule.duration == 3

    fail_msg: Unable to update maintenance window
    success_msg: maintenance window updated successfully

- name: Idempotency checks
  ntnx_ndb_maintenance_window:
    uuid: "{{ window2_uuid }}"
    name: "{{ window2_name }}-updated"
    desc: anisble-created-window-updated
    schedule:
      recurrence: weekly
      duration: 3
      start_time: "12:00:00"
      day_of_week: wednesday
      timezone: UTC

  register: result

- name: Check idempotency status
  ansible.builtin.assert:
    that:
      - result.changed == false
      - result.failed == false
      - "'Nothing to change' in result.msg"
    fail_msg: window got updated
    success_msg: window update got skipped due to no state changes

- name: Updated day of week
  ntnx_ndb_maintenance_window:
    uuid: "{{ window2_uuid }}"
    schedule:
      day_of_week: saturday

  register: result

- name: Update status
  ansible.builtin.assert:
    that:
      - result.response is defined
      - result.changed == True
      - result.failed == False
      - result.uuid is defined
      - result.response.status == "ACTIVE" or result.response.status == "SCHEDULED"
      - result.response.name == "{{ window2_name }}-updated"
      - result.response.schedule.dayOfWeek == "SATURDAY"
      - result.response.schedule.recurrence == "WEEKLY"
      - result.response.schedule.startTime == "12:00:00"
      - result.response.schedule.timeZone == "UTC"
      - result.response.schedule.weekOfMonth == None
      - result.response.schedule.duration == 3

    fail_msg: Unable to update maintenance window
    success_msg: maintenance window updated successfully

- name: Just update start time
  ntnx_ndb_maintenance_window:
    uuid: "{{ window2_uuid }}"
    schedule:
      start_time: "11:00:00"
      timezone: Asia/Calcutta

  register: result

- name: Update status
  ansible.builtin.assert:
    that:
      - result.response is defined
      - result.changed == True
      - result.failed == False
      - result.uuid is defined
      - result.response.status == "ACTIVE" or result.response.status == "SCHEDULED"
      - result.response.name == "{{ window2_name }}-updated"
      - result.response.schedule.dayOfWeek == "SATURDAY"
      - result.response.schedule.recurrence == "WEEKLY"
      - result.response.schedule.startTime == "05:30:00"
      - result.response.schedule.timeZone == "UTC"
      - result.response.schedule.weekOfMonth == None
      - result.response.schedule.duration == 3

    fail_msg: Unable to update maintenance window
    success_msg: maintenance window updated successfully

############################################## delete tests ####################################

- name: Delete window 1
  ntnx_ndb_maintenance_window:
    uuid: "{{ window1_uuid }}"
    state: absent
  register: result

- name: Check delete status
  ansible.builtin.assert:
    that:
      - result.changed == True
      - result.failed == false
      - result.response.status == "success"
    fail_msg: unable to delete window
    success_msg: window deleted successfully

- name: Delete window 2
  ntnx_ndb_maintenance_window:
    uuid: "{{ window2_uuid }}"
    state: absent
  register: result

- name: Check delete status
  ansible.builtin.assert:
    that:
      - result.changed == True
      - result.failed == false
      - result.response.status == "success"
    fail_msg: unable to delete window
    success_msg: window deleted successfully<|MERGE_RESOLUTION|>--- conflicted
+++ resolved
@@ -1,13 +1,7 @@
 ---
-<<<<<<< HEAD
-
-- debug:
-    msg: "start ndb database maintenance window tests"
-=======
 - name: Ntnx_ndb_maintenance_window integration tests
   ansible.builtin.debug:
     msg: start ndb database maintenance winndow tests
->>>>>>> 98dc67cb
 
 - name: Generate random name
   ansible.builtin.set_fact:
