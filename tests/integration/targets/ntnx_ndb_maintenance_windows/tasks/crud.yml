--- conflicted
+++ resolved
@@ -1,18 +1,4 @@
 ---
-<<<<<<< HEAD
-- name: Start ndb database maintenance window tests
-  ansible.builtin.debug:
-    msg: "start ndb database maintenance window tests"
-
-- name: Generate random name
-  ansible.builtin.set_fact:
-    random_name: "{{query('community.general.random_string',numbers=false, special=false,length=12)}}"
-
-- name: Set window names
-  ansible.builtin.set_fact:
-    window1_name: "{{random_name[0]}}1"
-    window2_name: "{{random_name[0]}}2"
-=======
 - name: Ntnx_ndb_maintenance_window integration tests
   ansible.builtin.debug:
     msg: start ndb database maintenance winndow tests
@@ -25,7 +11,6 @@
   ansible.builtin.set_fact:
     window1_name: "{{ random_name[0] }}1"
     window2_name: "{{ random_name[0] }}2"
->>>>>>> 98dc67cb
 
 ############################################## create tests ####################################
 - name: Create spec for maintenance window
@@ -41,31 +26,6 @@
       day_of_week: tuesday
   register: result
 
-<<<<<<< HEAD
-- name: Set expected result
-  ansible.builtin.set_fact:
-    expected_result:
-      {
-        "changed": false,
-        "error": null,
-        "failed": false,
-        "response":
-          {
-            "description": "anisble-created-window",
-            "name": "{{window1_name}}",
-            "schedule":
-              {
-                "dayOfWeek": "TUESDAY",
-                "duration": 2,
-                "recurrence": "WEEKLY",
-                "startTime": "11:00:00",
-                "weekOfMonth": null,
-              },
-            "timezone": "Asia/Calcutta",
-          },
-        "uuid": null,
-      }
-=======
 - name: Define variables for expected result
   ansible.builtin.set_fact:
     expected_result:
@@ -78,19 +38,13 @@
         schedule: { dayOfWeek: TUESDAY, duration: 2, recurrence: WEEKLY, startTime: "11:00:00", weekOfMonth: !!null "" }
         timezone: Asia/Calcutta
       uuid:
->>>>>>> 98dc67cb
 
 - name: Check mode status
   ansible.builtin.assert:
     that:
       - result == expected_result
-<<<<<<< HEAD
-    fail_msg: "Unable to create spec for creating window"
-    success_msg: "spec for maintenance window generated successfully"
-=======
     fail_msg: Unable to create spec for creating window
     success_msg: spec for maintenance window generated successfully
->>>>>>> 98dc67cb
 
 - name: Create window with weekly schedule
   ntnx_ndb_maintenance_window:
@@ -104,15 +58,9 @@
       timezone: UTC
   register: result
 
-<<<<<<< HEAD
-- name: Set window1 uuid
-  ansible.builtin.set_fact:
-    window1_uuid: "{{result.uuid}}"
-=======
 - name: Define variable for window uuid
   ansible.builtin.set_fact:
     window1_uuid: "{{ result.uuid }}"
->>>>>>> 98dc67cb
 
 - name: Create status
   ansible.builtin.assert:
@@ -131,13 +79,8 @@
       - result.response.schedule.weekOfMonth == None
       - result.response.schedule.duration == 2
 
-<<<<<<< HEAD
-    fail_msg: "Unable to create maintenance window with weekly schedule"
-    success_msg: "maintenance window with weekly schedule created successfully"
-=======
     fail_msg: Unable to create maintenance window with weekly schedule
     success_msg: maintenance window with weekly schedule created successfully
->>>>>>> 98dc67cb
 
 - name: Create window with monthly schedule
   ntnx_ndb_maintenance_window:
@@ -153,15 +96,9 @@
 
   register: result
 
-<<<<<<< HEAD
-- name: Set window2 uuid
-  ansible.builtin.set_fact:
-    window2_uuid: "{{result.uuid}}"
-=======
 - name: Define variable for window uuid
   ansible.builtin.set_fact:
     window2_uuid: "{{ result.uuid }}"
->>>>>>> 98dc67cb
 
 - name: Create status
   ansible.builtin.assert:
@@ -180,13 +117,8 @@
       - result.response.schedule.weekOfMonth == 2
       - result.response.schedule.duration == 2
 
-<<<<<<< HEAD
-    fail_msg: "Unable to create maintenance window with monthly schedule"
-    success_msg: "maintenance window with monthly schedule created successfully"
-=======
     fail_msg: Unable to create maintenance window with monthly schedule
     success_msg: maintenance window with monthly schedule created successfully
->>>>>>> 98dc67cb
 
 ############################################## info module tests ####################################
 
@@ -255,13 +187,8 @@
       - result.response.schedule.weekOfMonth == 3
       - result.response.schedule.duration == 3
 
-<<<<<<< HEAD
-    fail_msg: "Unable to update maintenance window"
-    success_msg: "maintenance window updated successfully"
-=======
     fail_msg: Unable to update maintenance window
     success_msg: maintenance window updated successfully
->>>>>>> 98dc67cb
 
 - name: Update schedule type
   ntnx_ndb_maintenance_window:
@@ -292,13 +219,8 @@
       - result.response.schedule.weekOfMonth == None
       - result.response.schedule.duration == 3
 
-<<<<<<< HEAD
-    fail_msg: "Unable to update maintenance window"
-    success_msg: "maintenance window updated successfully"
-=======
     fail_msg: Unable to update maintenance window
     success_msg: maintenance window updated successfully
->>>>>>> 98dc67cb
 
 - name: Idempotency checks
   ntnx_ndb_maintenance_window:
@@ -347,13 +269,8 @@
       - result.response.schedule.weekOfMonth == None
       - result.response.schedule.duration == 3
 
-<<<<<<< HEAD
-    fail_msg: "Unable to update maintenance window"
-    success_msg: "maintenance window updated successfully"
-=======
     fail_msg: Unable to update maintenance window
     success_msg: maintenance window updated successfully
->>>>>>> 98dc67cb
 
 - name: Just update start time
   ntnx_ndb_maintenance_window:
@@ -380,13 +297,8 @@
       - result.response.schedule.weekOfMonth == None
       - result.response.schedule.duration == 3
 
-<<<<<<< HEAD
-    fail_msg: "Unable to update maintenance window"
-    success_msg: "maintenance window updated successfully"
-=======
     fail_msg: Unable to update maintenance window
     success_msg: maintenance window updated successfully
->>>>>>> 98dc67cb
 
 ############################################## delete tests ####################################
 
