--- conflicted
+++ resolved
@@ -560,12 +560,8 @@
     fail_msg: "Unable to create register database spec"
     success_msg: "single instance postgres database register spec created successfully"
 
-<<<<<<< HEAD
-- name: Regsiter previously unregistered database from previously created VM
-=======
-
-- name: register previously unregistered database from previously created VM
->>>>>>> 854442f9
+
+- name: Register previously unregistered database from previously created VM
   ntnx_ndb_register_database:
     wait: true
 
