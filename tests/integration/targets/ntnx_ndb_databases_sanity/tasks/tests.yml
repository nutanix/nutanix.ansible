---
# Summary:
# This playbook will test basic database flows
- name: Start ndb databases crud tests
  ansible.builtin.debug:
    msg: start ndb databases crud tests

- name: Generate random name
  ansible.builtin.set_fact:
    random_name: "{{ query('community.general.random_string', numbers=false, special=false, length=12) }}"

- name: Define variables for db server vm
  ansible.builtin.set_fact:
    db1_name: "{{ random_name[0] }}"
    db1_name_updated: "{{ random_name[0] }}-updated"
    vm1_name: "{{ random_name[0] }}-vm"

################################### Single instance postgres database tests #############################

- name: Create spec for single instance postgres database on new db server vm
  check_mode: true
  ntnx_ndb_databases:
    wait: true
    name: "{{ db1_name }}"
    desc: ansible-created-db-desc

    db_params_profile:
      name: "{{ db_params_profile.name }}"

    db_vm:
      create_new_server:
        name: "{{ vm1_name }}"
        desc: vm for db server
        password: test_password
        cluster:
          name: "{{ cluster.cluster1.name }}"
        software_profile:
          name: "{{ software_profile.name }}"
        network_profile:
          name: "{{ network_profile.name }}"
        compute_profile:
          name: "{{ compute_profile.name }}"
        pub_ssh_key: test_key

    postgres:
      listener_port: "9999"
      db_name: testAnsible
      db_password: test_password
      db_size: 200
      type: single
      auto_tune_staging_drive: false
      allocate_pg_hugepage: true
      pre_create_script: ls
      post_create_script: ls -a

    time_machine:
      name: TM1
      desc: TM-desc
      sla:
        name: "{{ sla.name }}"
      schedule:
        daily: "11:10:02"
        weekly: WEDNESDAY
        monthly: 4
        quaterly: JANUARY
        log_catchup: 30
        snapshots_per_day: 2
    auto_tune_staging_drive: false
    tags:
      databases: single-instance-dbs

    automated_patching:
      maintenance_window:
        name: "{{ maintenance.window_name }}"
      tasks:
        - type: OS_PATCHING
          pre_task_cmd: ls
          post_task_cmd: ls -a
        - type: DB_PATCHING
          pre_task_cmd: ls -l
          post_task_cmd: ls -F
  register: result

- name: Define variables
  ansible.builtin.set_fact:
    expected_action_arguments:
      - { name: dbserver_description, value: vm for db server }
      - { name: listener_port, value: "9999" }
      - { name: auto_tune_staging_drive, value: false }
      - { name: allocate_pg_hugepage, value: true }
      - { name: cluster_database, value: false }
      - { name: auth_method, value: md5 }
      - { name: db_password, value: VALUE_SPECIFIED_IN_NO_LOG_PARAMETER }
      - { name: pre_create_script, value: ls }
      - { name: post_create_script, value: ls -a }
      - { name: database_names, value: testAnsible }
      - { name: database_size, value: "200" }

- name: Set expected time machine info
  ansible.builtin.set_fact:
    expected_time_machine_info:
      autoTuneLogDrive: true
      description: TM-desc
      name: TM1
      schedule:
        continuousSchedule: { enabled: true, logBackupInterval: 30, snapshotsPerDay: 2 }
        monthlySchedule: { dayOfMonth: 4, enabled: true }
        quartelySchedule: { dayOfMonth: 4, enabled: true, startMonth: JANUARY }
        snapshotTimeOfDay: { hours: 11, minutes: 10, seconds: 2 }
        weeklySchedule: { dayOfWeek: WEDNESDAY, enabled: true }
      slaId: "{{ sla.uuid }}"

- name: Set maintenance tasks
  ansible.builtin.set_fact:
    mainetance_tasks:
      maintenanceWindowId: "{{ maintenance.window_uuid }}"
      tasks:
        - { payload: { prePostCommand: { postCommand: ls -a, preCommand: ls } }, taskType: OS_PATCHING }
        - { payload: { prePostCommand: { postCommand: ls -F, preCommand: ls -l } }, taskType: DB_PATCHING }

- name: Check mode status
  ansible.builtin.assert:
    that:
      - result.response is defined
      - result.changed == False
      - result.response.name == db1_name
      - result.response.databaseDescription == "ansible-created-db-desc"
      - result.response.actionArguments == expected_action_arguments
      - result.response.computeProfileId == "{{ compute_profile.uuid }}"
      - result.response.networkProfileId == "{{ network_profile.uuid }}"
      - result.response.dbParameterProfileId == "{{ db_params_profile.uuid }}"
      - result.response.softwareProfileId == "{{ software_profile.uuid }}"
      - result.response.autoTuneStagingDrive == False
      - result.response.timeMachineInfo == expected_time_machine_info
      - result.response.nodes | length == 1
      - result.response.nodeCount == 1
      - result.response.nodes[0].nxClusterId == "{{ cluster.cluster1.uuid }}"
      - result.response.maintenanceTasks == mainetance_tasks
      - result.response.createDbserver == True
    fail_msg: Unable to create single instance postgres database provision spec
    success_msg: single instance postgres database provision spec created successfully

- name: Create single instance postgres database on new db server vm
  ntnx_ndb_databases:
    wait: true
    name: "{{ db1_name }}"
    desc: ansible-created-db-desc

    db_params_profile:
      name: "{{ db_params_profile.name }}"

    db_vm:
      create_new_server:
        ip: "{{ vm_ip }}"
        name: "{{ vm1_name }}"
        desc: vm for db server
        password: "{{ vm_password }}"
        cluster:
          name: "{{ cluster.cluster1.name }}"
        software_profile:
          name: "{{ software_profile.name }}"
        network_profile:
          name: "{{ static_network_profile.name }}"
        compute_profile:
          name: "{{ compute_profile.name }}"
        pub_ssh_key: "{{ public_ssh_key }}"

    postgres:
      listener_port: "5432"
      db_name: testAnsible
      db_password: "{{ vm_password }}"
      db_size: 200
      type: single

    time_machine:
      name: TM1
      desc: TM-desc
      sla:
        name: "{{ sla.name }}"
      schedule:
        daily: "11:10:02"
        weekly: WEDNESDAY
        monthly: 4
        quaterly: JANUARY
        log_catchup: 30
        snapshots_per_day: 2
    tags:
      databases: single-instance-dbs

    automated_patching:
      maintenance_window:
        name: "{{ maintenance.window_name }}"
      tasks:
        - type: OS_PATCHING
          pre_task_cmd: ls
          post_task_cmd: ls -a
        - type: DB_PATCHING
          pre_task_cmd: ls -l
          post_task_cmd: ls -F
  register: result

<<<<<<< HEAD
- set_fact:
    db_uuid: "{{result.db_uuid}}"

- name: Ensure properties is defined
  set_fact:
    properties: "{}"
  when: properties is undefined

- name: Combine properties
  block:
    - set_fact:
        temp_dict: "{ '{{' }} item['name']: item['value'] {{ '}}' }}"
    - set_fact:
        properties: "{{ properties | combine(temp_dict) }}"
  loop: "{{ result.response.properties }}"
=======
- name: Set db uuid
  ansible.builtin.set_fact:
    db_uuid: "{{ result.db_uuid }}"

- name: Ensure properties is defined
  ansible.builtin.set_fact:
    properties: {}
  when: properties is undefined

# skip jekyll/Liquid syntax check
#
- name: Create properties map
  ansible.builtin.set_fact:
    properties: "{{ properties | combine({item['name']: item['value']}) }}"
  loop: "{{result.response.properties}}"
>>>>>>> a13c3ac1
  no_log: true
#



- name: Creation Status
  ansible.builtin.assert:
    that:
      - result.response is defined
      - result.response.status == 'READY'
      - result.db_uuid is defined
      - result.changed == true
      - result.response.name == db1_name
      - result.response.description == "ansible-created-db-desc"
      - result.response.type == "postgres_database"
      - properties["vm_ip"] == vm_ip
      - properties["listener_port"] == "5432"
      - properties["db_parameter_profile_id"] == db_params_profile.uuid
      - properties["auth"] == "md5"
      - result.response.databaseNodes[0].status == "READY"
      - result.response.tags | length == 1
      - result.response.tags[0].tagName == "{{ tags.databases.name }}"
      - result.response.tags[0].value == "single-instance-dbs"

    fail_msg: Unable to create single instance postgres database
    success_msg: single instance postgres database created successfully

- name: Set db server uuid
  ansible.builtin.set_fact:
    db_server_uuid: "{{ result.response.databaseNodes[0].dbserverId }}"

- name: Get vm details associated to the database instance created above and verify
  ntnx_ndb_db_servers_info:
    uuid: "{{ db_server_uuid }}"
  register: result

- name: Verify DB server VM status
  ansible.builtin.assert:
    that:
      - result.response is defined
      - result.response.status == 'UP'
      - result.changed == False
      - result.response.name == vm1_name
      - result.response.nxClusterId == cluster.cluster1.uuid
      - result.response.description == "vm for db server"
    fail_msg: Unable to verify db server vm
    success_msg: db server vm created by database instance creation verified successfully

################################### update tests #############################

- name: Update database with check mode
  check_mode: true
  ntnx_ndb_databases:
    wait: true
    db_uuid: "{{ db_uuid }}"
    name: "{{ db1_name_updated }}"
    desc: ansible-created-db-desc-updated

    tags:
      databases: single-instance-dbs-updated
  register: result

- name: Check mode status
  ansible.builtin.assert:
    that:
      - result.response is defined
      - result.changed == False
      - result.response.name == db1_name_updated
      - result.response.description == "ansible-created-db-desc-updated"

    fail_msg: Unable to create single instance postgres database update spec
    success_msg: single instance postgres database update spec generated successfully

- name: Update database
  ntnx_ndb_databases:
    wait: true
    db_uuid: "{{ db_uuid }}"
    name: "{{ db1_name_updated }}"
    desc: ansible-created-db-desc-updated

    tags:
      databases: single-instance-dbs-updated
  register: result

- name: Update status
  ansible.builtin.assert:
    that:
      - result.response is defined
      - result.response.status == 'READY'
      - result.db_uuid is defined
      - result.changed == true
      - result.response.name == db1_name_updated
      - result.response.description == "ansible-created-db-desc-updated"
      - result.response.tags | length == 1
      - result.response.tags[0].tagName == "{{ tags.databases.name }}"
      - result.response.tags[0].value == "single-instance-dbs-updated"

    fail_msg: Unable to update single instance postgres database
    success_msg: single instance postgres database updated successfully

- name: Idempotency checks
  ntnx_ndb_databases:
    wait: true
    db_uuid: "{{ db_uuid }}"
    name: "{{ db1_name_updated }}"
    desc: ansible-created-db-desc-updated

    tags:
      databases: single-instance-dbs-updated
  register: result

- name: Check idempotency status
  ansible.builtin.assert:
    that:
      - result.changed == false
      - result.failed == false
      - "'Nothing to change' in result.msg"
    fail_msg: database got updated
    success_msg: database update skipped successfully due to no changes in spec

################################### delete tests #############################

- name: Create spec for delete db from vm
  check_mode: true
  ntnx_ndb_databases:
    state: absent
    db_uuid: "{{ db_uuid }}"
    wait: true
    delete_db_from_vm: true
  register: result

- name: Verify delete check mode spec
  ansible.builtin.assert:
    that:
      - result.changed == false
      - result.failed == false
      - result.response.delete == True
      - result.response.remove == False
      - result.response.deleteTimeMachine == False
    fail_msg: creation of spec for delete db from vm failed
    success_msg: spec for delete db from vm created successfully

- name: Create spec for soft remove
  check_mode: true
  ntnx_ndb_databases:
    state: absent
    db_uuid: "{{ db_uuid }}"
    wait: true
    soft_delete: true
    delete_time_machine: true
  register: result

- name: Verify soft remove check mode spec
  ansible.builtin.assert:
    that:
      - result.changed == false
      - result.failed == false
      - result.response.delete == False
      - result.response.remove == False
      - result.response.softRemove == True
      - result.response.deleteTimeMachine == True
    fail_msg: creation of spec for soft remove with time machine delete failed
    success_msg: spec for soft remove with time machine delete created successfully

##################################### INFO Module tests#######################################################

- name: Start testing ntnx_ndb_databases_info based on created database
  ansible.builtin.debug:
    msg: Start testing ntnx_ndb_databases_info based on created database

- name: List ndb databases
  ntnx_ndb_databases_info:
  register: databases
  no_log: true

- name: Check listing status
  ansible.builtin.assert:
    that:
      - databases.response is defined
      - databases.failed == false
      - databases.changed == false
      - databases.response | length > 0
    fail_msg: Unable to list all era databases
    success_msg: era databases listed successfully
################################################################
- name: Get era databases using its name
  ntnx_ndb_databases_info:
    name: "{{ databases.response[0].name }}"
  register: result
  no_log: true

- name: Check listing status
  ansible.builtin.assert:
    that:
      - result.response is defined
      - result.failed == false
      - result.changed == false
      - result.response.id == "{{ databases.response[0].id }}"
    fail_msg: Unable to Get era databases using its name
    success_msg: Get era databases using its name finished successfully
################################################################
- name: Get era databases using its id
  ntnx_ndb_databases_info:
    uuid: "{{ databases.response[0].id }}"
  register: result
  no_log: true

- name: Check listing status
  ansible.builtin.assert:
    that:
      - result.response is defined
      - result.failed == false
      - result.changed == false
      - result.response.name == "{{ databases.response[0].name }}"
    fail_msg: Unable to Get era databases using its id
    success_msg: Get era databases using its id finished successfully

################################################################
- name: Get era databases using its id and detailed response
  ntnx_ndb_databases_info:
    filters:
      detailed: true
    uuid: "{{ databases.response[0].id }}"
  register: result
  no_log: true

- name: Check listing status
  ansible.builtin.assert:
    that:
      - result.response is defined
      - result.failed == false
      - result.changed == false
      - result.response.name == "{{ databases.response[0].name }}"
      - result.response.timeMachine is defined

    fail_msg: Unable to Get era databases using its id
    success_msg: Get era databases using its id finished successfully

################################################################

- name: Get era database with incorrect name
  ntnx_ndb_databases_info:
    name: xxxxxxx
  register: result
  ignore_errors: true
  no_log: true

- name: Check listing status
  ansible.builtin.assert:
    that:
      - result.error is defined
      - result.failed == true
      - result.changed == false
    fail_msg: module didn't errored out correctly when incorrect name is given
    success_msg: module errored out correctly when incorrect name is given

############################################################################################

- name: Unregister db along with delete time machine
  ntnx_ndb_databases:
    db_uuid: "{{ db_uuid }}"
    state: absent
    wait: true
    delete_time_machine: true
  register: result

- name: Verify status of delete of database along with time machine delete
  ansible.builtin.assert:
    that:
      - result.changed == True
      - result.failed == false
      - result.response.status == "5"
    fail_msg: database delete failed
    success_msg: database deleted successfully

- name: Delete db server vm
  ntnx_ndb_db_server_vms:
    state: absent
    wait: true
    uuid: "{{ db_server_uuid }}"
    delete_from_cluster: true
    delete_vgs: true
    delete_vm_snapshots: true
  register: result

- name: Check delete status
  ansible.builtin.assert:
    that:
      - result.response is defined
      - result.changed == True
      - result.response.status == "5"

    fail_msg: Unable to delete db server vm
    success_msg: DB server VM deleted successfully<|MERGE_RESOLUTION|>--- conflicted
+++ resolved
@@ -199,39 +199,22 @@
           post_task_cmd: ls -F
   register: result
 
-<<<<<<< HEAD
-- set_fact:
-    db_uuid: "{{result.db_uuid}}"
+- name: Set db uuid
+  ansible.builtin.set_fact:
+    db_uuid: "{{ result.db_uuid }}"
 
 - name: Ensure properties is defined
-  set_fact:
+  ansible.builtin.set_fact:
     properties: "{}"
   when: properties is undefined
 
 - name: Combine properties
   block:
-    - set_fact:
+    - ansible.builtin.set_fact:
         temp_dict: "{ '{{' }} item['name']: item['value'] {{ '}}' }}"
-    - set_fact:
+    - ansible.builtin.set_fact:
         properties: "{{ properties | combine(temp_dict) }}"
   loop: "{{ result.response.properties }}"
-=======
-- name: Set db uuid
-  ansible.builtin.set_fact:
-    db_uuid: "{{ result.db_uuid }}"
-
-- name: Ensure properties is defined
-  ansible.builtin.set_fact:
-    properties: {}
-  when: properties is undefined
-
-# skip jekyll/Liquid syntax check
-#
-- name: Create properties map
-  ansible.builtin.set_fact:
-    properties: "{{ properties | combine({item['name']: item['value']}) }}"
-  loop: "{{result.response.properties}}"
->>>>>>> a13c3ac1
   no_log: true
 #
 
