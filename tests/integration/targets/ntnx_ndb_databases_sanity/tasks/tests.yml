---
# Summary:
# This playbook will test basic database flows
- name: Start ndb databases crud tests
  ansible.builtin.debug:
    msg: start ndb databases crud tests

- name: Generate random name
  ansible.builtin.set_fact:
    random_name: "{{ query('community.general.random_string', numbers=false, special=false, length=12) }}"

- name: Define variables for db server vm
  ansible.builtin.set_fact:
    db1_name: "{{ random_name[0] }}"
    db1_name_updated: "{{ random_name[0] }}-updated"
    vm1_name: "{{ random_name[0] }}-vm"

################################### Single instance postgres database tests #############################

- name: Create spec for single instance postgres database on new db server vm
  check_mode: true
  ntnx_ndb_databases:
    wait: true
    name: "{{ db1_name }}"
    desc: ansible-created-db-desc

    db_params_profile:
      name: "{{ db_params_profile.name }}"

    db_vm:
      create_new_server:
        name: "{{ vm1_name }}"
        desc: vm for db server
        password: test_password
        cluster:
          name: "{{ cluster.cluster1.name }}"
        software_profile:
          name: "{{ software_profile.name }}"
        network_profile:
          name: "{{ network_profile.name }}"
        compute_profile:
          name: "{{ compute_profile.name }}"
        pub_ssh_key: test_key

    postgres:
      listener_port: "9999"
      db_name: testAnsible
      db_password: test_password
      db_size: 200
      type: single
      auto_tune_staging_drive: false
      allocate_pg_hugepage: true
      pre_create_script: ls
      post_create_script: ls -a

    time_machine:
      name: TM1
      desc: TM-desc
      sla:
        name: "{{ sla.name }}"
      schedule:
        daily: "11:10:02"
        weekly: WEDNESDAY
        monthly: 4
        quaterly: JANUARY
        log_catchup: 30
        snapshots_per_day: 2
    auto_tune_staging_drive: false
    tags:
      databases: single-instance-dbs

    automated_patching:
      maintenance_window:
        name: "{{ maintenance.window_name }}"
      tasks:
        - type: OS_PATCHING
          pre_task_cmd: ls
          post_task_cmd: ls -a
        - type: DB_PATCHING
          pre_task_cmd: ls -l
          post_task_cmd: ls -F
  register: result

- name: Define variables
  ansible.builtin.set_fact:
    expected_action_arguments:
      - { name: dbserver_description, value: vm for db server }
      - { name: listener_port, value: "9999" }
      - { name: auto_tune_staging_drive, value: false }
      - { name: allocate_pg_hugepage, value: true }
      - { name: cluster_database, value: false }
      - { name: auth_method, value: md5 }
      - { name: db_password, value: VALUE_SPECIFIED_IN_NO_LOG_PARAMETER }
      - { name: pre_create_script, value: ls }
      - { name: post_create_script, value: ls -a }
      - { name: database_names, value: testAnsible }
      - { name: database_size, value: "200" }

- name: Set expected time machine info
  ansible.builtin.set_fact:
    expected_time_machine_info:
      autoTuneLogDrive: true
      description: TM-desc
      name: TM1
      schedule:
<<<<<<< HEAD
        continuousSchedule:
          { enabled: true, logBackupInterval: 30, snapshotsPerDay: 2 }
=======
        continuousSchedule: { enabled: true, logBackupInterval: 30, snapshotsPerDay: 2 }
>>>>>>> 98dc67cb
        monthlySchedule: { dayOfMonth: 4, enabled: true }
        quartelySchedule: { dayOfMonth: 4, enabled: true, startMonth: JANUARY }
        snapshotTimeOfDay: { hours: 11, minutes: 10, seconds: 2 }
        weeklySchedule: { dayOfWeek: WEDNESDAY, enabled: true }
      slaId: "{{ sla.uuid }}"

- name: Set maintenance tasks
  ansible.builtin.set_fact:
<<<<<<< HEAD
    maintenance_tasks:
      maintenanceWindowId: "{{ maintenance.window_uuid }}"
      tasks:
        - {
            payload: { prePostCommand: { postCommand: ls -a, preCommand: ls } },
            taskType: OS_PATCHING,
          }
        - {
            payload:
              { prePostCommand: { postCommand: ls -F, preCommand: ls -l } },
            taskType: DB_PATCHING,
          }
=======
    mainetance_tasks:
      maintenanceWindowId: "{{ maintenance.window_uuid }}"
      tasks:
        - { payload: { prePostCommand: { postCommand: ls -a, preCommand: ls } }, taskType: OS_PATCHING }
        - { payload: { prePostCommand: { postCommand: ls -F, preCommand: ls -l } }, taskType: DB_PATCHING }
>>>>>>> 98dc67cb

- name: Check mode status
  ansible.builtin.assert:
    that:
      - result.response is defined
      - result.changed == False
      - result.response.name == db1_name
      - result.response.databaseDescription == "ansible-created-db-desc"
      - result.response.actionArguments == expected_action_arguments
      - result.response.computeProfileId == "{{ compute_profile.uuid }}"
      - result.response.networkProfileId == "{{ network_profile.uuid }}"
      - result.response.dbParameterProfileId == "{{ db_params_profile.uuid }}"
      - result.response.softwareProfileId == "{{ software_profile.uuid }}"
      - result.response.autoTuneStagingDrive == False
      - result.response.timeMachineInfo == expected_time_machine_info
      - result.response.nodes | length == 1
      - result.response.nodeCount == 1
      - result.response.nodes[0].nxClusterId == "{{ cluster.cluster1.uuid }}"
<<<<<<< HEAD
      - result.response.maintenanceTasks == maintenance_tasks
=======
      - result.response.maintenanceTasks == mainetance_tasks
>>>>>>> 98dc67cb
      - result.response.createDbserver == True
    fail_msg: Unable to create single instance postgres database provision spec
    success_msg: single instance postgres database provision spec created successfully

- name: Create single instance postgres database on new db server vm
  ntnx_ndb_databases:
    wait: true
    name: "{{ db1_name }}"
    desc: ansible-created-db-desc

    db_params_profile:
      name: "{{ db_params_profile.name }}"

    db_vm:
      create_new_server:
        ip: "{{ vm_ip }}"
        name: "{{ vm1_name }}"
        desc: vm for db server
        password: "{{ vm_password }}"
        cluster:
          name: "{{ cluster.cluster1.name }}"
        software_profile:
          name: "{{ software_profile.name }}"
        network_profile:
          name: "{{ static_network_profile.name }}"
        compute_profile:
          name: "{{ compute_profile.name }}"
        pub_ssh_key: "{{ public_ssh_key }}"

    postgres:
      listener_port: "5432"
      db_name: testAnsible
      db_password: "{{ vm_password }}"
      db_size: 200
      type: single

    time_machine:
      name: TM1
      desc: TM-desc
      sla:
        name: "{{ sla.name }}"
      schedule:
        daily: "11:10:02"
        weekly: WEDNESDAY
        monthly: 4
        quaterly: JANUARY
        log_catchup: 30
        snapshots_per_day: 2
    tags:
      databases: single-instance-dbs

    automated_patching:
      maintenance_window:
        name: "{{ maintenance.window_name }}"
      tasks:
        - type: OS_PATCHING
          pre_task_cmd: ls
          post_task_cmd: ls -a
        - type: DB_PATCHING
          pre_task_cmd: ls -l
          post_task_cmd: ls -F
  register: result

- name: Set db uuid
  ansible.builtin.set_fact:
    db_uuid: "{{ result.db_uuid }}"

- name: Ensure properties is defined
  ansible.builtin.set_fact:
    properties: {}
  when: properties is undefined

# skip jekyll/Liquid syntax check
#
- name: Create properties map
  ansible.builtin.set_fact:
    properties: "{{ properties | combine({item['name']: item['value']}) }}"
  loop: "{{result.response.properties}}"
  no_log: true
#

- name: Creation Status
  ansible.builtin.assert:
    that:
      - result.response is defined
      - result.response.status == 'READY'
      - result.db_uuid is defined
      - result.changed == true
      - result.response.name == db1_name
      - result.response.description == "ansible-created-db-desc"
      - result.response.type == "postgres_database"
      - properties["vm_ip"] == vm_ip
      - properties["listener_port"] == "5432"
      - properties["db_parameter_profile_id"] == db_params_profile.uuid
      - properties["auth"] == "md5"
      - result.response.databaseNodes[0].status == "READY"
      - result.response.tags | length == 1
      - result.response.tags[0].tagName == "{{ tags.databases.name }}"
      - result.response.tags[0].value == "single-instance-dbs"

    fail_msg: Unable to create single instance postgres database
    success_msg: single instance postgres database created successfully

- name: Set db server uuid
  ansible.builtin.set_fact:
    db_server_uuid: "{{ result.response.databaseNodes[0].dbserverId }}"

- name: Get vm details associated to the database instance created above and verify
  ntnx_ndb_db_servers_info:
    uuid: "{{ db_server_uuid }}"
  register: result

- name: Verify DB server VM status
  ansible.builtin.assert:
    that:
      - result.response is defined
      - result.response.status == 'UP'
      - result.changed == False
      - result.response.name == vm1_name
      - result.response.nxClusterId == cluster.cluster1.uuid
      - result.response.description == "vm for db server"
    fail_msg: Unable to verify db server vm
    success_msg: db server vm created by database instance creation verified successfully

################################### update tests #############################

- name: Update database with check mode
  check_mode: true
  ntnx_ndb_databases:
    wait: true
    db_uuid: "{{ db_uuid }}"
    name: "{{ db1_name_updated }}"
    desc: ansible-created-db-desc-updated

    tags:
      databases: single-instance-dbs-updated
  register: result

- name: Check mode status
  ansible.builtin.assert:
    that:
      - result.response is defined
      - result.changed == False
      - result.response.name == db1_name_updated
      - result.response.description == "ansible-created-db-desc-updated"

    fail_msg: Unable to create single instance postgres database update spec
    success_msg: single instance postgres database update spec generated successfully

- name: Update database
  ntnx_ndb_databases:
    wait: true
    db_uuid: "{{ db_uuid }}"
    name: "{{ db1_name_updated }}"
    desc: ansible-created-db-desc-updated

    tags:
      databases: single-instance-dbs-updated
  register: result

- name: Update status
  ansible.builtin.assert:
    that:
      - result.response is defined
      - result.response.status == 'READY'
      - result.db_uuid is defined
      - result.changed == true
      - result.response.name == db1_name_updated
      - result.response.description == "ansible-created-db-desc-updated"
      - result.response.tags | length == 1
      - result.response.tags[0].tagName == "{{ tags.databases.name }}"
      - result.response.tags[0].value == "single-instance-dbs-updated"

    fail_msg: Unable to update single instance postgres database
    success_msg: single instance postgres database updated successfully

- name: Idempotency checks
  ntnx_ndb_databases:
    wait: true
    db_uuid: "{{ db_uuid }}"
    name: "{{ db1_name_updated }}"
    desc: ansible-created-db-desc-updated

    tags:
      databases: single-instance-dbs-updated
  register: result

- name: Check idempotency status
  ansible.builtin.assert:
    that:
      - result.changed == false
      - result.failed == false
      - "'Nothing to change' in result.msg"
    fail_msg: database got updated
    success_msg: database update skipped successfully due to no changes in spec

################################### delete tests #############################

- name: Create spec for delete db from vm
  check_mode: true
  ntnx_ndb_databases:
    state: absent
    db_uuid: "{{ db_uuid }}"
    wait: true
    delete_db_from_vm: true
  register: result

- name: Verify delete check mode spec
  ansible.builtin.assert:
    that:
      - result.changed == false
      - result.failed == false
      - result.response.delete == True
      - result.response.remove == False
      - result.response.deleteTimeMachine == False
    fail_msg: creation of spec for delete db from vm failed
    success_msg: spec for delete db from vm created successfully

- name: Create spec for soft remove
  check_mode: true
  ntnx_ndb_databases:
    state: absent
    db_uuid: "{{ db_uuid }}"
    wait: true
    soft_delete: true
    delete_time_machine: true
  register: result

- name: Verify soft remove check mode spec
  ansible.builtin.assert:
    that:
      - result.changed == false
      - result.failed == false
      - result.response.delete == False
      - result.response.remove == False
      - result.response.softRemove == True
      - result.response.deleteTimeMachine == True
    fail_msg: creation of spec for soft remove with time machine delete failed
    success_msg: spec for soft remove with time machine delete created successfully

##################################### INFO Module tests#######################################################

- name: Start testing ntnx_ndb_databases_info based on created database
  ansible.builtin.debug:
    msg: Start testing ntnx_ndb_databases_info based on created database

- name: List ndb databases
  ntnx_ndb_databases_info:
  register: databases
  no_log: true

- name: Check listing status
  ansible.builtin.assert:
    that:
      - databases.response is defined
      - databases.failed == false
      - databases.changed == false
      - databases.response | length > 0
    fail_msg: Unable to list all era databases
    success_msg: era databases listed successfully
################################################################
- name: Get era databases using its name
  ntnx_ndb_databases_info:
    name: "{{ databases.response[0].name }}"
  register: result
  no_log: true

- name: Check listing status
  ansible.builtin.assert:
    that:
      - result.response is defined
      - result.failed == false
      - result.changed == false
      - result.response.id == "{{ databases.response[0].id }}"
    fail_msg: Unable to Get era databases using its name
    success_msg: Get era databases using its name finished successfully
################################################################
- name: Get era databases using its id
  ntnx_ndb_databases_info:
    uuid: "{{ databases.response[0].id }}"
  register: result
  no_log: true

- name: Check listing status
  ansible.builtin.assert:
    that:
      - result.response is defined
      - result.failed == false
      - result.changed == false
      - result.response.name == "{{ databases.response[0].name }}"
    fail_msg: Unable to Get era databases using its id
    success_msg: Get era databases using its id finished successfully

################################################################
- name: Get era databases using its id and detailed response
  ntnx_ndb_databases_info:
    filters:
      detailed: true
    uuid: "{{ databases.response[0].id }}"
  register: result
  no_log: true

- name: Check listing status
  ansible.builtin.assert:
    that:
      - result.response is defined
      - result.failed == false
      - result.changed == false
      - result.response.name == "{{ databases.response[0].name }}"
      - result.response.timeMachine is defined

    fail_msg: Unable to Get era databases using its id
    success_msg: Get era databases using its id finished successfully

################################################################

- name: Get era database with incorrect name
  ntnx_ndb_databases_info:
    name: xxxxxxx
  register: result
  ignore_errors: true
  no_log: true

- name: Check listing status
  ansible.builtin.assert:
    that:
      - result.error is defined
      - result.failed == true
      - result.changed == false
    fail_msg: module didn't errored out correctly when incorrect name is given
    success_msg: module errored out correctly when incorrect name is given

############################################################################################

- name: Unregister db along with delete time machine
  ntnx_ndb_databases:
    db_uuid: "{{ db_uuid }}"
    state: absent
    wait: true
    delete_time_machine: true
  register: result

- name: Verify status of delete of database along with time machine delete
  ansible.builtin.assert:
    that:
      - result.changed == True
      - result.failed == false
      - result.response.status == "5"
    fail_msg: database delete failed
    success_msg: database deleted successfully

- name: Delete db server vm
  ntnx_ndb_db_server_vms:
    state: absent
    wait: true
    uuid: "{{ db_server_uuid }}"
    delete_from_cluster: true
    delete_vgs: true
    delete_vm_snapshots: true
  register: result

- name: Check delete status
  ansible.builtin.assert:
    that:
      - result.response is defined
      - result.changed == True
      - result.response.status == "5"

    fail_msg: Unable to delete db server vm
    success_msg: DB server VM deleted successfully<|MERGE_RESOLUTION|>--- conflicted
+++ resolved
@@ -103,12 +103,7 @@
       description: TM-desc
       name: TM1
       schedule:
-<<<<<<< HEAD
-        continuousSchedule:
-          { enabled: true, logBackupInterval: 30, snapshotsPerDay: 2 }
-=======
         continuousSchedule: { enabled: true, logBackupInterval: 30, snapshotsPerDay: 2 }
->>>>>>> 98dc67cb
         monthlySchedule: { dayOfMonth: 4, enabled: true }
         quartelySchedule: { dayOfMonth: 4, enabled: true, startMonth: JANUARY }
         snapshotTimeOfDay: { hours: 11, minutes: 10, seconds: 2 }
@@ -117,26 +112,11 @@
 
 - name: Set maintenance tasks
   ansible.builtin.set_fact:
-<<<<<<< HEAD
-    maintenance_tasks:
-      maintenanceWindowId: "{{ maintenance.window_uuid }}"
-      tasks:
-        - {
-            payload: { prePostCommand: { postCommand: ls -a, preCommand: ls } },
-            taskType: OS_PATCHING,
-          }
-        - {
-            payload:
-              { prePostCommand: { postCommand: ls -F, preCommand: ls -l } },
-            taskType: DB_PATCHING,
-          }
-=======
     mainetance_tasks:
       maintenanceWindowId: "{{ maintenance.window_uuid }}"
       tasks:
         - { payload: { prePostCommand: { postCommand: ls -a, preCommand: ls } }, taskType: OS_PATCHING }
         - { payload: { prePostCommand: { postCommand: ls -F, preCommand: ls -l } }, taskType: DB_PATCHING }
->>>>>>> 98dc67cb
 
 - name: Check mode status
   ansible.builtin.assert:
@@ -155,11 +135,7 @@
       - result.response.nodes | length == 1
       - result.response.nodeCount == 1
       - result.response.nodes[0].nxClusterId == "{{ cluster.cluster1.uuid }}"
-<<<<<<< HEAD
-      - result.response.maintenanceTasks == maintenance_tasks
-=======
       - result.response.maintenanceTasks == mainetance_tasks
->>>>>>> 98dc67cb
       - result.response.createDbserver == True
     fail_msg: Unable to create single instance postgres database provision spec
     success_msg: single instance postgres database provision spec created successfully
