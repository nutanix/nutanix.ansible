---
<<<<<<< HEAD
- debug:
=======
- name: "Start ntnx_ndb_db_server_vms, ntnx_ndb_register_db_server_vm, ntnx_ndb_db_servers_info and ntnx_ndb_maintenance_tasks tests. Approx Time: < 30 mins"
  ansible.builtin.debug:
>>>>>>> 98dc67cb
    msg: "start ntnx_ndb_db_server_vms, ntnx_ndb_register_db_server_vm, ntnx_ndb_db_servers_info and ntnx_ndb_maintenance_tasks tests. Approx Time: < 30 mins"

- name: Generate random name
  ansible.builtin.set_fact:
    random_name: "{{ query('community.general.random_string', numbers=false, special=false, length=12) }}"

- name: Define variables
  ansible.builtin.set_fact:
    vm1_name: "{{ random_name[0] }}"
    vm1_name_updated: "{{ random_name[0] }}-updated"

################################### DB server VM Provision tests #############################
- name: Create ndb vm using time machine and check mode
  check_mode: true
  ntnx_ndb_db_server_vms:
    wait: true
    name: ansible-created-vm1-from-time-machine
    desc: ansible-created-vm1-from-time-machine-time-machine
    time_machine:
      uuid: test_uuid
      snapshot_uuid: test_snapshot_uuid
    compute_profile:
      uuid: test_compute_uuid
    network_profile:
      uuid: test_network_uuid
    cluster:
      uuid: test_cluster_uuid
    password: test_password
    pub_ssh_key: test_public_key
    database_type: postgres_database
    automated_patching:
      maintenance_window:
        uuid: test_window_uuid
      tasks:
        - type: OS_PATCHING
          pre_task_cmd: ls
          post_task_cmd: ls -a
        - type: DB_PATCHING
          pre_task_cmd: ls -l
          post_task_cmd: ls -F

  register: check_mode_result

# skip jekyll/Liquid syntax check
# {% raw %}
- name: Create action_arguments map
  ansible.builtin.set_fact:
    action_arguments: "{{ action_arguments | default({}) | combine({item['name']: item['value']}) }}"
  loop: "{{check_mode_result.response.actionArguments}}"
  no_log: true
# {% endraw %}

<<<<<<< HEAD
- set_fact:
    maintenance_tasks:
      {
        "maintenanceWindowId": "test_window_uuid",
        "tasks":
          [
            {
              "payload":
                {
                  "prePostCommand":
                    { "postCommand": "ls -a", "preCommand": "ls" },
                },
              "taskType": "OS_PATCHING",
            },
            {
              "payload":
                {
                  "prePostCommand":
                    { "postCommand": "ls -F", "preCommand": "ls -l" },
                },
              "taskType": "DB_PATCHING",
            },
          ],
      }

- set_fact:
    expected_result:
      {
        "changed": false,
        "error": null,
        "failed": false,
        "response":
          {
            "actionArguments":
              [
                {
                  "name": "vm_name",
                  "value": "ansible-created-vm1-from-time-machine",
                },
                {
                  "name": "client_public_key",
                  "value": "VALUE_SPECIFIED_IN_NO_LOG_PARAMETER",
                },
              ],
            "computeProfileId": "test_compute_uuid",
            "databaseType": "postgres_database",
            "description": "ansible-created-vm1-from-time-machine-time-machine",
            "latestSnapshot": false,
            "maintenanceTasks":
              {
                "maintenanceWindowId": "test_window_uuid",
                "tasks":
                  [
                    {
                      "payload":
                        {
                          "prePostCommand":
                            { "postCommand": "ls -a", "preCommand": "ls" },
                        },
                      "taskType": "OS_PATCHING",
                    },
                    {
                      "payload":
                        {
                          "prePostCommand":
                            { "postCommand": "ls -F", "preCommand": "ls -l" },
                        },
                      "taskType": "DB_PATCHING",
                    },
                  ],
              },
            "networkProfileId": "test_network_uuid",
            "nxClusterId": "test_cluster_uuid",
            "snapshotId": "test_snapshot_uuid",
            "softwareProfileId": "",
            "softwareProfileVersionId": "",
            "timeMachineId": "test_uuid",
            "timeZone": "Asia/Calcutta",
            "vmPassword": "VALUE_SPECIFIED_IN_NO_LOG_PARAMETER",
          },
        "uuid": null,
      }
=======
- name: Set mainetance_tasks
  ansible.builtin.set_fact:
    mainetance_tasks:
      maintenanceWindowId: test_window_uuid
      tasks:
        - { payload: { prePostCommand: { postCommand: ls -a, preCommand: ls } }, taskType: OS_PATCHING }
        - { payload: { prePostCommand: { postCommand: ls -F, preCommand: ls -l } }, taskType: DB_PATCHING }

- name: Set expected result
  ansible.builtin.set_fact:
    expected_result:
      changed: false
      error:
      failed: false
      response:
        actionArguments:
          - { name: vm_name, value: ansible-created-vm1-from-time-machine }
          - { name: client_public_key, value: VALUE_SPECIFIED_IN_NO_LOG_PARAMETER }
        computeProfileId: test_compute_uuid
        databaseType: postgres_database
        description: ansible-created-vm1-from-time-machine-time-machine
        latestSnapshot: false
        maintenanceTasks:
          maintenanceWindowId: test_window_uuid
          tasks:
            - { payload: { prePostCommand: { postCommand: ls -a, preCommand: ls } }, taskType: OS_PATCHING }
            - { payload: { prePostCommand: { postCommand: ls -F, preCommand: ls -l } }, taskType: DB_PATCHING }
        networkProfileId: test_network_uuid
        nxClusterId: test_cluster_uuid
        snapshotId: test_snapshot_uuid
        softwareProfileId: ""
        softwareProfileVersionId: ""
        timeMachineId: test_uuid
        timeZone: Asia/Calcutta
        vmPassword: VALUE_SPECIFIED_IN_NO_LOG_PARAMETER
      uuid:
>>>>>>> 98dc67cb

- name: Check mode Status
  ansible.builtin.assert:
    that:
      - check_mode_result ==  expected_result
<<<<<<< HEAD
    fail_msg: "Unable to generate create db server vm spec with time machine as source"
    success_msg: "DB server VM spec created successfully"

- name: create spec for db server vm using software profile and names of profile
  check_mode: yes
=======
    fail_msg: Unable to generate create db server vm spec with time machine as source
    success_msg: DB server VM spec created successfully

- name: Create spec for db server vm using software profile and names of profile
  check_mode: true
>>>>>>> 98dc67cb
  ntnx_ndb_db_server_vms:
    wait: true
    name: "{{ vm1_name }}"
    desc: ansible-created-vm1-desc
    software_profile:
      name: "{{ software_profile.name }}"
    compute_profile:
      name: "{{ compute_profile.name }}"
    network_profile:
      name: "{{ network_profile.name }}"
    cluster:
      name: "{{ cluster.cluster1.name }}"
    password: "{{ vm_password }}"
    pub_ssh_key: "{{ public_ssh_key }}"
    time_zone: UTC
    database_type: postgres_database
    automated_patching:
      maintenance_window:
        name: "{{ maintenance.window_name }}"
      tasks:
        - type: OS_PATCHING
          pre_task_cmd: ls
          post_task_cmd: ls -a
        - type: DB_PATCHING
          pre_task_cmd: ls -l
          post_task_cmd: ls -F
  register: result

<<<<<<< HEAD
- set_fact:
    expected_result:
      {
        "changed": false,
        "error": null,
        "failed": false,
        "response":
          {
            "actionArguments":
              [
                { "name": "vm_name", "value": "{{ vm1_name }}" },
                {
                  "name": "client_public_key",
                  "value": "VALUE_SPECIFIED_IN_NO_LOG_PARAMETER",
                },
              ],
            "computeProfileId": "{{ compute_profile.uuid }}",
            "databaseType": "postgres_database",
            "description": "ansible-created-vm1-desc",
            "latestSnapshot": false,
            "maintenanceTasks":
              {
                "maintenanceWindowId": "{{ maintenance.window_uuid }}",
                "tasks":
                  [
                    {
                      "payload":
                        {
                          "prePostCommand":
                            { "postCommand": "ls -a", "preCommand": "ls" },
                        },
                      "taskType": "OS_PATCHING",
                    },
                    {
                      "payload":
                        {
                          "prePostCommand":
                            { "postCommand": "ls -F", "preCommand": "ls -l" },
                        },
                      "taskType": "DB_PATCHING",
                    },
                  ],
              },
            "networkProfileId": "{{ network_profile.uuid }}",
            "nxClusterId": "{{ cluster.cluster1.uuid }}",
            "softwareProfileId": "{{ software_profile.uuid }}",
            "softwareProfileVersionId": "{{ software_profile.latest_version_id }}",
            "timeZone": "UTC",
            "vmPassword": "VALUE_SPECIFIED_IN_NO_LOG_PARAMETER",
          },
        "uuid": null,
      }
=======
- name: Set expected result
  ansible.builtin.set_fact:
    expected_result:
      changed: false
      error:
      failed: false
      response:
        actionArguments: [{ name: vm_name, value: "{{ vm1_name }}" }, { name: client_public_key, value: VALUE_SPECIFIED_IN_NO_LOG_PARAMETER }]
        computeProfileId: "{{ compute_profile.uuid }}"
        databaseType: postgres_database
        description: ansible-created-vm1-desc
        latestSnapshot: false
        maintenanceTasks:
          maintenanceWindowId: "{{ maintenance.window_uuid }}"
          tasks:
            - { payload: { prePostCommand: { postCommand: ls -a, preCommand: ls } }, taskType: OS_PATCHING }
            - { payload: { prePostCommand: { postCommand: ls -F, preCommand: ls -l } }, taskType: DB_PATCHING }
        networkProfileId: "{{ network_profile.uuid }}"
        nxClusterId: "{{ cluster.cluster1.uuid }}"
        softwareProfileId: "{{ software_profile.uuid }}"
        softwareProfileVersionId: "{{ software_profile.latest_version_id }}"
        timeZone: UTC
        vmPassword: VALUE_SPECIFIED_IN_NO_LOG_PARAMETER
      uuid:
>>>>>>> 98dc67cb

- name: Check mode Status
  ansible.builtin.assert:
    that:
      - result ==  expected_result
    fail_msg: Unable to generate create db server vm spec with time machine as source and given names of profile
    success_msg: DB server VM spec created successfully

<<<<<<< HEAD
- name: create db server vm using software profile
=======
- name: Create db server vm using software profile
>>>>>>> 98dc67cb
  ntnx_ndb_db_server_vms:
    wait: true
    name: "{{ vm1_name }}"
    desc: ansible-created-vm1-desc
    software_profile:
      name: "{{ software_profile.name }}"
    compute_profile:
      name: "{{ compute_profile.name }}"
    network_profile:
      name: "{{ network_profile.name }}"
    cluster:
      name: "{{ cluster.cluster1.name }}"
    password: "{{ vm_password }}"
    pub_ssh_key: "{{ public_ssh_key }}"
    time_zone: UTC
    database_type: postgres_database
    automated_patching:
      maintenance_window:
        name: "{{ maintenance.window_name }}"
      tasks:
        - type: OS_PATCHING
          pre_task_cmd: ls
          post_task_cmd: ls -a
        - type: DB_PATCHING
          pre_task_cmd: ls -l
          post_task_cmd: ls -F
  register: result

# skip jekyll/Liquid syntax check
# {% raw %}
- name: Create properties map
  ansible.builtin.set_fact:
    properties: "{{ properties | default({}) | combine({item['name']: item['value']}) }}"
  loop: "{{result.response.properties}}"
  no_log: true
# {% endraw %}

- name: Creation Status
  ansible.builtin.assert:
    that:
      - result.response is defined
      - result.response.status == 'UP'
      - result.uuid is defined
      - result.changed == true
      - result.response.name == vm1_name
      - result.response.description == "ansible-created-vm1-desc"
      - result.response.ipAddresses | length > 0
      - properties["application_type"] == "postgres_database"
      - result.response.vmTimeZone == "UTC"
      - result.response.nxClusterId == cluster.cluster1.uuid

    fail_msg: Unable to create db server vm using software profile
    success_msg: DB server VM created successfully

- name: Set db server uuid
  ansible.builtin.set_fact:
    db_server_uuid: "{{ result.uuid }}"

- name: Set vm ip
  ansible.builtin.set_fact:
    vm_ip: "{{ result.response.ipAddresses[0] }}"

################################### DB server VM update Tests #############################

- name: Update db server vm name, desc, credentials, tags
  ntnx_ndb_db_server_vms:
    wait: true
    uuid: "{{ db_server_uuid }}"
    name: "{{ vm1_name_updated }}"
    desc: ansible-created-vm1-updated-desc
    reset_name_in_ntnx_cluster: true
    reset_desc_in_ntnx_cluster: true
    update_credentials:
      - username: "{{ vm_username }}"
        password: "{{ vm_password }}"
    tags:
      ansible-db-server-vms: ansible-updated
  register: result

- name: Creation Status
  ansible.builtin.assert:
    that:
      - result.response is defined
      - result.response.status == 'UP'
      - result.uuid is defined
      - result.changed == true
      - result.response.name == vm1_name_updated
      - result.response.description == "ansible-created-vm1-updated-desc"
      - result.response.ipAddresses | length > 0
      - result.response.vmClusterName == vm1_name_updated
      - result.response.tags[0].tagName == tags.db_server_vm.name
      - result.response.tags[0].tagId == tags.db_server_vm.uuid
      - result.response.tags[0].value == "ansible-updated"

    fail_msg: Unable to update db server vm
    success_msg: DB server VM updated successfully

- name: Check idempotency
  ntnx_ndb_db_server_vms:
<<<<<<< HEAD
    wait: True
    uuid: "{{db_server_uuid}}"
    name: "{{vm1_name_updated}}"
    desc: "ansible-created-vm1-updated-desc"
    tags:
      ansible-db-server-vms: "ansible-updated"
=======
    wait: true
    uuid: "{{ db_server_uuid }}"
    name: "{{ vm1_name_updated }}"
    desc: ansible-created-vm1-updated-desc
    tags:
      ansible-db-server-vms: ansible-updated
>>>>>>> 98dc67cb
  register: result

- name: Check idempotency status
  ansible.builtin.assert:
    that:
      - result.changed == false
      - result.failed == false
      - "'Nothing to change' in result.msg"
<<<<<<< HEAD
    fail_msg: "db server vm got updated"
    success_msg: "db server vm update skipped successfully due to no changes in state"

- name: update db server vm name with check mode and check defaults
  check_mode: yes
=======
    fail_msg: db server vm got updated
    success_msg: db server vm update skipped successfully due to no changes in state

- name: Update db server vm name with check mode and check defaults
  check_mode: true
>>>>>>> 98dc67cb
  ntnx_ndb_db_server_vms:
    wait: true
    uuid: "{{ db_server_uuid }}"
    update_credentials:
      - username: user
        password: pass
  register: result

- name: Check mode Status
  ansible.builtin.assert:
    that:
      - result.response is defined
      - result.changed == false
      - result.response.resetCredential == True
      - result.response.credentials | length == 1
      - result.response.credentials[0].username == "user"
      - result.response.resetNameInNxCluster == False
      - result.response.resetDescriptionInNxCluster == False
      - result.response.resetTags == False

    fail_msg: Unable to generate check mode spec for update
    success_msg: DB server VM update spec generated successfully

################################################################ Info module tests #############################################################

- name: List NDB db_servers
  ntnx_ndb_db_servers_info:
  register: db_servers

<<<<<<< HEAD
- name: check listing status
  assert:
=======
- name: Check listing status
  ansible.builtin.assert:
>>>>>>> 98dc67cb
    that:
      - db_servers.response is defined
      - db_servers.failed == false
      - db_servers.changed == false
      - db_servers.response | length > 0
    fail_msg: Unable to list all NDB db_servers
    success_msg: NDB db_servers listed successfully
################################################################
- name: Get NDB db_servers using it's name
  ntnx_ndb_db_servers_info:
    filters:
      load_metrics: true
      load_databases: true
      value_type: name
      value: "{{ db_servers.response[0].name }}"
  register: result

- name: Check listing status
  ansible.builtin.assert:
    that:
      - result.response is defined
      - result.failed == false
      - result.changed == false
      - result.response[0].id == "{{ db_servers.response[0].id }}"
      - result.response[0].databases is defined
      - result.response[0].name == "{{ db_servers.response[0].name }}"
      - result.response[0].metric is defined
    fail_msg: "Unable to get NDB db_servers using it's name and filters "
    success_msg: get NDB db_server using it's name and filters finished successfully

################################################################

- name: Get NDB db_servers using incorrect name
  ntnx_ndb_db_servers_info:
    filters:
      load_metrics: true
      load_databases: true
      value_type: name
      value: xxxxxxxxxxxxxx
  register: result

- name: Check listing status
  ansible.builtin.assert:
    that:
      - result.response is defined
      - result.failed == false
      - result.changed == false
      - result.response | length == 0

    fail_msg: listing ndb db servers using incorrect name didn't failed
    success_msg: Got empty response for incorrect name successfully
################################################################
- name: Get NDB db_servers using it's ip
  ntnx_ndb_db_servers_info:
    filters:
      value_type: ip
      value: "{{ db_servers.response[0].ipAddresses[0] }}"
  register: result

- name: Check listing status
  ansible.builtin.assert:
    that:
      - result.response is defined
      - result.failed == false
      - result.changed == false
      - result.response[0].id == "{{ db_servers.response[0].id }}"
      - result.response[0].ipAddresses[0] == "{{ db_servers.response[0].ipAddresses[0] }}"
    fail_msg: "Unable to get NDB db_servers using it's ip "
    success_msg: get NDB db_server using it's ip finished successfully
################################################################
- name: Get NDB db_servers using it's name
  ntnx_ndb_db_servers_info:
    name: "{{ db_servers.response[0].name }}"
  register: result

- name: Check listing status
  ansible.builtin.assert:
    that:
      - result.response is defined
      - result.failed == false
      - result.changed == false
      - result.response.id == "{{ db_servers.response[0].id }}"
      - result.response.ipAddresses[0] == "{{ db_servers.response[0].ipAddresses[0] }}"
    fail_msg: "Unable to get NDB db_servers using it's name "
    success_msg: get NDB db_server using it's name finished successfully
################################################################
- name: Get NDB db_servers using it's id
  ntnx_ndb_db_servers_info:
    uuid: "{{ db_servers.response[0].id }}"
  register: result

- name: Check listing status
  ansible.builtin.assert:
    that:
      - result.response is defined
      - result.failed == false
      - result.changed == false
      - result.response.name == "{{ db_servers.response[0].name }}"
      - result.response.ipAddresses[0] == "{{ db_servers.response[0].ipAddresses[0] }}"
    fail_msg: "Unable to get NDB db_servers using it's id "
    success_msg: get NDB db_server using it's id finished successfully
################################################################
- name: Get NDB db_servers using ip
  ntnx_ndb_db_servers_info:
    server_ip: "{{ db_servers.response[0].ipAddresses[0] }}"
  register: result

- name: Check listing status
  ansible.builtin.assert:
    that:
      - result.response is defined
      - result.failed == false
      - result.changed == false
      - result.response.name == "{{ db_servers.response[0].name }}"
      - result.response.id == "{{ db_servers.response[0].id }}"
    fail_msg: "Unable to get NDB db_servers using it's ip "
    success_msg: get NDB db_server using it's ip finished successfully

################################################################

- name: Get NDB db_servers with incorrect name
  ntnx_ndb_db_servers_info:
    name: abcd
  register: result
  no_log: true
  ignore_errors: true

- name: Check listing status
  ansible.builtin.assert:
    that:
      - result.error is defined
      - result.failed == true
      - result.changed == false
<<<<<<< HEAD
    fail_msg: "module didn't errored out correctly when incorrect name is given"
    success_msg: "module errored out correctly when incorrect name is given"
=======
    fail_msg: module didn't errored out correctly when incorrect name is given
    success_msg: module errored out correctly when incorrect name is given
>>>>>>> 98dc67cb

################################### maintenance tasks update tests #############################

- name: Create spec for adding maintenance window tasks to db server vm
  check_mode: true
  ntnx_ndb_maintenance_tasks:
    db_server_vms:
      - name: "{{ vm1_name_updated }}"
      - uuid: test_vm_1
    db_server_clusters:
<<<<<<< HEAD
      - uuid: "test_cluster_1"
      - uuid: "test_cluster_2"
=======
      - uuid: test_cluter_1
      - uuid: test_cluter_2
>>>>>>> 98dc67cb
    maintenance_window:
      name: "{{ maintenance.window_name }}"
    tasks:
      - type: OS_PATCHING
        pre_task_cmd: ls -a
        post_task_cmd: ls
      - type: DB_PATCHING
        pre_task_cmd: ls -a
        post_task_cmd: ls
  register: result

<<<<<<< HEAD
- set_fact:
    expected_result:
      {
        "changed": false,
        "error": null,
        "failed": false,
        "response":
          {
            "entities":
              {
                "ERA_DBSERVER": ["{{db_server_uuid}}", "test_vm_1"],
                "ERA_DBSERVER_CLUSTER": ["test_cluster_1", "test_cluster_2"],
              },
            "maintenanceWindowId": "{{maintenance.window_uuid}}",
            "tasks":
              [
                {
                  "payload":
                    {
                      "prePostCommand":
                        { "postCommand": "ls", "preCommand": "ls -a" },
                    },
                  "taskType": "OS_PATCHING",
                },
                {
                  "payload":
                    {
                      "prePostCommand":
                        { "postCommand": "ls", "preCommand": "ls -a" },
                    },
                  "taskType": "DB_PATCHING",
                },
              ],
          },
        "uuid": "{{maintenance.window_uuid}}",
      }
=======
- name: Set expected result
  ansible.builtin.set_fact:
    expected_result:
      changed: false
      error:
      failed: false
      response:
        entities: { ERA_DBSERVER: ["{{ db_server_uuid }}", test_vm_1], ERA_DBSERVER_CLUSTER: [test_cluter_1, test_cluter_2] }
        maintenanceWindowId: "{{ maintenance.window_uuid }}"
        tasks:
          - { payload: { prePostCommand: { postCommand: ls, preCommand: ls -a } }, taskType: OS_PATCHING }
          - { payload: { prePostCommand: { postCommand: ls, preCommand: ls -a } }, taskType: DB_PATCHING }
      uuid: "{{ maintenance.window_uuid }}"
>>>>>>> 98dc67cb

- name: Check mode status
  ansible.builtin.assert:
    that:
      - result == expected_result

    fail_msg: Unable to create spec for adding maintenance tasks for db server vm
    success_msg: spec for adding maintenance tasks for db server vm created successfully

<<<<<<< HEAD
- name: create spec for removing maintenance window tasks from above created vm
  check_mode: yes
=======
- name: Create spec for removing maintenance window tasks from above created vm
  check_mode: true
>>>>>>> 98dc67cb
  ntnx_ndb_maintenance_tasks:
    db_server_vms:
      - uuid: "{{ db_server_uuid }}"
    maintenance_window:
      uuid: "{{ maintenance.window_uuid }}"
    tasks: []
  register: result

<<<<<<< HEAD
- set_fact:
    expected_result:
      {
        "changed": false,
        "error": null,
        "failed": false,
        "response":
          {
            "entities": { "ERA_DBSERVER": ["{{db_server_uuid}}"] },
            "maintenanceWindowId": "{{maintenance.window_uuid}}",
            "tasks": [],
          },
        "uuid": "{{maintenance.window_uuid}}",
      }
=======
- name: Set expected result
  ansible.builtin.set_fact:
    expected_result:
      changed: false
      error:
      failed: false
      response: { entities: { ERA_DBSERVER: ["{{ db_server_uuid }}"] }, maintenanceWindowId: "{{ maintenance.window_uuid }}", tasks: [] }
      uuid: "{{ maintenance.window_uuid }}"
>>>>>>> 98dc67cb

- name: Check mode status
  ansible.builtin.assert:
    that:
      - result == expected_result

<<<<<<< HEAD
    fail_msg: "Unable to create spec for removing maintenance tasks for db server vm"
    success_msg: "spec for removing maintenance tasks for db server vm created successfully"

- name: db server vm already contains some tasks so remove maintenance window tasks from above created vm
=======
    fail_msg: Unable to create spec for removing maintenance tasks for db server vm
    success_msg: spec for removing maintenance tasks for db server vm created successfully

- name: Db server vm already contains some tasks so remove maintenance window tasks from above created vm
>>>>>>> 98dc67cb
  ntnx_ndb_maintenance_tasks:
    db_server_vms:
      - uuid: "{{ db_server_uuid }}"
    maintenance_window:
      uuid: "{{ maintenance.window_uuid }}"
    tasks: []
  register: result

- name: Define variables
  ansible.builtin.set_fact:
    tasks_list: []
    entity_tasks_associations: "{{ result.response.entityTaskAssoc }}"

- name: Entity_tasks_associations can be null so converting it to list
  ansible.builtin.set_fact:
    entity_tasks_associations: []
  when: entity_tasks_associations == ""

- name: Creating list of tasks associated to db server vm
  ansible.builtin.set_fact:
    tasks_list: "{{ tasks_list | default([]) | union([item]) }}"
  loop: "{{ entity_tasks_associations }}"
  when: item['entity']['id'] == db_server_uuid
  no_log: true

- name: Check update status
  ansible.builtin.assert:
    that:
      - result.changed == true
      - result.failed == false
      - tasks | length == 0

<<<<<<< HEAD
    fail_msg: "Unable to remove maintenance tasks for given db server vm"
    success_msg: "maintenance tasks for given db server vm removed successfully"

- name: Add maintenance window task for vm
=======
    fail_msg: Unable to remove maintenance tasks for given db server vm
    success_msg: maintenance tasks for given db server vm removed successfully

- name: Add maitenance window task for vm
>>>>>>> 98dc67cb
  ntnx_ndb_maintenance_tasks:
    db_server_vms:
      - name: "{{ vm1_name_updated }}"
    maintenance_window:
      name: "{{ maintenance.window_name }}"
    tasks:
      - type: OS_PATCHING
        pre_task_cmd: ls -a
        post_task_cmd: ls
      - type: DB_PATCHING
        pre_task_cmd: ls -a
        post_task_cmd: ls
  register: result

- name: Set tasks fact
  ansible.builtin.set_fact:
    tasks_list: []

- name: Define variable for entity tasks associations
  ansible.builtin.set_fact:
    entity_tasks_associations: "{{ result.response.entityTaskAssoc }}"

- name: Entity_tasks_associations can be null so converting it to list
  ansible.builtin.set_fact:
    entity_tasks_associations: []
  when: entity_tasks_associations == None

- name: Creating list of tasks associated with db server vm
  ansible.builtin.set_fact:
    tasks_list: "{{ tasks_list | default([]) | union([item]) }}"
  loop: "{{entity_tasks_associations}}"
  when: item['entity']['id'] == db_server_uuid
  no_log: true

- name: Check update status
  ansible.builtin.assert:
    that:
      - result.changed == true
      - result.failed == false
      - tasks | length == 2

    fail_msg: Unable to add maintenance tasks for given db server vm
    success_msg: maintenance tasks for given db server vm added successfully

- name: Remove maintenance window tasks from above created vm
  ntnx_ndb_maintenance_tasks:
    db_server_vms:
      - uuid: "{{ db_server_uuid }}"
    maintenance_window:
      uuid: "{{ maintenance.window_uuid }}"
    tasks: []
  register: result

- name: Check update status
  ansible.builtin.assert:
    that:
      - result.changed == true
      - result.failed == false

<<<<<<< HEAD
    fail_msg: "Unable to remove maintenance tasks for given db server vm"
    success_msg: "maintenance tasks for given db server vm removed successfully"
=======
    fail_msg: Unable to remove maintenance tasks for given db server vm
    success_msg: maintenance tasks for given db server vm removed successfully
>>>>>>> 98dc67cb

################################### DB server VM unregistration tests #############################

- name: Generate check mode spec for unregister with default values
  check_mode: true
  ntnx_ndb_db_server_vms:
    state: absent
    wait: true
    uuid: "{{ db_server_uuid }}"
  register: result

- name: Check mode Status
  ansible.builtin.assert:
    that:
      - result.response is defined
      - result.changed == false
      - result.response.delete == False
      - result.response.deleteVgs == False
      - result.response.deleteVmSnapshots == False
      - result.response.softRemove == False
      - result.response.remove == True

<<<<<<< HEAD
    fail_msg: "Unable to generate check mode spec for unregister"
    success_msg: "DB server VM unregister spec generated successfully"

- name: generate check mode spec for delete vm with vgs and snapshots
  check_mode: yes
=======
    fail_msg: Unable to generate check mode spec for unregister
    success_msg: DB server VM unregister spec generated successfully

- name: Genereate check mode spec for delete vm with vgs and snapshots
  check_mode: true
>>>>>>> 98dc67cb
  ntnx_ndb_db_server_vms:
    state: absent
    uuid: "{{ db_server_uuid }}"
    delete_from_cluster: true
    delete_vgs: true
    delete_vm_snapshots: true
  register: result

- name: Check mode Status
  ansible.builtin.assert:
    that:
      - result.response is defined
      - result.changed == false
      - result.response.delete == True
      - result.response.deleteVgs == True
      - result.response.deleteVmSnapshots == True
      - result.response.softRemove == False
      - result.response.remove == False

<<<<<<< HEAD
    fail_msg: "Unable to generate check mode spec for unregister"
    success_msg: "DB server VM update spec generated successfully"

- name: unregister vm
=======
    fail_msg: Unable to generate check mode spec for unregister
    success_msg: DB server VM update spec generated successfully

- name: Unregister vm
>>>>>>> 98dc67cb
  ntnx_ndb_db_server_vms:
    state: absent
    wait: true
    uuid: "{{ db_server_uuid }}"
    delete_from_cluster: false
    soft_remove: true
    delete_vgs: true
    delete_vm_snapshots: true
  register: result

- name: Check mode Status
  ansible.builtin.assert:
    that:
      - result.response is defined
      - result.changed == True

    fail_msg: Unable to soft remove db server vm
    success_msg: DB server VM removed successfully

################################### DB server VM Registration tests #############################

<<<<<<< HEAD
- name: generate spec for registration of the previous unregistered vm using check mode
  check_mode: yes
=======
- name: Generate spec for registeration of the previous unregistered vm using check mode
  check_mode: true
>>>>>>> 98dc67cb
  ntnx_ndb_register_db_server_vm:
    ip: "{{ vm_ip }}"
    desc: register-vm-desc
    reset_desc_in_ntnx_cluster: true
    cluster:
      name: "{{ cluster.cluster1.name }}"
    postgres:
      software_path: "{{ postgres.software_home }}"
    private_ssh_key: check-key
    username: "{{ vm_username }}"
    automated_patching:
      maintenance_window:
        name: "{{ maintenance.window_name }}"
      tasks:
        - type: OS_PATCHING
          pre_task_cmd: ls
          post_task_cmd: ls -a
        - type: DB_PATCHING
          pre_task_cmd: ls -l
          post_task_cmd: ls -F
    working_directory: /check
  register: result

- name: Create action_arguments map
  ansible.builtin.set_fact:
    action_arguments: {}

# skip jekyll/Liquid syntax check
# {% raw %}
<<<<<<< HEAD
- name: create action_arguments map
  set_fact:
    action_arguments: "{{ action_arguments | default({}) | combine ({ item['name'] : item['value'] }) }}"
=======
- name: Create action_arguments map
  ansible.builtin.set_fact:
    action_arguments: "{{ action_arguments | default({}) | combine({item['name']: item['value']}) }}"
>>>>>>> 98dc67cb
  loop: "{{result.response.actionArguments}}"
  no_log: true

# {% endraw %}

<<<<<<< HEAD
- set_fact:
    maintenance_tasks:
      {
        "maintenanceWindowId": "{{maintenance.window_uuid}}",
        "tasks":
          [
            {
              "payload":
                {
                  "prePostCommand":
                    { "postCommand": "ls -a", "preCommand": "ls" },
                },
              "taskType": "OS_PATCHING",
            },
            {
              "payload":
                {
                  "prePostCommand":
                    { "postCommand": "ls -F", "preCommand": "ls -l" },
                },
              "taskType": "DB_PATCHING",
            },
          ],
      }
=======
- name: Define variables for maintenance tasks
  ansible.builtin.set_fact:
    maintenance_tasks:
      maintenanceWindowId: "{{ maintenance.window_uuid }}"
      tasks:
        - { payload: { prePostCommand: { postCommand: ls -a, preCommand: ls } }, taskType: OS_PATCHING }
        - { payload: { prePostCommand: { postCommand: ls -F, preCommand: ls -l } }, taskType: DB_PATCHING }
>>>>>>> 98dc67cb

- name: Check mode status
  ansible.builtin.assert:
    that:
      - result.response is defined
      - result.changed == false
      - result.response.description == "register-vm-desc"
      - result.response.nxClusterUuid == cluster.cluster1.uuid
      - result.response.resetDescriptionInNxCluster == true
      - result.response.workingDirectory == "/check"
      - result.response.vmIp == vm_ip
      - result.response.username == vm_username
      - action_arguments["listener_port"] == "5432"
      - action_arguments["postgres_software_home"] == postgres.software_home
      - result.response.maintenanceTasks == maintenance_tasks

<<<<<<< HEAD
    fail_msg: "Unable to create spec for db server vm registration"
    success_msg: "DB server VM registration spec generated successfully"

- name: register the previous unregistered vm
=======
    fail_msg: Unable to create spec for db server vm registration
    success_msg: DB server VM registration spec generated successfully

- name: Register the previous unregistered vm
>>>>>>> 98dc67cb
  ntnx_ndb_register_db_server_vm:
    ip: "{{ vm_ip }}"
    desc: register-vm-desc
    cluster:
      name: "{{ cluster.cluster1.name }}"
    postgres:
      listener_port: 5432
      software_path: "{{ postgres.software_home }}"
    username: "{{ vm_username }}"
    password: "{{ vm_password }}"
    automated_patching:
      maintenance_window:
        name: "{{ maintenance.window_name }}"
      tasks:
        - type: OS_PATCHING
          pre_task_cmd: ls
          post_task_cmd: ls -a
        - type: DB_PATCHING
          pre_task_cmd: ls -l
          post_task_cmd: ls -F

  register: result

# skip jekyll/Liquid syntax check
# {% raw %}
<<<<<<< HEAD
- name: create properties map
  set_fact:
    properties1: "{{ properties1 | default({}) | combine ({ item['name'] : item['value'] }) }}"
=======
- name: Create properties map
  ansible.builtin.set_fact:
    properties1: "{{ properties1 | default({}) | combine({item['name']: item['value']}) }}"
>>>>>>> 98dc67cb
  loop: "{{result.response.properties}}"
  no_log: true
# {% endraw %}

- name: Creation Status
  ansible.builtin.assert:
    that:
      - result.response is defined
      - result.response.status == 'UP'
      - result.uuid is defined
      - result.changed == true
      - result.response.name == vm1_name_updated
      - result.response.description == "register-vm-desc"
      - result.response.ipAddresses | length > 0
      - result.response.ipAddresses[0] == vm_ip
      - properties1["era_user"] == "{{ vm_username }}"
      - properties1["listener_port"] == "5432"
      - properties1["postgres_software_home"] == postgres.software_home
      - properties1["working_dir"] == "/tmp"
      - properties1["application_type"] == "postgres_database"
      - result.response.nxClusterId == cluster.cluster1.uuid

    fail_msg: Unable to create db server vm using software profile
    success_msg: DB server VM created successfully

<<<<<<< HEAD
- set_fact:
    db_server_uuid: "{{result.uuid}}"

################################### DB server VM Delete test #############################

- name: unregister db server vm
=======
- name: Define variable for db server uuid
  ansible.builtin.set_fact:
    db_server_uuid: "{{ result.uuid }}"

################################### DB server VM Delete test #############################

- name: Unregister db server vm
>>>>>>> 98dc67cb
  ntnx_ndb_db_server_vms:
    state: absent
    wait: true
    uuid: "{{ db_server_uuid }}"
    delete_from_cluster: false
    delete_vgs: true
    delete_vm_snapshots: true
  register: result

- name: Check mode Status
  ansible.builtin.assert:
    that:
      - result.response is defined
      - result.changed == True
      - result.response.status == "5"

    fail_msg: Unable to delete db server vm
    success_msg: DB server VM deleted successfully<|MERGE_RESOLUTION|>--- conflicted
+++ resolved
@@ -1,10 +1,6 @@
 ---
-<<<<<<< HEAD
-- debug:
-=======
 - name: "Start ntnx_ndb_db_server_vms, ntnx_ndb_register_db_server_vm, ntnx_ndb_db_servers_info and ntnx_ndb_maintenance_tasks tests. Approx Time: < 30 mins"
   ansible.builtin.debug:
->>>>>>> 98dc67cb
     msg: "start ntnx_ndb_db_server_vms, ntnx_ndb_register_db_server_vm, ntnx_ndb_db_servers_info and ntnx_ndb_maintenance_tasks tests. Approx Time: < 30 mins"
 
 - name: Generate random name
@@ -57,90 +53,6 @@
   no_log: true
 # {% endraw %}
 
-<<<<<<< HEAD
-- set_fact:
-    maintenance_tasks:
-      {
-        "maintenanceWindowId": "test_window_uuid",
-        "tasks":
-          [
-            {
-              "payload":
-                {
-                  "prePostCommand":
-                    { "postCommand": "ls -a", "preCommand": "ls" },
-                },
-              "taskType": "OS_PATCHING",
-            },
-            {
-              "payload":
-                {
-                  "prePostCommand":
-                    { "postCommand": "ls -F", "preCommand": "ls -l" },
-                },
-              "taskType": "DB_PATCHING",
-            },
-          ],
-      }
-
-- set_fact:
-    expected_result:
-      {
-        "changed": false,
-        "error": null,
-        "failed": false,
-        "response":
-          {
-            "actionArguments":
-              [
-                {
-                  "name": "vm_name",
-                  "value": "ansible-created-vm1-from-time-machine",
-                },
-                {
-                  "name": "client_public_key",
-                  "value": "VALUE_SPECIFIED_IN_NO_LOG_PARAMETER",
-                },
-              ],
-            "computeProfileId": "test_compute_uuid",
-            "databaseType": "postgres_database",
-            "description": "ansible-created-vm1-from-time-machine-time-machine",
-            "latestSnapshot": false,
-            "maintenanceTasks":
-              {
-                "maintenanceWindowId": "test_window_uuid",
-                "tasks":
-                  [
-                    {
-                      "payload":
-                        {
-                          "prePostCommand":
-                            { "postCommand": "ls -a", "preCommand": "ls" },
-                        },
-                      "taskType": "OS_PATCHING",
-                    },
-                    {
-                      "payload":
-                        {
-                          "prePostCommand":
-                            { "postCommand": "ls -F", "preCommand": "ls -l" },
-                        },
-                      "taskType": "DB_PATCHING",
-                    },
-                  ],
-              },
-            "networkProfileId": "test_network_uuid",
-            "nxClusterId": "test_cluster_uuid",
-            "snapshotId": "test_snapshot_uuid",
-            "softwareProfileId": "",
-            "softwareProfileVersionId": "",
-            "timeMachineId": "test_uuid",
-            "timeZone": "Asia/Calcutta",
-            "vmPassword": "VALUE_SPECIFIED_IN_NO_LOG_PARAMETER",
-          },
-        "uuid": null,
-      }
-=======
 - name: Set mainetance_tasks
   ansible.builtin.set_fact:
     mainetance_tasks:
@@ -177,25 +89,16 @@
         timeZone: Asia/Calcutta
         vmPassword: VALUE_SPECIFIED_IN_NO_LOG_PARAMETER
       uuid:
->>>>>>> 98dc67cb
 
 - name: Check mode Status
   ansible.builtin.assert:
     that:
       - check_mode_result ==  expected_result
-<<<<<<< HEAD
-    fail_msg: "Unable to generate create db server vm spec with time machine as source"
-    success_msg: "DB server VM spec created successfully"
-
-- name: create spec for db server vm using software profile and names of profile
-  check_mode: yes
-=======
     fail_msg: Unable to generate create db server vm spec with time machine as source
     success_msg: DB server VM spec created successfully
 
 - name: Create spec for db server vm using software profile and names of profile
   check_mode: true
->>>>>>> 98dc67cb
   ntnx_ndb_db_server_vms:
     wait: true
     name: "{{ vm1_name }}"
@@ -224,60 +127,6 @@
           post_task_cmd: ls -F
   register: result
 
-<<<<<<< HEAD
-- set_fact:
-    expected_result:
-      {
-        "changed": false,
-        "error": null,
-        "failed": false,
-        "response":
-          {
-            "actionArguments":
-              [
-                { "name": "vm_name", "value": "{{ vm1_name }}" },
-                {
-                  "name": "client_public_key",
-                  "value": "VALUE_SPECIFIED_IN_NO_LOG_PARAMETER",
-                },
-              ],
-            "computeProfileId": "{{ compute_profile.uuid }}",
-            "databaseType": "postgres_database",
-            "description": "ansible-created-vm1-desc",
-            "latestSnapshot": false,
-            "maintenanceTasks":
-              {
-                "maintenanceWindowId": "{{ maintenance.window_uuid }}",
-                "tasks":
-                  [
-                    {
-                      "payload":
-                        {
-                          "prePostCommand":
-                            { "postCommand": "ls -a", "preCommand": "ls" },
-                        },
-                      "taskType": "OS_PATCHING",
-                    },
-                    {
-                      "payload":
-                        {
-                          "prePostCommand":
-                            { "postCommand": "ls -F", "preCommand": "ls -l" },
-                        },
-                      "taskType": "DB_PATCHING",
-                    },
-                  ],
-              },
-            "networkProfileId": "{{ network_profile.uuid }}",
-            "nxClusterId": "{{ cluster.cluster1.uuid }}",
-            "softwareProfileId": "{{ software_profile.uuid }}",
-            "softwareProfileVersionId": "{{ software_profile.latest_version_id }}",
-            "timeZone": "UTC",
-            "vmPassword": "VALUE_SPECIFIED_IN_NO_LOG_PARAMETER",
-          },
-        "uuid": null,
-      }
-=======
 - name: Set expected result
   ansible.builtin.set_fact:
     expected_result:
@@ -302,7 +151,6 @@
         timeZone: UTC
         vmPassword: VALUE_SPECIFIED_IN_NO_LOG_PARAMETER
       uuid:
->>>>>>> 98dc67cb
 
 - name: Check mode Status
   ansible.builtin.assert:
@@ -311,11 +159,7 @@
     fail_msg: Unable to generate create db server vm spec with time machine as source and given names of profile
     success_msg: DB server VM spec created successfully
 
-<<<<<<< HEAD
-- name: create db server vm using software profile
-=======
 - name: Create db server vm using software profile
->>>>>>> 98dc67cb
   ntnx_ndb_db_server_vms:
     wait: true
     name: "{{ vm1_name }}"
@@ -415,21 +259,12 @@
 
 - name: Check idempotency
   ntnx_ndb_db_server_vms:
-<<<<<<< HEAD
-    wait: True
-    uuid: "{{db_server_uuid}}"
-    name: "{{vm1_name_updated}}"
-    desc: "ansible-created-vm1-updated-desc"
-    tags:
-      ansible-db-server-vms: "ansible-updated"
-=======
     wait: true
     uuid: "{{ db_server_uuid }}"
     name: "{{ vm1_name_updated }}"
     desc: ansible-created-vm1-updated-desc
     tags:
       ansible-db-server-vms: ansible-updated
->>>>>>> 98dc67cb
   register: result
 
 - name: Check idempotency status
@@ -438,19 +273,11 @@
       - result.changed == false
       - result.failed == false
       - "'Nothing to change' in result.msg"
-<<<<<<< HEAD
-    fail_msg: "db server vm got updated"
-    success_msg: "db server vm update skipped successfully due to no changes in state"
-
-- name: update db server vm name with check mode and check defaults
-  check_mode: yes
-=======
     fail_msg: db server vm got updated
     success_msg: db server vm update skipped successfully due to no changes in state
 
 - name: Update db server vm name with check mode and check defaults
   check_mode: true
->>>>>>> 98dc67cb
   ntnx_ndb_db_server_vms:
     wait: true
     uuid: "{{ db_server_uuid }}"
@@ -480,13 +307,8 @@
   ntnx_ndb_db_servers_info:
   register: db_servers
 
-<<<<<<< HEAD
-- name: check listing status
-  assert:
-=======
 - name: Check listing status
   ansible.builtin.assert:
->>>>>>> 98dc67cb
     that:
       - db_servers.response is defined
       - db_servers.failed == false
@@ -620,13 +442,8 @@
       - result.error is defined
       - result.failed == true
       - result.changed == false
-<<<<<<< HEAD
-    fail_msg: "module didn't errored out correctly when incorrect name is given"
-    success_msg: "module errored out correctly when incorrect name is given"
-=======
     fail_msg: module didn't errored out correctly when incorrect name is given
     success_msg: module errored out correctly when incorrect name is given
->>>>>>> 98dc67cb
 
 ################################### maintenance tasks update tests #############################
 
@@ -637,13 +454,8 @@
       - name: "{{ vm1_name_updated }}"
       - uuid: test_vm_1
     db_server_clusters:
-<<<<<<< HEAD
-      - uuid: "test_cluster_1"
-      - uuid: "test_cluster_2"
-=======
       - uuid: test_cluter_1
       - uuid: test_cluter_2
->>>>>>> 98dc67cb
     maintenance_window:
       name: "{{ maintenance.window_name }}"
     tasks:
@@ -655,44 +467,6 @@
         post_task_cmd: ls
   register: result
 
-<<<<<<< HEAD
-- set_fact:
-    expected_result:
-      {
-        "changed": false,
-        "error": null,
-        "failed": false,
-        "response":
-          {
-            "entities":
-              {
-                "ERA_DBSERVER": ["{{db_server_uuid}}", "test_vm_1"],
-                "ERA_DBSERVER_CLUSTER": ["test_cluster_1", "test_cluster_2"],
-              },
-            "maintenanceWindowId": "{{maintenance.window_uuid}}",
-            "tasks":
-              [
-                {
-                  "payload":
-                    {
-                      "prePostCommand":
-                        { "postCommand": "ls", "preCommand": "ls -a" },
-                    },
-                  "taskType": "OS_PATCHING",
-                },
-                {
-                  "payload":
-                    {
-                      "prePostCommand":
-                        { "postCommand": "ls", "preCommand": "ls -a" },
-                    },
-                  "taskType": "DB_PATCHING",
-                },
-              ],
-          },
-        "uuid": "{{maintenance.window_uuid}}",
-      }
-=======
 - name: Set expected result
   ansible.builtin.set_fact:
     expected_result:
@@ -706,7 +480,6 @@
           - { payload: { prePostCommand: { postCommand: ls, preCommand: ls -a } }, taskType: OS_PATCHING }
           - { payload: { prePostCommand: { postCommand: ls, preCommand: ls -a } }, taskType: DB_PATCHING }
       uuid: "{{ maintenance.window_uuid }}"
->>>>>>> 98dc67cb
 
 - name: Check mode status
   ansible.builtin.assert:
@@ -716,13 +489,8 @@
     fail_msg: Unable to create spec for adding maintenance tasks for db server vm
     success_msg: spec for adding maintenance tasks for db server vm created successfully
 
-<<<<<<< HEAD
-- name: create spec for removing maintenance window tasks from above created vm
-  check_mode: yes
-=======
 - name: Create spec for removing maintenance window tasks from above created vm
   check_mode: true
->>>>>>> 98dc67cb
   ntnx_ndb_maintenance_tasks:
     db_server_vms:
       - uuid: "{{ db_server_uuid }}"
@@ -731,22 +499,6 @@
     tasks: []
   register: result
 
-<<<<<<< HEAD
-- set_fact:
-    expected_result:
-      {
-        "changed": false,
-        "error": null,
-        "failed": false,
-        "response":
-          {
-            "entities": { "ERA_DBSERVER": ["{{db_server_uuid}}"] },
-            "maintenanceWindowId": "{{maintenance.window_uuid}}",
-            "tasks": [],
-          },
-        "uuid": "{{maintenance.window_uuid}}",
-      }
-=======
 - name: Set expected result
   ansible.builtin.set_fact:
     expected_result:
@@ -755,24 +507,16 @@
       failed: false
       response: { entities: { ERA_DBSERVER: ["{{ db_server_uuid }}"] }, maintenanceWindowId: "{{ maintenance.window_uuid }}", tasks: [] }
       uuid: "{{ maintenance.window_uuid }}"
->>>>>>> 98dc67cb
 
 - name: Check mode status
   ansible.builtin.assert:
     that:
       - result == expected_result
 
-<<<<<<< HEAD
-    fail_msg: "Unable to create spec for removing maintenance tasks for db server vm"
-    success_msg: "spec for removing maintenance tasks for db server vm created successfully"
-
-- name: db server vm already contains some tasks so remove maintenance window tasks from above created vm
-=======
     fail_msg: Unable to create spec for removing maintenance tasks for db server vm
     success_msg: spec for removing maintenance tasks for db server vm created successfully
 
 - name: Db server vm already contains some tasks so remove maintenance window tasks from above created vm
->>>>>>> 98dc67cb
   ntnx_ndb_maintenance_tasks:
     db_server_vms:
       - uuid: "{{ db_server_uuid }}"
@@ -805,17 +549,10 @@
       - result.failed == false
       - tasks | length == 0
 
-<<<<<<< HEAD
-    fail_msg: "Unable to remove maintenance tasks for given db server vm"
-    success_msg: "maintenance tasks for given db server vm removed successfully"
-
-- name: Add maintenance window task for vm
-=======
     fail_msg: Unable to remove maintenance tasks for given db server vm
     success_msg: maintenance tasks for given db server vm removed successfully
 
 - name: Add maitenance window task for vm
->>>>>>> 98dc67cb
   ntnx_ndb_maintenance_tasks:
     db_server_vms:
       - name: "{{ vm1_name_updated }}"
@@ -875,13 +612,8 @@
       - result.changed == true
       - result.failed == false
 
-<<<<<<< HEAD
-    fail_msg: "Unable to remove maintenance tasks for given db server vm"
-    success_msg: "maintenance tasks for given db server vm removed successfully"
-=======
     fail_msg: Unable to remove maintenance tasks for given db server vm
     success_msg: maintenance tasks for given db server vm removed successfully
->>>>>>> 98dc67cb
 
 ################################### DB server VM unregistration tests #############################
 
@@ -904,19 +636,11 @@
       - result.response.softRemove == False
       - result.response.remove == True
 
-<<<<<<< HEAD
-    fail_msg: "Unable to generate check mode spec for unregister"
-    success_msg: "DB server VM unregister spec generated successfully"
-
-- name: generate check mode spec for delete vm with vgs and snapshots
-  check_mode: yes
-=======
     fail_msg: Unable to generate check mode spec for unregister
     success_msg: DB server VM unregister spec generated successfully
 
 - name: Genereate check mode spec for delete vm with vgs and snapshots
   check_mode: true
->>>>>>> 98dc67cb
   ntnx_ndb_db_server_vms:
     state: absent
     uuid: "{{ db_server_uuid }}"
@@ -936,17 +660,10 @@
       - result.response.softRemove == False
       - result.response.remove == False
 
-<<<<<<< HEAD
-    fail_msg: "Unable to generate check mode spec for unregister"
-    success_msg: "DB server VM update spec generated successfully"
-
-- name: unregister vm
-=======
     fail_msg: Unable to generate check mode spec for unregister
     success_msg: DB server VM update spec generated successfully
 
 - name: Unregister vm
->>>>>>> 98dc67cb
   ntnx_ndb_db_server_vms:
     state: absent
     wait: true
@@ -968,13 +685,8 @@
 
 ################################### DB server VM Registration tests #############################
 
-<<<<<<< HEAD
-- name: generate spec for registration of the previous unregistered vm using check mode
-  check_mode: yes
-=======
 - name: Generate spec for registeration of the previous unregistered vm using check mode
   check_mode: true
->>>>>>> 98dc67cb
   ntnx_ndb_register_db_server_vm:
     ip: "{{ vm_ip }}"
     desc: register-vm-desc
@@ -1004,46 +716,14 @@
 
 # skip jekyll/Liquid syntax check
 # {% raw %}
-<<<<<<< HEAD
-- name: create action_arguments map
-  set_fact:
-    action_arguments: "{{ action_arguments | default({}) | combine ({ item['name'] : item['value'] }) }}"
-=======
 - name: Create action_arguments map
   ansible.builtin.set_fact:
     action_arguments: "{{ action_arguments | default({}) | combine({item['name']: item['value']}) }}"
->>>>>>> 98dc67cb
   loop: "{{result.response.actionArguments}}"
   no_log: true
 
 # {% endraw %}
 
-<<<<<<< HEAD
-- set_fact:
-    maintenance_tasks:
-      {
-        "maintenanceWindowId": "{{maintenance.window_uuid}}",
-        "tasks":
-          [
-            {
-              "payload":
-                {
-                  "prePostCommand":
-                    { "postCommand": "ls -a", "preCommand": "ls" },
-                },
-              "taskType": "OS_PATCHING",
-            },
-            {
-              "payload":
-                {
-                  "prePostCommand":
-                    { "postCommand": "ls -F", "preCommand": "ls -l" },
-                },
-              "taskType": "DB_PATCHING",
-            },
-          ],
-      }
-=======
 - name: Define variables for maintenance tasks
   ansible.builtin.set_fact:
     maintenance_tasks:
@@ -1051,7 +731,6 @@
       tasks:
         - { payload: { prePostCommand: { postCommand: ls -a, preCommand: ls } }, taskType: OS_PATCHING }
         - { payload: { prePostCommand: { postCommand: ls -F, preCommand: ls -l } }, taskType: DB_PATCHING }
->>>>>>> 98dc67cb
 
 - name: Check mode status
   ansible.builtin.assert:
@@ -1068,17 +747,10 @@
       - action_arguments["postgres_software_home"] == postgres.software_home
       - result.response.maintenanceTasks == maintenance_tasks
 
-<<<<<<< HEAD
-    fail_msg: "Unable to create spec for db server vm registration"
-    success_msg: "DB server VM registration spec generated successfully"
-
-- name: register the previous unregistered vm
-=======
     fail_msg: Unable to create spec for db server vm registration
     success_msg: DB server VM registration spec generated successfully
 
 - name: Register the previous unregistered vm
->>>>>>> 98dc67cb
   ntnx_ndb_register_db_server_vm:
     ip: "{{ vm_ip }}"
     desc: register-vm-desc
@@ -1104,15 +776,9 @@
 
 # skip jekyll/Liquid syntax check
 # {% raw %}
-<<<<<<< HEAD
-- name: create properties map
-  set_fact:
-    properties1: "{{ properties1 | default({}) | combine ({ item['name'] : item['value'] }) }}"
-=======
 - name: Create properties map
   ansible.builtin.set_fact:
     properties1: "{{ properties1 | default({}) | combine({item['name']: item['value']}) }}"
->>>>>>> 98dc67cb
   loop: "{{result.response.properties}}"
   no_log: true
 # {% endraw %}
@@ -1138,22 +804,13 @@
     fail_msg: Unable to create db server vm using software profile
     success_msg: DB server VM created successfully
 
-<<<<<<< HEAD
-- set_fact:
-    db_server_uuid: "{{result.uuid}}"
+- name: Define variable for db server uuid
+  ansible.builtin.set_fact:
+    db_server_uuid: "{{ result.uuid }}"
 
 ################################### DB server VM Delete test #############################
 
-- name: unregister db server vm
-=======
-- name: Define variable for db server uuid
-  ansible.builtin.set_fact:
-    db_server_uuid: "{{ result.uuid }}"
-
-################################### DB server VM Delete test #############################
-
 - name: Unregister db server vm
->>>>>>> 98dc67cb
   ntnx_ndb_db_server_vms:
     state: absent
     wait: true
