--- conflicted
+++ resolved
@@ -660,12 +660,7 @@
     fail_msg: "Unable to remove maintenance tasks for given db server vm"
     success_msg: "maintenance tasks for given db server vm removed successfully"
 
-<<<<<<< HEAD
-- name: Add maitenance window task for vm
-=======
-
 - name: Add maintenance window task for vm
->>>>>>> 854442f9
   ntnx_ndb_maintenance_tasks:
     db_server_vms:
       - name: "{{vm1_name_updated}}"
@@ -752,14 +747,8 @@
     fail_msg: "Unable to generate check mode spec for unregister"
     success_msg: "DB server VM unregister spec generated successfully"
 
-<<<<<<< HEAD
-- name: Genereate check mode spec for delete vm with vgs and snapshots
-  check_mode: true
-=======
-
-- name: generate check mode spec for delete vm with vgs and snapshots
+- name: Generate check mode spec for delete vm with vgs and snapshots
   check_mode: yes
->>>>>>> 854442f9
   ntnx_ndb_db_server_vms:
     state: "absent"
     uuid: "{{db_server_uuid}}"
@@ -804,14 +793,8 @@
 
 ################################### DB server VM Registration tests #############################
 
-<<<<<<< HEAD
-- name: Generate spec for registeration of the previous unregistered vm using check mode
-  check_mode: true
-=======
-
-- name: generate spec for registration of the previous unregistered vm using check mode
+- name: Generate spec for registration of the previous unregistered vm using check mode
   check_mode: yes
->>>>>>> 854442f9
   ntnx_ndb_register_db_server_vm:
     ip: "{{vm_ip}}"
     desc: "register-vm-desc"
