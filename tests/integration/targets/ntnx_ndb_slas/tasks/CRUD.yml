---
- name: Start testing ntnx_ndb_slas and ntnx_ndb_slas_info
  ansible.builtin.debug:
    msg: Start testing ntnx_ndb_slas and ntnx_ndb_slas_info

- name: Generate random profile_name
  ansible.builtin.set_fact:
    random_name: "{{ query('community.general.random_string', numbers=false, special=false, length=12)[0] }}"

- name: Set suffix name
  ansible.builtin.set_fact:
    suffix_name: ansible-role-mapping

- name: Define variables for create flow
  ansible.builtin.set_fact:
    todelete: []
    profile1_name: "{{ random_name }}{{ suffix_name }}1"
    profile2_name: "{{ random_name }}{{ suffix_name }}2"
    frequency:
      logs_retention: 4
      snapshots_retention:
        daily: 5
        weekly: 6
        monthly: 7
        quarterly: 8
################################################################ create flow #########################################
- name: Verify creation of slas with check mode
  ntnx_ndb_slas:
    name: "{{ profile1_name }}"
    desc: testdesc
    frequency:
      logs_retention: "{{ frequency.logs_retention }}"
      snapshots_retention:
        daily: "{{ frequency.snapshots_retention.daily }}"
        weekly: "{{ frequency.snapshots_retention.weekly }}"
        monthly: "{{ frequency.snapshots_retention.monthly }}"
        quarterly: "{{ frequency.snapshots_retention.quarterly }}"
  register: result
  ignore_errors: true
  check_mode: true

- name: Check listing status
  ansible.builtin.assert:
    that:
      - result.response is defined
      - result.failed == false
      - result.changed == false
      - result.response.name ==  "{{ profile1_name }}"
      - result.response.description == "testdesc"
      - result.response.continuousRetention == {{ frequency.logs_retention }}
      - result.response.dailyRetention == {{ frequency.snapshots_retention.daily }}
      - result.response.monthlyRetention == {{ frequency.snapshots_retention.monthly }}
      - result.response.quarterlyRetention == {{ frequency.snapshots_retention.quarterly }}
      - result.response.weeklyRetention == {{ frequency.snapshots_retention.weekly }}

    fail_msg: "Fail: Verify creation of slas with check mode failed "
    success_msg: "Pass: Verify creation of slas with check mode finished successfully "
################################################################
- name: Verify creation of slas
  ntnx_ndb_slas:
    name: "{{ profile1_name }}"
    desc: testdesc
    frequency:
      logs_retention: "{{ frequency.logs_retention }}"
      snapshots_retention:
        daily: "{{ frequency.snapshots_retention.daily }}"
        weekly: "{{ frequency.snapshots_retention.weekly }}"
        monthly: "{{ frequency.snapshots_retention.monthly }}"
        quarterly: "{{ frequency.snapshots_retention.quarterly }}"
  register: result
  ignore_errors: true

- name: Check listing status
  ansible.builtin.assert:
    that:
      - result.response is defined
      - result.failed == false
      - result.changed == true
      - result.response.name ==  "{{ profile1_name }}"
      - result.response.description == "testdesc"
      - result.response.continuousRetention == {{ frequency.logs_retention }}
      - result.response.dailyRetention == {{ frequency.snapshots_retention.daily }}
      - result.response.monthlyRetention == {{ frequency.snapshots_retention.monthly }}
      - result.response.quarterlyRetention == {{ frequency.snapshots_retention.quarterly }}
      - result.response.weeklyRetention == {{ frequency.snapshots_retention.weekly }}
      - result.sla_uuid is defined
    fail_msg: "Fail: Unable to create sla "
    success_msg: "Pass: sla is created successfully "
- name: Define variable todelete
  ansible.builtin.set_fact:
    todelete: "{{ todelete + [result.sla_uuid] }}"
################################################################
- name: Define variables for update flow
  ansible.builtin.set_fact:
    frequency:
      logs_retention: 10
      snapshots_retention:
        daily: 11
        weekly: 12
        monthly: 13
        quarterly: 14

- name: Verify slas update flow
  ntnx_ndb_slas:
    sla_uuid: "{{ result.sla_uuid }}"
    name: "{{ profile2_name }}"
    desc: newdesc
    frequency:
      logs_retention: "{{ frequency.logs_retention }}"
      snapshots_retention:
        daily: "{{ frequency.snapshots_retention.daily }}"
        weekly: "{{ frequency.snapshots_retention.weekly }}"
        monthly: "{{ frequency.snapshots_retention.monthly }}"
        quarterly: "{{ frequency.snapshots_retention.quarterly }}"
  register: result
  ignore_errors: true

- name: Check listing status
  ansible.builtin.assert:
    that:
      - result.response is defined
      - result.failed == false
      - result.changed == true
      - result.response.name ==  "{{ profile2_name }}"
      - result.response.description == "newdesc"
      - result.response.continuousRetention == {{ frequency.logs_retention }}
      - result.response.dailyRetention == {{ frequency.snapshots_retention.daily }}
      - result.response.monthlyRetention == {{ frequency.snapshots_retention.monthly }}
      - result.response.quarterlyRetention == {{ frequency.snapshots_retention.quarterly }}
      - result.response.weeklyRetention == {{ frequency.snapshots_retention.weekly }}
      - result.sla_uuid is defined
    fail_msg: "Fail: Unable to update sla "
    success_msg: "Pass: verify slas update flow finished successfully"
################################################################ update flow #########################################
- name: Verify slas update flow with check mode
  ntnx_ndb_slas:
    sla_uuid: "{{ result.sla_uuid }}"
    name: "{{ profile2_name }}"
    desc: newdesc
    frequency:
      logs_retention: "{{ frequency.logs_retention }}"
      snapshots_retention:
        daily: "{{ frequency.snapshots_retention.daily }}"
        weekly: "{{ frequency.snapshots_retention.weekly }}"
        monthly: "{{ frequency.snapshots_retention.monthly }}"
        quarterly: "{{ frequency.snapshots_retention.quarterly }}"
  register: result
  ignore_errors: true
  check_mode: true

- name: Check listing status
  ansible.builtin.assert:
    that:
      - result.response is defined
      - result.failed == false
      - result.changed == false
      - result.response.name ==  "{{ profile2_name }}"
      - result.response.description == "newdesc"
      - result.response.continuousRetention == {{ frequency.logs_retention }}
      - result.response.dailyRetention == {{ frequency.snapshots_retention.daily }}
      - result.response.monthlyRetention == {{ frequency.snapshots_retention.monthly }}
      - result.response.quarterlyRetention == {{ frequency.snapshots_retention.quarterly }}
      - result.response.weeklyRetention == {{ frequency.snapshots_retention.weekly }}
      - result.sla_uuid is defined
    fail_msg: "Fail: verify slas update flow with check mode  "
    success_msg: "Pass: verify slas update flow with check mode finished successfully"
################################################################
- name: Verify idempotency
  ntnx_ndb_slas:
    sla_uuid: "{{ result.sla_uuid }}"
    name: "{{ profile2_name }}"
    desc: newdesc
    frequency:
      logs_retention: "{{ frequency.logs_retention }}"
      snapshots_retention:
        daily: "{{ frequency.snapshots_retention.daily }}"
        weekly: "{{ frequency.snapshots_retention.weekly }}"
        monthly: "{{ frequency.snapshots_retention.monthly }}"
        quarterly: "{{ frequency.snapshots_retention.quarterly }}"
  register: result
  ignore_errors: true

- name: Check listing status
  ansible.builtin.assert:
    that:
      - result.msg == "Nothing to change."
      - result.failed == false
      - result.changed == false
    fail_msg: "Fail: verify idempotency"
    success_msg: "Pass: verify idempotency "

######################################################################## Info module tests #################################################

- name: Start testing ntnx_ndb_slas_info
  ansible.builtin.debug:
    msg: Start testing ntnx_ndb_slas_info

- name: List all era slas
  ntnx_ndb_slas_info:
  register: slas

- name: Check listing status
  ansible.builtin.assert:
    that:
      - slas.response is defined
      - slas.failed == false
      - slas.changed == false
      - slas.response | length > 0
    fail_msg: Unable to list all era slas
    success_msg: era slas listed successfully
################################################################
- name: Get era slas using it's name
  ntnx_ndb_slas_info:
    name: "{{ slas.response[0].name }}"
  register: result

- name: Check listing status
  ansible.builtin.assert:
    that:
      - result.response is defined
      - result.failed == false
      - result.changed == false
      - result.response.name == "{{ slas.response[0].name }}"
    fail_msg: "Unable to get era slas using it's name  "
    success_msg: get  era slas using it's name  successfully
################################################################
- name: List slas use id
  ntnx_ndb_slas_info:
    uuid: "{{ slas.response[0].id }}"
  register: result

- name: Check listing status
  ansible.builtin.assert:
    that:
      - result.response is defined
      - result.failed == false
      - result.changed == false
      - result.response.name == "{{ slas.response[0].name }}"
    fail_msg: "Unable to get era slas using it's id  "
    success_msg: get  era slas using it's id  successfully
################################################################

- name: Get era slas with incorrect name
  ntnx_ndb_slas_info:
    name: abcd
  register: result
  no_log: true
  ignore_errors: true

- name: Check listing status
  ansible.builtin.assert:
    that:
      - result.error is defined
      - result.failed == true
      - result.changed == false
    fail_msg: module didn't errored out correctly when incorrect name is given
    success_msg: module errored out correctly when incorrect name is given

######################################################################## Delete flow #################################################
<<<<<<< HEAD
- name: Verify slas delete flow
=======

- name: Delete Sla with check mode
  ntnx_ndb_slas:
    state: absent
    sla_uuid: "{{ todelete[0] }}"
  register: output
  ignore_errors: true
  check_mode: true

- name: Creation Status
  assert:
    that:
      - output.failed == false
      - output.changed == false
      - output.msg =="Sla with uuid:{{  todelete[0] }} will be deleted."
      - output.uuid == "{{  todelete[0]  }}"
    fail_msg: "Sla been deleted successfully within check_mode"
    success_msg: "Returned As expected"
  
- name: verify slas delete flow
>>>>>>> 69a39bf6
  ntnx_ndb_slas:
    state: absent
    sla_uuid: "{{ item }}"
  register: result
  loop: "{{ todelete }}"
  ignore_errors: true

- name: Check listing status
  ansible.builtin.assert:
    that:
      - result.changed is defined
      - result.changed == true
      - result.msg == "All items completed"
    fail_msg: unable to delete all created slas
    success_msg: All  slas deleted successfully

- name: Define variable todelete
  ansible.builtin.set_fact:
    todelete: []<|MERGE_RESOLUTION|>--- conflicted
+++ resolved
@@ -257,9 +257,6 @@
     success_msg: module errored out correctly when incorrect name is given
 
 ######################################################################## Delete flow #################################################
-<<<<<<< HEAD
-- name: Verify slas delete flow
-=======
 
 - name: Delete Sla with check mode
   ntnx_ndb_slas:
@@ -278,9 +275,8 @@
       - output.uuid == "{{  todelete[0]  }}"
     fail_msg: "Sla been deleted successfully within check_mode"
     success_msg: "Returned As expected"
-  
+
 - name: verify slas delete flow
->>>>>>> 69a39bf6
   ntnx_ndb_slas:
     state: absent
     sla_uuid: "{{ item }}"
