--- conflicted
+++ resolved
@@ -5,23 +5,13 @@
 
 - name: Generate random profile_name
   ansible.builtin.set_fact:
-<<<<<<< HEAD
-    random_name: "{{query('community.general.random_string',numbers=false, special=false,length=12)[0]}}"
+    random_name: "{{ query('community.general.random_string', numbers=false, special=false, length=12)[0] }}"
 
 - name: Set suffix name
   ansible.builtin.set_fact:
-    suffix_name: "ansible-role-mapping"
-
-- name: Set variables
-=======
-    random_name: "{{ query('community.general.random_string', numbers=false, special=false, length=12)[0] }}"
-
-- name: Set suffix name
-  ansible.builtin.set_fact:
     suffix_name: ansible-role-mapping
 
 - name: Define variables for create flow
->>>>>>> 98dc67cb
   ansible.builtin.set_fact:
     todelete: []
     profile1_name: "{{ random_name }}{{ suffix_name }}1"
@@ -96,19 +86,11 @@
       - result.sla_uuid is defined
     fail_msg: "Fail: Unable to create sla "
     success_msg: "Pass: sla is created successfully "
-<<<<<<< HEAD
-- name: Add sla_uuid to todelete list
-  ansible.builtin.set_fact:
-    todelete: "{{ todelete + [  result.sla_uuid ] }}"
-################################################################
-- name: Set variables
-=======
 - name: Define variable todelete
   ansible.builtin.set_fact:
     todelete: "{{ todelete + [result.sla_uuid] }}"
 ################################################################
 - name: Define variables for update flow
->>>>>>> 98dc67cb
   ansible.builtin.set_fact:
     frequency:
       logs_retention: 10
@@ -292,10 +274,6 @@
     fail_msg: unable to delete all created slas
     success_msg: All  slas deleted successfully
 
-<<<<<<< HEAD
-- name: Reset todelete list
-=======
 - name: Define variable todelete
->>>>>>> 98dc67cb
   ansible.builtin.set_fact:
     todelete: []