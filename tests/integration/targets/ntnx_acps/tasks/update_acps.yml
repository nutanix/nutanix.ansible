---
<<<<<<< HEAD
- name: Set ACP names
=======
- name: Setting acp name variables
>>>>>>> 98dc67cb
  ansible.builtin.set_fact:
    acp_name: "{{ query('community.general.random_string', upper=false, numbers=false, special=false)[0] }}"
    acp_name_updated: "{{ query('community.general.random_string', upper=false, numbers=false, special=false)[0] }}"

- name: Create min ACP for update
  ntnx_acps:
    state: present
    wait: true
    name: "{{ acp_name }}"
    role:
      uuid: "{{ acp.role.uuid }}"
  register: setup_acp

- name: Creation Status
  ansible.builtin.assert:
    that:
      - setup_acp.response is defined
      - setup_acp.response.status.state == 'COMPLETE'
      - setup_acp.response.spec.name == "{{ acp_name }}"
      - setup_acp.response.status.resources.role_reference.uuid == "{{ acp.role.uuid }}"
    fail_msg: "Unable to create ACP for update tests"
    success_msg: "ACP created successfully for update tests"

<<<<<<< HEAD
- name: Add ACP uuid to todelete list
  ansible.builtin.set_fact:
    todelete: '{{ todelete + [  setup_acp["response"]["metadata"]["uuid"] ] }}'
=======
- name: Set acp uuid to delete later
  ansible.builtin.set_fact:
    todelete: '{{ todelete + [setup_acp["response"]["metadata"]["uuid"]] }}'
>>>>>>> 98dc67cb

############################################# UPDATE TESTS ########################################

- name: Check idempotency
  ntnx_acps:
    state: present
    acp_uuid: "{{ setup_acp.acp_uuid }}"
    name: "{{ acp_name }}"
    role:
      uuid: "{{ acp.role.uuid }}"
  register: result

- name: Check idempotency status
  ansible.builtin.assert:
    that:
      - result.changed == false
      - result.failed == false
      - "'Nothing to change' in result.msg"
    fail_msg: "Fail: ACP got updated"
    success_msg: "Pass: ACP update skipped successfully due to no changes in spec"

########################################################################################

- name: Update name, desc and filters
  ntnx_acps:
    state: present
    acp_uuid: "{{ setup_acp.acp_uuid }}"
    name: "{{ acp_name_updated }}"
    desc: "description after update"
    filters:
      - scope_filter:
          - lhs: PROJECT
            operator: IN
            rhs:
              uuid_list:
                - "{{ project.uuid }}"
        entity_filter:
          - lhs: ALL
            operator: IN
            rhs:
              collection: ALL
  register: result

- name: Update Status
  ansible.builtin.assert:
    that:
      - result.response is defined
      - result.response.status.state == 'COMPLETE'
      - result.response.status.name == "{{ acp_name_updated }}"
      - result.response.status.description == 'description after update'
      - result.response.status.resources.filter_list.context_list.0.entity_filter_expression_list.0.operator == "IN"
      - result.response.status.resources.filter_list.context_list.0.entity_filter_expression_list.0.left_hand_side.entity_type == "ALL"
      - result.response.status.resources.filter_list.context_list.0.entity_filter_expression_list.0.right_hand_side.collection == "ALL"
      - result.response.status.resources.filter_list.context_list.0.scope_filter_expression_list.0.operator == "IN"
      - result.response.status.resources.filter_list.context_list.0.scope_filter_expression_list.0.left_hand_side == "PROJECT"
      - result.response.status.resources.filter_list.context_list.0.scope_filter_expression_list.0.right_hand_side.uuid_list.0 == "{{ project.uuid }}"
    fail_msg: "Fail: Unable to update ACP"
    success_msg: "Pass: ACP with given update spec updated successfully"

########################################################################################

- name: Update name, desc and filters
  ntnx_acps:
    state: present
    acp_uuid: "{{ setup_acp.acp_uuid }}"
    name: "{{ acp_name_updated }}"
    desc: "description after update"
    filters:
      - scope_filter:
          - lhs: PROJECT
            operator: IN
            rhs:
              uuid_list:
                - "{{ project.uuid }}"
        entity_filter:
          - lhs: ALL
            operator: IN
            rhs:
              collection: ALL
  register: result

- name: Check idempotency status
  ansible.builtin.assert:
    that:
      - result.changed == false
      - result.failed == false
      - "'Nothing to change' in result.msg"
    fail_msg: "Fail: ACP got updated"
    success_msg: "Pass: ACP update skipped successfully due to no changes in spec"

########################################### Cleanup ###################################################

- name: Cleanup created entities
  ntnx_acps:
    state: absent
    acp_uuid: "{{ item }}"
  register: result
  loop: "{{ todelete }}"
  ignore_errors: true

- name: Check listing status
  ansible.builtin.assert:
    that:
      - result.changed is defined
      - result.changed == true
      - result.msg == "All items completed"
    fail_msg: "unable to delete all created acp's"
    success_msg: "All acp's deleted successfully"

- name: Reset todelete list
  ansible.builtin.set_fact:
    todelete: []<|MERGE_RESOLUTION|>--- conflicted
+++ resolved
@@ -1,9 +1,5 @@
 ---
-<<<<<<< HEAD
-- name: Set ACP names
-=======
 - name: Setting acp name variables
->>>>>>> 98dc67cb
   ansible.builtin.set_fact:
     acp_name: "{{ query('community.general.random_string', upper=false, numbers=false, special=false)[0] }}"
     acp_name_updated: "{{ query('community.general.random_string', upper=false, numbers=false, special=false)[0] }}"
@@ -27,15 +23,9 @@
     fail_msg: "Unable to create ACP for update tests"
     success_msg: "ACP created successfully for update tests"
 
-<<<<<<< HEAD
-- name: Add ACP uuid to todelete list
-  ansible.builtin.set_fact:
-    todelete: '{{ todelete + [  setup_acp["response"]["metadata"]["uuid"] ] }}'
-=======
 - name: Set acp uuid to delete later
   ansible.builtin.set_fact:
     todelete: '{{ todelete + [setup_acp["response"]["metadata"]["uuid"]] }}'
->>>>>>> 98dc67cb
 
 ############################################# UPDATE TESTS ########################################
 
