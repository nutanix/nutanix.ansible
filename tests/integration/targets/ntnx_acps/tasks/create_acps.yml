---
- name: Generate random name
  ansible.builtin.set_fact:
<<<<<<< HEAD
    random_name: "{{query('community.general.random_string',numbers=false, special=false,length=12)}}"

- name: Set ACP names
  ansible.builtin.set_fact:
    acp1_name: "{{random_name[0]}}1"
    acp2_name: "{{random_name[0]}}2"
    acp3_name: "{{random_name[0]}}3"
    acp4_name: "{{random_name[0]}}4"
    acp5_name: "{{random_name[0]}}5"

=======
    random_name: "{{ query('community.general.random_string', numbers=false, special=false, length=12) }}"

- name: Set acp name
  ansible.builtin.set_fact:
    acp1_name: "{{ random_name[0] }}1"
    acp2_name: "{{ random_name[0] }}2"
    acp3_name: "{{ random_name[0] }}3"
    acp4_name: "{{ random_name[0] }}4"
    acp5_name: "{{ random_name[0] }}5"
>>>>>>> 98dc67cb
- name: Create min ACP
  ntnx_acps:
    state: present
    wait: true
<<<<<<< HEAD
    name: "{{acp1_name}}"
=======
    name: "{{ acp1_name }}"
>>>>>>> 98dc67cb
    role:
      uuid: "{{ acp.role.uuid }}"
  register: result
  check_mode: true
  ignore_errors: true

- name: Creation Status
  ansible.builtin.assert:
    that:
      - result.response is defined
      - result.changed == false
      - result.failed == false
      - result.response.spec.name == "{{ acp1_name }}"
    fail_msg: " Unable to create Min ACP with check mode "
    success_msg: " Min ACP with check mode passed"
# ##########################################################
- name: Create min ACP
  ntnx_acps:
    state: present
    wait: true
    name: "{{ acp2_name }}"
    role:
      uuid: "{{ acp.role.uuid }}"
  check_mode: false
  register: result
  ignore_errors: true

- name: Creation Status
  ansible.builtin.assert:
    that:
      - result.response is defined
      - result.response.status.state == 'COMPLETE'
      - result.response.spec.name == "{{ acp2_name }}"
    fail_msg: " Unable to create Min ACP "
    success_msg: " Min ACP created successfully "

<<<<<<< HEAD
- name: Add ACP uuid to todelete list
  ansible.builtin.set_fact:
    todelete: "{{ todelete + [  result.acp_uuid ] }}"
=======
- name: Set acp uuid to delete later
  ansible.builtin.set_fact:
    todelete: "{{ todelete + [result.acp_uuid] }}"
>>>>>>> 98dc67cb
##########################################################
- name: Create ACP with user reference
  ntnx_acps:
    state: present
    name: "{{ acp5_name }}"
    role:
      uuid: "{{ acp.role.uuid }}"
    user_uuids:
      - "{{ acp.user_uuid }}"
  register: result
  ignore_errors: true

- name: Creation Status
  ansible.builtin.assert:
    that:
      - result.response is defined
      - result.response.status.state == 'COMPLETE'
      - result.response.spec.name == "{{ acp5_name }}"
      - result.response.status.resources.role_reference.uuid == "{{ acp.role.uuid }}"
      - result.response.status.resources.user_reference_list.0.uuid == "{{ acp.user_uuid }}"
    fail_msg: " Unable to Create ACP with user reference "
    success_msg: " ACP with user reference created successfully "

<<<<<<< HEAD
- name: Add ACP uuid to todelete list
  ansible.builtin.set_fact:
    todelete: "{{ todelete + [  result.acp_uuid ] }}"
=======
- name: Set acp uuid to delete later
  ansible.builtin.set_fact:
    todelete: "{{ todelete + [result.acp_uuid] }}"
>>>>>>> 98dc67cb
##########################################################
- name: Create ACP with user ad user group reference
  ntnx_acps:
    state: present
    name: "{{ acp3_name }}"
    role:
      uuid: "{{ acp.role.uuid }}"
    user_uuids:
      - "{{ acp.user_uuid }}"
    user_group_uuids:
      - "{{ acp.user_group_uuid }}"
  register: result
  ignore_errors: true

- name: Creation Status
  ansible.builtin.assert:
    that:
      - result.response is defined
      - result.response.status.state == 'COMPLETE'
      - result.response.spec.name == "{{ acp3_name }}"
      - result.response.status.resources.role_reference.uuid == "{{ acp.role.uuid }}"
      - result.response.status.resources.user_reference_list.0.uuid == "{{ acp.user_uuid }}"
      - result.response.status.resources.user_group_reference_list.0.uuid == "{{ acp.user_group_uuid }}"
    fail_msg: " Unable to Create ACP with user and user group reference "
    success_msg: " ACP with user and user group reference created successfully "

<<<<<<< HEAD
- name: Add ACP uuid to todelete list
  ansible.builtin.set_fact:
    todelete: "{{ todelete + [  result.acp_uuid ] }}"
=======
- name: Set acp uuid to delete later
  ansible.builtin.set_fact:
    todelete: "{{ todelete + [result.acp_uuid] }}"
>>>>>>> 98dc67cb
##########################################################
- name: Create ACP with all specfactions
  ntnx_acps:
    state: present
    name: "{{ acp4_name }}"
    role:
      uuid: "{{ acp.role.uuid }}"
    user_uuids:
      - "{{ acp.user_uuid }}"
    user_group_uuids:
      - "{{ acp.user_group_uuid }}"
    filters:
      - scope_filter:
          - lhs: PROJECT
            operator: IN
            rhs:
              uuid_list:
                - "{{ project.uuid }}"
        entity_filter:
          - lhs: image
            operator: IN
            rhs:
              collection: ALL
          - lhs: subnet
            operator: IN
            rhs:
              uuid_list:
                - "{{ network.dhcp.uuid }}"
      - scope_filter:
          - lhs: CATEGORY
            operator: IN
            rhs:
              categories:
                Environment:
                  - "Dev"
        entity_filter:
          - lhs: vm
            operator: IN
            rhs:
              collection: ALL
  register: result
  ignore_errors: true

- name: Creation Status
  ansible.builtin.assert:
    that:
      - result.response is defined
      - result.response.status.state == 'COMPLETE'
      - result.response.status.resources.role_reference.uuid == "{{ acp.role.uuid }}"
      - result.response.status.resources.user_reference_list.0.uuid == "{{ acp.user_uuid }}"
      - result.response.status.resources.user_group_reference_list.0.uuid == "{{ acp.user_group_uuid }}"
      - result.response.status.resources.filter_list.context_list.0.entity_filter_expression_list.0.operator == "IN"
      - result.response.status.resources.filter_list.context_list.0.entity_filter_expression_list.0.left_hand_side.entity_type == "image"
      - result.response.status.resources.filter_list.context_list.0.entity_filter_expression_list.0.right_hand_side.collection == "ALL"
      - result.response.status.resources.filter_list.context_list.0.entity_filter_expression_list.1.operator == "IN"
      - result.response.status.resources.filter_list.context_list.0.entity_filter_expression_list.1.left_hand_side.entity_type == "subnet"
      - result.response.status.resources.filter_list.context_list.0.entity_filter_expression_list.1.right_hand_side.uuid_list.0 == "{{ network.dhcp.uuid }}"
      - result.response.status.resources.filter_list.context_list.0.scope_filter_expression_list.0.operator == "IN"
      - result.response.status.resources.filter_list.context_list.0.scope_filter_expression_list.0.left_hand_side == "PROJECT"
      - result.response.status.resources.filter_list.context_list.0.scope_filter_expression_list.0.right_hand_side.uuid_list.0 == "{{ project.uuid }}"
      - result.response.status.resources.filter_list.context_list.1.entity_filter_expression_list.0.operator == "IN"
      - result.response.status.resources.filter_list.context_list.1.entity_filter_expression_list.0.left_hand_side.entity_type == "vm"
      - result.response.status.resources.filter_list.context_list.1.entity_filter_expression_list.0.right_hand_side.collection == "ALL"
      - result.response.status.resources.filter_list.context_list.1.scope_filter_expression_list.0.operator == "IN"
      - result.response.status.resources.filter_list.context_list.1.scope_filter_expression_list.0.left_hand_side == "CATEGORY"
    fail_msg: " Unable to Create ACP all specfactions "
    success_msg: " ACP with all specfactions created successfully "

<<<<<<< HEAD
- name: Add ACP uuid to todelete list
  ansible.builtin.set_fact:
    todelete: "{{ todelete + [  result.acp_uuid ] }}"
=======
- name: Set acp uuid to delete later
  ansible.builtin.set_fact:
    todelete: "{{ todelete + [result.acp_uuid] }}"
>>>>>>> 98dc67cb
##########################################################
- name: Delete all created acps
  ntnx_acps:
    state: absent
    acp_uuid: "{{ item }}"
  register: result
  loop: "{{ todelete }}"
  ignore_errors: true

- name: Check listing status
  ansible.builtin.assert:
    that:
      - result.changed is defined
      - result.changed == true
      - result.msg == "All items completed"
    fail_msg: "unable to delete all created acp's"
    success_msg: "All acp's deleted successfully"

- name: Reset todelete list
  ansible.builtin.set_fact:
    todelete: []<|MERGE_RESOLUTION|>--- conflicted
+++ resolved
@@ -1,18 +1,6 @@
 ---
 - name: Generate random name
   ansible.builtin.set_fact:
-<<<<<<< HEAD
-    random_name: "{{query('community.general.random_string',numbers=false, special=false,length=12)}}"
-
-- name: Set ACP names
-  ansible.builtin.set_fact:
-    acp1_name: "{{random_name[0]}}1"
-    acp2_name: "{{random_name[0]}}2"
-    acp3_name: "{{random_name[0]}}3"
-    acp4_name: "{{random_name[0]}}4"
-    acp5_name: "{{random_name[0]}}5"
-
-=======
     random_name: "{{ query('community.general.random_string', numbers=false, special=false, length=12) }}"
 
 - name: Set acp name
@@ -22,16 +10,11 @@
     acp3_name: "{{ random_name[0] }}3"
     acp4_name: "{{ random_name[0] }}4"
     acp5_name: "{{ random_name[0] }}5"
->>>>>>> 98dc67cb
 - name: Create min ACP
   ntnx_acps:
     state: present
     wait: true
-<<<<<<< HEAD
-    name: "{{acp1_name}}"
-=======
     name: "{{ acp1_name }}"
->>>>>>> 98dc67cb
     role:
       uuid: "{{ acp.role.uuid }}"
   register: result
@@ -68,15 +51,9 @@
     fail_msg: " Unable to create Min ACP "
     success_msg: " Min ACP created successfully "
 
-<<<<<<< HEAD
-- name: Add ACP uuid to todelete list
-  ansible.builtin.set_fact:
-    todelete: "{{ todelete + [  result.acp_uuid ] }}"
-=======
-- name: Set acp uuid to delete later
-  ansible.builtin.set_fact:
-    todelete: "{{ todelete + [result.acp_uuid] }}"
->>>>>>> 98dc67cb
+- name: Set acp uuid to delete later
+  ansible.builtin.set_fact:
+    todelete: "{{ todelete + [result.acp_uuid] }}"
 ##########################################################
 - name: Create ACP with user reference
   ntnx_acps:
@@ -100,15 +77,9 @@
     fail_msg: " Unable to Create ACP with user reference "
     success_msg: " ACP with user reference created successfully "
 
-<<<<<<< HEAD
-- name: Add ACP uuid to todelete list
-  ansible.builtin.set_fact:
-    todelete: "{{ todelete + [  result.acp_uuid ] }}"
-=======
-- name: Set acp uuid to delete later
-  ansible.builtin.set_fact:
-    todelete: "{{ todelete + [result.acp_uuid] }}"
->>>>>>> 98dc67cb
+- name: Set acp uuid to delete later
+  ansible.builtin.set_fact:
+    todelete: "{{ todelete + [result.acp_uuid] }}"
 ##########################################################
 - name: Create ACP with user ad user group reference
   ntnx_acps:
@@ -135,15 +106,9 @@
     fail_msg: " Unable to Create ACP with user and user group reference "
     success_msg: " ACP with user and user group reference created successfully "
 
-<<<<<<< HEAD
-- name: Add ACP uuid to todelete list
-  ansible.builtin.set_fact:
-    todelete: "{{ todelete + [  result.acp_uuid ] }}"
-=======
-- name: Set acp uuid to delete later
-  ansible.builtin.set_fact:
-    todelete: "{{ todelete + [result.acp_uuid] }}"
->>>>>>> 98dc67cb
+- name: Set acp uuid to delete later
+  ansible.builtin.set_fact:
+    todelete: "{{ todelete + [result.acp_uuid] }}"
 ##########################################################
 - name: Create ACP with all specfactions
   ntnx_acps:
@@ -212,15 +177,9 @@
     fail_msg: " Unable to Create ACP all specfactions "
     success_msg: " ACP with all specfactions created successfully "
 
-<<<<<<< HEAD
-- name: Add ACP uuid to todelete list
-  ansible.builtin.set_fact:
-    todelete: "{{ todelete + [  result.acp_uuid ] }}"
-=======
-- name: Set acp uuid to delete later
-  ansible.builtin.set_fact:
-    todelete: "{{ todelete + [result.acp_uuid] }}"
->>>>>>> 98dc67cb
+- name: Set acp uuid to delete later
+  ansible.builtin.set_fact:
+    todelete: "{{ todelete + [result.acp_uuid] }}"
 ##########################################################
 - name: Delete all created acps
   ntnx_acps:
