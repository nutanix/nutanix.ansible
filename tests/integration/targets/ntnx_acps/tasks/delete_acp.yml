---
- name: Generate random name
  ansible.builtin.set_fact:
    random_name: "{{ query('community.general.random_string', numbers=false, special=false, length=12) }}"

- name: Set acp name
  ansible.builtin.set_fact:
    acp1_name: "{{ random_name[0] }}1"

- name: Create ACP with all specfactions
  ntnx_acps:
    state: present
    name: "{{ acp1_name }}"
    role:
      uuid: "{{ acp.role.uuid }}"
    user_uuids:
      - "{{ acp.user_uuid }}"
    user_group_uuids:
      - "{{ acp.user_group_uuid }}"
    filters:
      - scope_filter:
          - lhs: PROJECT
            operator: IN
            rhs:
              uuid_list:
                - "{{ project.uuid }}"
        entity_filter:
          - lhs: ALL
            operator: IN
            rhs:
              collection: ALL
  register: result
  ignore_errors: true

- name: Creation Status
  ansible.builtin.assert:
    that:
      - result.response is defined
      - result.response.status.state == 'COMPLETE'
      - result.response.status.resources.role_reference.uuid == "{{ acp.role.uuid }}"
      - result.response.status.resources.user_reference_list.0.uuid == "{{ acp.user_uuid }}"
      - result.response.status.resources.user_group_reference_list.0.uuid == "{{ acp.user_group_uuid }}"
      - result.response.status.resources.filter_list.context_list.0.entity_filter_expression_list.0.operator == "IN"
      - result.response.status.resources.filter_list.context_list.0.entity_filter_expression_list.0.left_hand_side.entity_type == "ALL"
      - result.response.status.resources.filter_list.context_list.0.entity_filter_expression_list.0.right_hand_side.collection == "ALL"
      - result.response.status.resources.filter_list.context_list.0.scope_filter_expression_list.0.operator == "IN"
      - result.response.status.resources.filter_list.context_list.0.scope_filter_expression_list.0.left_hand_side == "PROJECT"
      - result.response.status.resources.filter_list.context_list.0.scope_filter_expression_list.0.right_hand_side.uuid_list.0 == "{{ project.uuid }}"
    fail_msg: " Unable to Create ACP all specfactions "
    success_msg: " ACP with all specfactions created successfully "

<<<<<<< HEAD
=======
- name: Delete acp with check mode
  ntnx_acps:
    state: absent
    acp_uuid: "{{ result.response.metadata.uuid }}"
  register: output
  ignore_errors: true
  check_mode: true

- name: Creation Status
  assert:
    that:
      - output.failed == false
      - output.changed == false
      - output.msg =="Acp with uuid:{{  result.response.metadata.uuid }} will be deleted."
      - output.acp_uuid == "{{ result.response.metadata.uuid  }}"
    fail_msg: "Acp Policy been deleted successfully within check_mode"
    success_msg: "Returned As expected"


>>>>>>> 69a39bf6
- name: Delete acp
  ntnx_acps:
    state: absent
    acp_uuid: "{{ result.acp_uuid }}"
  register: result
  ignore_errors: true

- name: Creation Status
  ansible.builtin.assert:
    that:
      - result.response is defined
      - result.response.status == 'SUCCEEDED'
      - result.failed == false
      - result.changed == true
    fail_msg: " Unable to delete ACP with all specfactions "
    success_msg: " ACP has been deleted successfully "<|MERGE_RESOLUTION|>--- conflicted
+++ resolved
@@ -49,8 +49,6 @@
     fail_msg: " Unable to Create ACP all specfactions "
     success_msg: " ACP with all specfactions created successfully "
 
-<<<<<<< HEAD
-=======
 - name: Delete acp with check mode
   ntnx_acps:
     state: absent
@@ -70,7 +68,6 @@
     success_msg: "Returned As expected"
 
 
->>>>>>> 69a39bf6
 - name: Delete acp
   ntnx_acps:
     state: absent
