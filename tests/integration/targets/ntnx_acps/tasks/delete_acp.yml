--- conflicted
+++ resolved
@@ -77,18 +77,10 @@
 - name: Creation Status
   ansible.builtin.assert:
     that:
-<<<<<<< HEAD
       - output.response is defined
       - output.response.status == 'SUCCEEDED'
       - output.failed == false
       - output.changed == true
       - output.acp_uuid == "{{ result.acp_uuid }}"
-    fail_msg: " Unable to delete ACP with all specfactions "
-=======
-      - result.response is defined
-      - result.response.status == 'SUCCEEDED'
-      - result.failed == false
-      - result.changed == true
     fail_msg: " Unable to delete ACP with all specifications "
->>>>>>> 27c0d5fb
     success_msg: " ACP has been deleted successfully "