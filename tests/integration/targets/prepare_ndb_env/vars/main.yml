--- conflicted
+++ resolved
@@ -1,72 +1,64 @@
-network_profile:
-      name: ""
-      uuid: ""
-
-software_profile:
-      name: ""
-      uuid: ""
-      latest_version_id: ""
-
-compute_profile:
-      name: ""
-      uuid: ""
-
-public_ssh_key: ""
-
-maintenance:
-      window_name: ""
-      window_uuid: ""
-
-Cluster:
-      cluster1: 
-            name: EraCluster
-            uuid: 386ec3f1-e3b5-4e58-b9bf-80e6f222d355
-      cluster2:
-            name: ""
-            desc: ""
-            name_prefix: ""
-            cluster_ip: ""
-            cluster_credentials:
-                  username: ""
-                  password: ""
-            agent_network:
-                  dns_servers:
-                        - ""
-                        - ""
-                  ntp_servers:
-                        - ""
-                        - ""
-                        - ""
-                        - ""
-            vlan_access:
-                  prism_vlan:
-                        vlan_name: ""
-                        vlan_type: ""
-                        static_ip: ""
-                        gateway: ""
-                        subnet_mask: ""
-            storage_container: ""
-
-vm_password: ""
-vm_user: ""
-
-tags:
-      db_server_vm:
-            name: ""
-            uuid: ""
-
-time_machine:
-      name: ""
-      uuid: ""
-      snapshot_uuid: ""
-
-postgres:
-<<<<<<< HEAD
-      software_home: "/usr/pgsql-10.4"
-ndb_ip: 10.51.144.218
-ndb_username: "admin"
-ndb_password: "Nutanix.123"
-=======
-      software_home: "/usr/pgsql-10.4"
-
->>>>>>> 74870f7e
+network_profile:
+      name: ""
+      uuid: ""
+
+software_profile:
+      name: ""
+      uuid: ""
+      latest_version_id: ""
+
+compute_profile:
+      name: ""
+      uuid: ""
+
+public_ssh_key: ""
+
+maintenance:
+      window_name: ""
+      window_uuid: ""
+
+Cluster:
+      cluster1: 
+            name: ""
+            uuid: ""
+      cluster2:
+            name: ""
+            desc: ""
+            name_prefix: ""
+            cluster_ip: ""
+            cluster_credentials:
+                  username: ""
+                  password: ""
+            agent_network:
+                  dns_servers:
+                        - ""
+                        - ""
+                  ntp_servers:
+                        - ""
+                        - ""
+                        - ""
+                        - ""
+            vlan_access:
+                  prism_vlan:
+                        vlan_name: ""
+                        vlan_type: ""
+                        static_ip: ""
+                        gateway: ""
+                        subnet_mask: ""
+            storage_container: ""
+
+vm_password: ""
+vm_user: ""
+
+tags:
+      db_server_vm:
+            name: ""
+            uuid: ""
+
+time_machine:
+      name: ""
+      uuid: ""
+      snapshot_uuid: ""
+
+postgres:
+      software_home: "/usr/pgsql-10.4"