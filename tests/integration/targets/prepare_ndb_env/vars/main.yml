--- conflicted
+++ resolved
@@ -1,189 +1,3 @@
-<<<<<<< HEAD
-# details for setup to be used in tests
-ndb_ip: "NDB_HOST_IP"
-ndb_username: "NDB_USERNAME"
-ndb_password: "NDB_PASSWORD"
-
-# network profile for various ndb tests. All vars are related to NDB setup.
-network_profile:
-  name: "TEST_NETWORK_PROFILE_NAME"
-  uuid: "TEST_NETWORK_PROFILE_UUID"
-  single:
-    cluster:
-      name: "TEST_CLUSTER_NAME"
-    vlan_name: "TEST_VLAN_NAME"
-  HA:
-    cluster1:
-      name: "TEST_CLUSTER1_NAME"
-      vlan_name: "TEST_VLAN_NAME"
-      vlan_name2: "TEST_VLAN_NAME"
-    cluster2:
-      name: "TEST_CLUSTER2_NAME"
-      vlan_name: "TEST_VLAN_NAME"
-      vlan_name2: "TEST_VLAN_NAME"
-
-# profiles for single node postgres database instances
-software_profile:
-  name: "TEST_SOFTWARE_PROFILE_NAME"
-  uuid: "TEST_SOFTWARE_PROFILE_UUID"
-  latest_version_id: "TEST_LATEST_VERSION_ID"
-
-compute_profile:
-  name: "TEST_COMPUTE_PROFILE_NAME"
-  uuid: "TEST_COMPUTE_PROFILE_UUID"
-
-db_params_profile:
-  name: "TEST_DB_PARAMS_PROFILE_NAME"
-  uuid: "TEST_DB_PARAMS_PROFILE_UUID"
-
-static_network_profile:
-  name: "TEST_STATIC_NETWORK_PROFILE_NAME"
-  uuid: "TEST_STATIC_NETWORK_PROFILE_UUID"
-
-# for postgres HA related tests, requires different profiles then single node ones.
-postgres_ha_profiles:
-  static_network_profile:
-    name: "TEST_STATIC_HA_STATIC_NAME"
-    uuid: "TEST_STATIC_HA_STATIC_UUID"
-
-  multicluster_network_profile:
-    name: "TEST_HA_MULTICLUSTER_NAME"
-    uuid: "TEST_HA_MULTICLUSTER_UUID"
-
-  software_profile:
-    name: "TEST_POSTGRES_SOFTWARE_PROFILE_NAME"
-    uuid: "TEST_POSTGRES_SOFTWARE_PROFILE_UUID"
-    latest_version_id: "TEST_LATEST_VERSION_ID"
-
-  compute_profile:
-    name: "TEST_COMPUTE_PROFILE_NAME"
-    uuid: "TEST_COMPUTE_PROFILE_UUID"
-
-  db_params_profile:
-    name: "TEST_POSTGRES_HA_PARAMS_NAME"
-    uuid: "TEST_POSTGRES_HA_PARAMS_UUID"
-
-public_ssh_key: "TEST_PUBLIC_SSH_KEY"
-
-# reference for existing maintenance window to be added in certain entities like database instance, etc.
-maintenance:
-  window_name: "TEST_MAINTENANCE_WINDOW_NAME"
-  window_uuid: "TEST_MAINTENANCE_WINDOW_UUID"
-
-# reference for existing sla to be used in certain entities like database instance, etc.
-sla:
-  name: "TEST_SLA_NAME"
-  uuid: "TEST_SLA_UUID"
-
-# reference for existing sla to be used in certain entities like database instance, etc.
-sla2:
-  name: "TEST_SLA2_NAME"
-  uuid: "TEST_SLA2_UUID"
-
-# reference for clusters for various tests
-# cluster3 here is used for clusters crud tests
-cluster:
-  cluster1:
-    name: "TEST_CLUSTER1_NAME"
-    uuid: "TEST_CLUSTER1_UUID"
-  cluster2:
-    name: "TEST_CLUSTER2_NAME"
-    uuid: "TEST_CLUSTER2_UUID"
-  cluster3:
-    name: "TEST_CLUSTER3_NAME"
-    uuid: ""
-    desc: "TEST_CLUSTER3_DESC"
-    name_prefix: "TEST_CLUSTER3_NAME_PREFIX"
-    cluster_ip: "TEST_CLUSTER3_IP"
-    update_cluster_ip: "TEST_UPDATE_CLUSTER_IP"
-    cluster_credentials:
-      username: "TEST_CLUSTER_CREDENTIALS_USERNAME"
-      password: "TEST_CLUSTER_CREDENTIALS_PASSWORD"
-    agent_network:
-      dns_servers:
-        - "TEST_DNS_SERVER_1"
-        - "TEST_DNS_SERVER_2"
-      ntp_servers:
-        - "TEST_NTP_SERVER_1"
-        - "TEST_NTP_SERVER_2"
-        - "TEST_NTP_SERVER_3"
-        - "TEST_NTP_SERVER_4"
-      vlan_access:
-        prism_vlan:
-          vlan_name: "TEST_PRISM_VLAN_NAME"
-          vlan_type: "TEST_VLAN_TYPE"
-          static_ip: "TEST_STATIC_IP"
-          gateway: "TEST_GATEWAY"
-          subnet_mask: "TEST_SUBNET_MASK"
-    storage_container: "TEST_STORAGE_CONTAINER"
-
-# free IPs from cluster.cluster1 for HA related tests
-cluster_ips:
-  ip1: "TEST_IP_1"
-  ip2: "TEST_IP_2"
-  ip3: "TEST_IP_3"
-  ip4: "TEST_IP_4"
-  ip5: "TEST_IP_5"
-  vip: "TEST_VIP"
-
-# for new db server vms
-vm_password: "TEST_VM_PASSWORD"
-vm_username: "TEST_VM_USERNAME"
-
-# existing db server VM reference for software profile tests
-db_server_vm:
-  name: "TEST_DB_SERVER_VM_NAME"
-  uuid: "TEST_DB_SERVER_VM_UUID"
-
-# existing tags for various entities
-entity_tags:
-  db_server_vm:
-    name: "TEST_DB_SERVER_VM_TAGS_NAME"
-    uuid: "TEST_DB_SERVER_VM_TAGS_UUID"
-  databases:
-    name: "TEST_DATABASES_NAME"
-    uuid: "TEST_DATABASES_UUID"
-  clones:
-    name: "TEST_CLONES_NAME"
-    uuid: "TEST_CLONES_UUID"
-
-# existing time machine info for data access management and snapshot related tests
-time_machine:
-  name: "TEST_TIME_MACHINE_NAME"
-  uuid: "TEST_TIME_MACHINE_UUID"
-  snapshot_uuid: ""
-
-# for brownfield import of vms
-postgres:
-  software_home: "/usr/pgsql-10.4"
-
-# ip for creating database vm using static network
-vm_ip: "TEST_VM_IP"
-
-# info for vlan related tests
-ndb_vlan:
-  name: "TEST_VLAN_IN_CLUSTER"
-  ip_pools:
-    - start_ip: "TEST_START_IP_1"
-      end_ip: "TEST_END_IP_1"
-    - start_ip: "TEST_START_IP_2"
-      end_ip: "TEST_END_IP_2"
-    - start_ip: "TEST_START_IP_3"
-      end_ip: "TEST_END_IP_3"
-    - start_ip: "TEST_START_IP_4"
-      end_ip: "TEST_END_IP_4"
-  gateway: "TEST_GATEWAY"
-  subnet_mask: "TEST_SUBNET_MASK"
-  primary_dns: "TEST_PRIMARY_DNS"
-  secondary_dns: "TEST_SECONDARY_DNS"
-  dns_domain: "TEST_DNS_DOMAIN"
-  updated_gateway: "TEST_UPDATED_GATEWAY"
-  updated_subnet_mask: "TEST_UPDATED_SUBNET_MASK"
-  updated_primary_dns: "TEST_UPDATED_PRIMARY_DNS"
-  updated_secondary_dns: "TEST_UPDATED_SECONDARY_DNS"
-
-todelete: []
-=======
 # # details for setup to be used in tests
 # ndb_ip: "NDB_HOST_IP"
 # ndb_username: "NDB_USERNAME"
@@ -367,5 +181,4 @@
 #   updated_primary_dns: "TEST_UPDATED_PRIMARY_DNS"
 #   updated_secondary_dns: "TEST_UPDATED_SECONDARY_DNS"
 
-# todelete: []
->>>>>>> 98dc67cb
+# todelete: []