---
- name: Start testing protection policies crud tests
  ansible.builtin.debug:
    msg: Start testing protection policies crud tests

############################################ CREATE Protection Policy tests #########################
- name: Create protection rule with synchronous schedule and check mode
  check_mode: true
  ntnx_protection_rules:
    state: present
    wait: true
    name: test-ansible
    desc: test-ansible-desc
    protected_categories:
      Environment:
        - Dev
        - Staging
    primary_site:
      availability_zone_url: "{{dr.primary_az_url}}"
    schedules:
      - source:
          availability_zone_url: "{{dr.primary_az_url}}"
        destination:
          availability_zone_url: "{{dr.recovery_az_url}}"
        protection_type: SYNC
        auto_suspend_timeout: 20
      - source:
          availability_zone_url: "{{dr.recovery_az_url}}"
        destination:
          availability_zone_url: "{{dr.primary_az_url}}"
        protection_type: SYNC
        auto_suspend_timeout: 10
  register: result

- name: Creation Status
  ansible.builtin.assert:
    that:
      - result.response is defined
      - result.changed == false
      - result.response.spec.description == "test-ansible-desc"
      - result.response.spec.name == "test-ansible"
      - result.response.spec.resources.ordered_availability_zone_list[0]["availability_zone_url"] == "{{dr.primary_az_url}}"
      - result.response.spec.resources.ordered_availability_zone_list[1]["availability_zone_url"] == "{{dr.recovery_az_url}}"
      - result.response.spec.resources.category_filter.params["Environment"] == ["Dev", "Staging"]
      - result.response.spec.resources.availability_zone_connectivity_list[0]["destination_availability_zone_index"] == 1
      - result.response.spec.resources.availability_zone_connectivity_list[0]["source_availability_zone_index"] == 0
      - result.response.spec.resources.availability_zone_connectivity_list[0]["snapshot_schedule_list"][0]["auto_suspend_timeout_secs"] == 20
      - result.response.spec.resources.availability_zone_connectivity_list[0]["snapshot_schedule_list"][0]["recovery_point_objective_secs"] == 0
      - result.response.spec.resources.availability_zone_connectivity_list[1]["destination_availability_zone_index"] == 0
      - result.response.spec.resources.availability_zone_connectivity_list[1]["source_availability_zone_index"] == 1
      - result.response.spec.resources.availability_zone_connectivity_list[1]["snapshot_schedule_list"][0]["auto_suspend_timeout_secs"] == 10
      - result.response.spec.resources.availability_zone_connectivity_list[1]["snapshot_schedule_list"][0]["recovery_point_objective_secs"] == 0

    fail_msg: "Unable to create spec for protection rule with synchronous schedule with check mode"
    success_msg: "Protection policy with with synchronous schedule spec generated using check mode"

##########################################################################################################################################################

- name: Create protection rule with sync schedule
  ntnx_protection_rules:
    state: present
    wait: true
    name: test-ansible
    desc: test-ansible-desc
    protected_categories:
      Environment:
        - Dev
        - Staging
    primary_site:
      availability_zone_url: "{{dr.primary_az_url}}"
    schedules:
      - source:
          availability_zone_url: "{{dr.primary_az_url}}"
        destination:
          availability_zone_url: "{{dr.recovery_az_url}}"
        protection_type: SYNC
        auto_suspend_timeout: 20
      - source:
          availability_zone_url: "{{dr.recovery_az_url}}"
        destination:
          availability_zone_url: "{{dr.primary_az_url}}"
        protection_type: SYNC
        auto_suspend_timeout: 10
  register: result

- name: Creation Status
  ansible.builtin.assert:
    that:
      - result.response is defined
      - result.rule_uuid == result.response.metadata.uuid
      - result.changed == true
      - result.failed == false
      - result.response.status.description == "test-ansible-desc"
      - result.response.status.name == "test-ansible"
      - result.response.status.resources.ordered_availability_zone_list[0]["availability_zone_url"] == "{{dr.primary_az_url}}"
      - result.response.status.resources.ordered_availability_zone_list[1]["availability_zone_url"] == "{{dr.recovery_az_url}}"
      - result.response.status.resources.category_filter.params["Environment"] == ["Dev", "Staging"]
      - result.response.status.resources.availability_zone_connectivity_list[0]["destination_availability_zone_index"] == 1
      - result.response.status.resources.availability_zone_connectivity_list[0]["source_availability_zone_index"] == 0
      - result.response.status.resources.availability_zone_connectivity_list[0]["snapshot_schedule_list"][0]["auto_suspend_timeout_secs"] == 20
      - result.response.status.resources.availability_zone_connectivity_list[0]["snapshot_schedule_list"][0]["recovery_point_objective_secs"] == 0
      - result.response.status.resources.availability_zone_connectivity_list[1]["destination_availability_zone_index"] == 0
      - result.response.status.resources.availability_zone_connectivity_list[1]["source_availability_zone_index"] == 1
      - result.response.status.resources.availability_zone_connectivity_list[1]["snapshot_schedule_list"][0]["auto_suspend_timeout_secs"] == 10
      - result.response.status.resources.availability_zone_connectivity_list[1]["snapshot_schedule_list"][0]["recovery_point_objective_secs"] == 0

    fail_msg: "Unable to create protection rule with synchronous schedule"
    success_msg: "Protection policy with with synchronous schedule created successfully"

<<<<<<< HEAD
- name: Delete created protection policy in order to avoid conflict in further tests
=======
- name: Delete created protection policy inorder to avoid conflict in further tests
>>>>>>> 98dc67cb
  ntnx_protection_rules:
    state: absent
    wait: true
    rule_uuid: "{{ result.rule_uuid }}"
  register: result

##########################################################################################################################################################

- name: Create protection rule with async schedule
  ntnx_protection_rules:
    state: present
    wait: true
    name: test-ansible
    desc: test-ansible-desc
    protected_categories:
      Environment:
        - Dev
        - Staging
    primary_site:
      availability_zone_url: "{{dr.primary_az_url}}"
    schedules:
      - source:
          availability_zone_url: "{{dr.primary_az_url}}"
        destination:
          availability_zone_url: "{{dr.recovery_az_url}}"
        protection_type: ASYNC
        rpo: 1
        rpo_unit: HOUR
        snapshot_type: "CRASH_CONSISTENT"
        local_retention_policy:
          num_snapshots: 1
        remote_retention_policy:
          rollup_retention_policy:
            snapshot_interval_type: HOURLY
            multiple: 2

      - source:
          availability_zone_url: "{{dr.recovery_az_url}}"
        destination:
          availability_zone_url: "{{dr.primary_az_url}}"
        protection_type: ASYNC
        rpo: 1
        rpo_unit: HOUR
        snapshot_type: "CRASH_CONSISTENT"
        local_retention_policy:
          num_snapshots: 2
        remote_retention_policy:
          num_snapshots: 1
  register: result

- name: Creation Status
  ansible.builtin.assert:
    that:
      - result.response is defined
      - result.rule_uuid == result.response.metadata.uuid
      - result.changed == true
      - result.failed == false
      - result.response.status.description == "test-ansible-desc"
      - result.response.status.name == "test-ansible"
      - result.response.status.resources.ordered_availability_zone_list[0]["availability_zone_url"] == "{{dr.primary_az_url}}"
      - result.response.status.resources.ordered_availability_zone_list[1]["availability_zone_url"] == "{{dr.recovery_az_url}}"
      - result.response.status.resources.category_filter.params["Environment"] == ["Dev", "Staging"]
      - result.response.status.resources.availability_zone_connectivity_list[0]["destination_availability_zone_index"] == 1
      - result.response.status.resources.availability_zone_connectivity_list[0]["source_availability_zone_index"] == 0
      - result.response.status.resources.availability_zone_connectivity_list[0]["snapshot_schedule_list"][0]["snapshot_type"] == "CRASH_CONSISTENT"
      - result.response.status.resources.availability_zone_connectivity_list[0]["snapshot_schedule_list"][0]["recovery_point_objective_secs"] == 3600
      - result.response.status.resources.availability_zone_connectivity_list[0]\
        ["snapshot_schedule_list"][0]["local_snapshot_retention_policy"]["num_snapshots"] == 1
      - result.response.status.resources.availability_zone_connectivity_list[0]\
        ["snapshot_schedule_list"][0]["remote_snapshot_retention_policy"]["rollup_retention_policy"]["snapshot_interval_type"] == "HOURLY"
      - result.response.status.resources.availability_zone_connectivity_list[0]\
        ["snapshot_schedule_list"][0]["remote_snapshot_retention_policy"]["rollup_retention_policy"]["multiple"] == 2
      - result.response.status.resources.availability_zone_connectivity_list[1]["snapshot_schedule_list"][0]["snapshot_type"] == "CRASH_CONSISTENT"
      - result.response.status.resources.availability_zone_connectivity_list[1]["snapshot_schedule_list"][0]["recovery_point_objective_secs"] == 3600
      - result.response.status.resources.availability_zone_connectivity_list[1]\
        ["snapshot_schedule_list"][0]["local_snapshot_retention_policy"]["num_snapshots"] == 2
      - result.response.status.resources.availability_zone_connectivity_list[1]\
        ["snapshot_schedule_list"][0]["remote_snapshot_retention_policy"]["num_snapshots"] == 1
      - result.response.status.resources.availability_zone_connectivity_list[1]["destination_availability_zone_index"] == 0
      - result.response.status.resources.availability_zone_connectivity_list[1]["source_availability_zone_index"] == 1

    fail_msg: "Unable to create protection rule with asynchronous schedule"
    success_msg: "Protection policy with with asynchronous schedule created successfully"

############################################################## UPDATE Protection Policy Tests ##################################################################

- name: Update previously created protection policy
  ntnx_protection_rules:
    state: present
    wait: true
    rule_uuid: "{{result.rule_uuid}}"
    name: test-ansible-updated
    desc: test-ansible-desc-updated
    protected_categories:
      Environment:
        - Production
    primary_site:
      availability_zone_url: "{{dr.primary_az_url}}"
    schedules:
      - source:
          availability_zone_url: "{{dr.primary_az_url}}"
        destination:
          availability_zone_url: "{{dr.recovery_az_url}}"
        protection_type: ASYNC
        rpo: 2
        rpo_unit: DAY
        snapshot_type: "APPLICATION_CONSISTENT"
        local_retention_policy:
          num_snapshots: 1
        remote_retention_policy:
          rollup_retention_policy:
            snapshot_interval_type: YEARLY
            multiple: 2

      - source:
          availability_zone_url: "{{dr.recovery_az_url}}"
        destination:
          availability_zone_url: "{{dr.primary_az_url}}"
        protection_type: ASYNC
        rpo: 2
        rpo_unit: DAY
        snapshot_type: "APPLICATION_CONSISTENT"
        local_retention_policy:
          num_snapshots: 1
        remote_retention_policy:
          num_snapshots: 2
  register: result

- name: Creation Status
  ansible.builtin.assert:
    that:
      - result.response is defined
      - result.rule_uuid == result.response.metadata.uuid
      - result.changed == true
      - result.failed == false
      - result.response.status.description == "test-ansible-desc-updated"
      - result.response.status.name == "test-ansible-updated"
      - result.response.status.resources.ordered_availability_zone_list[0]["availability_zone_url"] == "{{dr.primary_az_url}}"
      - result.response.status.resources.ordered_availability_zone_list[1]["availability_zone_url"] == "{{dr.recovery_az_url}}"
      - result.response.status.resources.category_filter.params["Environment"] == ["Production"]
      - result.response.status.resources.availability_zone_connectivity_list[0]["destination_availability_zone_index"] == 1
      - result.response.status.resources.availability_zone_connectivity_list[0]["source_availability_zone_index"] == 0
      - result.response.status.resources.availability_zone_connectivity_list[0]["snapshot_schedule_list"][0]["snapshot_type"] == "APPLICATION_CONSISTENT"
      - result.response.status.resources.availability_zone_connectivity_list[0]["snapshot_schedule_list"][0]["recovery_point_objective_secs"] == 172800
      - result.response.status.resources.availability_zone_connectivity_list[0]\
        ["snapshot_schedule_list"][0]["local_snapshot_retention_policy"]["num_snapshots"] == 1
      - result.response.status.resources.availability_zone_connectivity_list[0]\
        ["snapshot_schedule_list"][0]["remote_snapshot_retention_policy"]["rollup_retention_policy"]["snapshot_interval_type"] == "YEARLY"
      - result.response.status.resources.availability_zone_connectivity_list[0]\
        ["snapshot_schedule_list"][0]["remote_snapshot_retention_policy"]["rollup_retention_policy"]["multiple"] == 2
      - result.response.status.resources.availability_zone_connectivity_list[1]["snapshot_schedule_list"][0]["snapshot_type"] == "APPLICATION_CONSISTENT"
      - result.response.status.resources.availability_zone_connectivity_list[1]["snapshot_schedule_list"][0]["recovery_point_objective_secs"] == 172800
      - result.response.status.resources.availability_zone_connectivity_list[1]\
        ["snapshot_schedule_list"][0]["local_snapshot_retention_policy"]["num_snapshots"] == 1
      - result.response.status.resources.availability_zone_connectivity_list[1]\
        ["snapshot_schedule_list"][0]["remote_snapshot_retention_policy"]["num_snapshots"] == 2
      - result.response.status.resources.availability_zone_connectivity_list[1]["destination_availability_zone_index"] == 0
      - result.response.status.resources.availability_zone_connectivity_list[1]["source_availability_zone_index"] == 1
    fail_msg: "Unable to update protection rule with asynchronous schedule"
    success_msg: "Protection policy with with asynchronous schedule updated successfully"

####################################################################################

- name: Idempotency Check
  ntnx_protection_rules:
    state: present
    wait: true
    rule_uuid: "{{result.rule_uuid}}"
    name: test-ansible-updated
    desc: test-ansible-desc-updated
    protected_categories:
      Environment:
        - Production
    primary_site:
      availability_zone_url: "{{dr.primary_az_url}}"
    schedules:
      - source:
          availability_zone_url: "{{dr.primary_az_url}}"
        destination:
          availability_zone_url: "{{dr.recovery_az_url}}"
        protection_type: ASYNC
        rpo: 2
        rpo_unit: DAY
        snapshot_type: "APPLICATION_CONSISTENT"
        local_retention_policy:
          num_snapshots: 1
        remote_retention_policy:
          rollup_retention_policy:
            snapshot_interval_type: YEARLY
            multiple: 2

      - source:
          availability_zone_url: "{{dr.recovery_az_url}}"
        destination:
          availability_zone_url: "{{dr.primary_az_url}}"
        protection_type: ASYNC
        rpo: 2
        rpo_unit: DAY
        snapshot_type: "APPLICATION_CONSISTENT"
        local_retention_policy:
          num_snapshots: 1
        remote_retention_policy:
          num_snapshots: 2
  register: temp_result

- name: Idempotency check status
  ansible.builtin.assert:
    that:
      - temp_result.changed == False
      - temp_result.failed == False
      - "'Nothing to change' in temp_result.msg"

    fail_msg: "Idempotency check failed"
    success_msg: "Idempotency check passed"

<<<<<<< HEAD
##################################################################################################################################################################
=======
####################################################################################
>>>>>>> 98dc67cb

- name: Check Mode while update
  check_mode: true
  ntnx_protection_rules:
    state: present
    wait: true
    rule_uuid: "{{result.rule_uuid}}"
    name: test-ansible-updated-check-mode
    desc: test-ansible-desc-updated
  register: temp_result

- name: Check mode Status
  ansible.builtin.assert:
    that:
      - temp_result.response is defined
      - temp_result.changed == false
      - temp_result.response.spec.name == "test-ansible-updated-check-mode"
    fail_msg: "Unable to generate update spec using check mode"
    success_msg: "Protection policy update spec generated successfully"

############################################################## DELETE Protection Policy Tests ##################################################################

- name: Delete created protection policy
  ntnx_protection_rules:
    state: absent
    wait: true
    rule_uuid: "{{ result.rule_uuid }}"
  register: result

- name: Delete Status
  ansible.builtin.assert:
    that:
      - result.response is defined
      - result.changed == True
      - result.response.status == 'SUCCEEDED'

    fail_msg: "protection policy delete failed"
    success_msg: "protection policy deleted successfully"<|MERGE_RESOLUTION|>--- conflicted
+++ resolved
@@ -107,11 +107,7 @@
     fail_msg: "Unable to create protection rule with synchronous schedule"
     success_msg: "Protection policy with with synchronous schedule created successfully"
 
-<<<<<<< HEAD
 - name: Delete created protection policy in order to avoid conflict in further tests
-=======
-- name: Delete created protection policy inorder to avoid conflict in further tests
->>>>>>> 98dc67cb
   ntnx_protection_rules:
     state: absent
     wait: true
@@ -327,11 +323,7 @@
     fail_msg: "Idempotency check failed"
     success_msg: "Idempotency check passed"
 
-<<<<<<< HEAD
 ##################################################################################################################################################################
-=======
-####################################################################################
->>>>>>> 98dc67cb
 
 - name: Check Mode while update
   check_mode: true
