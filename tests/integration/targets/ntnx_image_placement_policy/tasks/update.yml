---
- name: Start ntnx_image_placement_policy update tests
  ansible.builtin.debug:
<<<<<<< HEAD
    msg: start ntnx_image_placement_policy update tests
=======
    msg: Start ntnx_image_placement_policy update tests
>>>>>>> 98dc67cb

- name: Create image placement policy with minimal spec for update tests
  ntnx_image_placement_policy:
    name: "test_policy_6"
    placement_type: soft
    image_categories:
      AnalyticsExclusions:
        - EfficiencyMeasurement
    cluster_categories:
      AppTier:
        - Default
    categories:
      Environment:
        - "Dev"
      AppType:
        - "Default"
  register: setup_policy

- name: Creation Status
  ansible.builtin.assert:
    that:
      - setup_policy.response is defined
      - setup_policy.changed == true
      - setup_policy.response.status.state == 'COMPLETE'
    fail_msg: "Unable to create image placement policy with minimal spec"
    success_msg: "Image placement policy with minimal spec created successfully"

<<<<<<< HEAD
- name: Add policy to delete list
=======
- name: Adding policy to todelete list
>>>>>>> 98dc67cb
  ansible.builtin.set_fact:
    todelete: '{{ todelete + [  setup_policy["response"]["metadata"]["uuid"] ] }}'

#############################################################################################

- name: Test idempotency by definig same spec as before
  ntnx_image_placement_policy:
    state: present
    policy_uuid: "{{ setup_policy.response.metadata.uuid }}"
    placement_type: "soft"
    image_categories:
      AnalyticsExclusions:
        - EfficiencyMeasurement
    cluster_categories:
      AppTier:
        - Default
    categories:
      Environment:
        - "Dev"
      AppType:
        - "Default"
  register: result

- name: Update Status
  ansible.builtin.assert:
    that:
      - result.changed == false
      - "'Nothing to change' in result.msg"
    fail_msg: "Image placement policy got updated"
    success_msg: "Image placement policy update skipped successfully due to no changes in spec"

#####################################################################################################

- name: Update all specs
  ntnx_image_placement_policy:
    state: present
    policy_uuid: "{{ setup_policy.response.metadata.uuid }}"
    placement_type: "hard"
    name: "test_policy_6_updated"
    desc: "test_policy_6_desc_updated"
    image_categories:
      AppTier:
        - Default
    cluster_categories:
      AnalyticsExclusions:
        - EfficiencyMeasurement
    categories:
      Environment:
        - "Production"
      AppType:
        - "Default"
  register: result

- name: Update Status
  ansible.builtin.assert:
    that:
      - result.response is defined
      - result.changed == true
      - result.response.status.state == 'COMPLETE'
      - result.response.status.name == 'test_policy_6_updated'
      - result.response.status.description == 'test_policy_6_desc_updated'
      - result.response.status.resources.image_entity_filter.params["AppTier"][0] == 'Default'
      - result.response.status.resources.cluster_entity_filter.params["AnalyticsExclusions"][0] == 'EfficiencyMeasurement'
      - result.response.status.resources.placement_type == 'EXACTLY'
      - result.response.metadata.categories_mapping["Environment"] == ['Production']
      - result.response.metadata.categories_mapping["AppType"] == ['Default']
    fail_msg: "Unable to update image placement policy"
    success_msg: "Image placement policy updated successfully"

#####################################################################################################

- name: Remove attached categories to the policy
  ntnx_image_placement_policy:
    state: present
    policy_uuid: "{{ setup_policy.response.metadata.uuid }}"
    remove_categories: true
  register: result

- name: Update Status
  ansible.builtin.assert:
    that:
      - result.response is defined
      - result.changed == true
      - result.response.status.state == 'COMPLETE'
      - result.response.metadata.categories_mapping == {}
    fail_msg: "Unable to remove categories from image placement policy"
    success_msg: "Image placement policy updated successfully"

################################################## CLEANUP #######################################################

- name: Cleanup created entities
  ntnx_image_placement_policy:
    state: absent
    policy_uuid: "{{ item }}"
  register: result
  loop: "{{ todelete }}"
<<<<<<< HEAD
  ignore_errors: true
=======
  ignore_errors: false
>>>>>>> 98dc67cb

- name: Reset todelete list
  ansible.builtin.set_fact:
    todelete: []<|MERGE_RESOLUTION|>--- conflicted
+++ resolved
@@ -1,11 +1,7 @@
 ---
 - name: Start ntnx_image_placement_policy update tests
   ansible.builtin.debug:
-<<<<<<< HEAD
-    msg: start ntnx_image_placement_policy update tests
-=======
     msg: Start ntnx_image_placement_policy update tests
->>>>>>> 98dc67cb
 
 - name: Create image placement policy with minimal spec for update tests
   ntnx_image_placement_policy:
@@ -33,11 +29,7 @@
     fail_msg: "Unable to create image placement policy with minimal spec"
     success_msg: "Image placement policy with minimal spec created successfully"
 
-<<<<<<< HEAD
-- name: Add policy to delete list
-=======
 - name: Adding policy to todelete list
->>>>>>> 98dc67cb
   ansible.builtin.set_fact:
     todelete: '{{ todelete + [  setup_policy["response"]["metadata"]["uuid"] ] }}'
 
@@ -134,11 +126,7 @@
     policy_uuid: "{{ item }}"
   register: result
   loop: "{{ todelete }}"
-<<<<<<< HEAD
-  ignore_errors: true
-=======
   ignore_errors: false
->>>>>>> 98dc67cb
 
 - name: Reset todelete list
   ansible.builtin.set_fact:
