---
- name: Start testing recovery plan and recovery plan jobs
  ansible.builtin.debug:
    msg: Start testing recovery plan and recovery plan jobs

################################################## CREATE Recovery Plan #######################################

- name: Define variables for recovery plan
  ansible.builtin.set_fact:
    expected_availability_zone_list:
      [
        { "availability_zone_url": "{{dr.primary_az_url}}" },
        { "availability_zone_url": "{{dr.recovery_az_url}}" },
      ]
    expected_network_mapping_list_for_check_mode:
      [
        {
          "are_networks_stretched": true,
          "availability_zone_network_mapping_list":
            [
              {
                "availability_zone_url": "{{dr.primary_az_url}}",
                "recovery_network": { "name": "{{network.dhcp.name}}" },
                "test_network": { "name": "{{network.dhcp.name}}" },
              },
              {
                "availability_zone_url": "{{dr.recovery_az_url}}",
                "recovery_network": { "name": "{{dr.recovery_site_network}}" },
                "test_network": { "name": "{{dr.recovery_site_network}}" },
              },
            ],
        },
      ]
    expected_network_mapping_list:
      [
        {
          "are_networks_stretched": false,
          "availability_zone_network_mapping_list":
            [
              {
                "availability_zone_url": "{{dr.primary_az_url}}",
                "recovery_ip_assignment_list":
                  [
                    {
                      "ip_config_list":
                        [{ "ip_address": "{{dr.recovery_ip2}}" }],
                      "vm_reference":
                        {
                          "kind": "vm",
                          "name": "{{dr_vm_name}}",
                          "uuid": "{{dr_vm.uuid}}",
                        },
                    },
                  ],
                "recovery_network":
                  {
                    "name": "{{network.dhcp.name}}",
                    "subnet_list":
                      [
                        {
                          "external_connectivity_state": "DISABLED",
                          "gateway_ip": "{{dr.gateway_ip}}",
                          "prefix_length": 24,
                        },
                      ],
                  },
                "test_ip_assignment_list":
                  [
                    {
                      "ip_config_list":
                        [{ "ip_address": "{{dr.recovery_ip1}}" }],
                      "vm_reference":
                        {
                          "kind": "vm",
                          "name": "{{dr_vm_name}}",
                          "uuid": "{{dr_vm.uuid}}",
                        },
                    },
                  ],
                "test_network":
                  {
                    "name": "{{network.dhcp.name}}",
                    "subnet_list":
                      [
                        {
                          "external_connectivity_state": "DISABLED",
                          "gateway_ip": "{{dr.gateway_ip}}",
                          "prefix_length": 24,
                        },
                      ],
                  },
              },
              {
                "availability_zone_url": "{{dr.recovery_az_url}}",
                "recovery_ip_assignment_list":
                  [
                    {
                      "ip_config_list":
                        [{ "ip_address": "{{dr.recovery_ip2}}" }],
                      "vm_reference":
                        {
                          "kind": "vm",
                          "name": "{{dr_vm_name}}",
                          "uuid": "{{dr_vm.uuid}}",
                        },
                    },
                  ],
                "recovery_network":
                  {
                    "name": "{{dr.recovery_site_network}}",
                    "subnet_list":
                      [
                        {
                          "external_connectivity_state": "DISABLED",
                          "gateway_ip": "{{dr.gateway_ip}}",
                          "prefix_length": 24,
                        },
                      ],
                  },
                "test_ip_assignment_list":
                  [
                    {
                      "ip_config_list":
                        [{ "ip_address": "{{dr.recovery_ip1}}" }],
                      "vm_reference":
                        {
                          "kind": "vm",
                          "name": "{{dr_vm_name}}",
                          "uuid": "{{dr_vm.uuid}}",
                        },
                    },
                  ],
                "test_network":
                  {
                    "name": "{{dr.recovery_site_network}}",
                    "subnet_list":
                      [
                        {
                          "external_connectivity_state": "DISABLED",
                          "gateway_ip": "{{dr.gateway_ip}}",
                          "prefix_length": 24,
                        },
                      ],
                  },
              },
            ],
        },
      ]
    expected_stage_work_0:
      {
        "recover_entities":
          {
            "entity_info_list":
              [
                {
                  "any_entity_reference":
                    {
                      "kind": "vm",
                      "name": "{{dr_vm_name}}",
                      "uuid": "{{dr_vm.uuid}}",
                    },
                  "script_list": [{ "enable_script_exec": true }],
                },
              ],
          },
      }

- name: Create checkmode spec for recovery plan with networks and 2 stage
  check_mode: true
  ntnx_recovery_plans:
    state: "present"
    name: test-integration-rp
    desc: test-integration-rp-desc
    stages:
      - vms:
          - name: "{{dr_vm_name}}"
            enable_script_exec: true
        delay: 10
    primary_location:
      url: "{{dr.primary_az_url}}"
    recovery_location:
      url: "{{dr.recovery_az_url}}"
    network_type: STRETCH
    network_mappings:
      - primary:
          test:
            name: "{{network.dhcp.name}}"
          prod:
            name: "{{network.dhcp.name}}"
        recovery:
          test:
            name: "{{dr.recovery_site_network}}"
          prod:
            name: "{{dr.recovery_site_network}}"
  register: result

- name: Checkmode spec assert
  ansible.builtin.assert:
    that:
      - result.response is defined
      - result.changed is false
      - result.failed is false
      - result.response.spec.name == "test-integration-rp"
      - result.response.spec.description == "test-integration-rp-desc"
      - result.response.spec.resources.stage_list | length == 1
      - result.response.spec.resources.stage_list[0]["delay_time_secs"] == 10
      - result.response.spec.resources.stage_list[0]["stage_work"] == expected_stage_work_0
      - result.response.spec.resources.parameters.availability_zone_list == expected_availability_zone_list
      - result.response.spec.resources.parameters.network_mapping_list == expected_network_mapping_list_for_check_mode
    fail_msg: "Unable to create recovery plan check mode spec"
    success_msg: "Recovery plan check mode spec created successfully"

- name: Create recovery plan with networks and 2 stage
  ntnx_recovery_plans:
    state: "present"
    name: test-integration-rp
    desc: test-integration-rp-desc
    stages:
      - vms:
          - name: "{{dr_vm_name}}"
            enable_script_exec: true
        delay: 10
    primary_location:
      url: "{{dr.primary_az_url}}"
    recovery_location:
      url: "{{dr.recovery_az_url}}"
    network_type: NON_STRETCH
    network_mappings:
      - primary:
          test:
            name: "{{network.dhcp.name}}"
            gateway_ip: "{{dr.gateway_ip}}"
            prefix: "{{dr.prefix}}"
            custom_ip_config:
              - vm:
                  name: "{{dr_vm_name}}"
                ip: "{{dr.recovery_ip1}}"
          prod:
            name: "{{network.dhcp.name}}"
            gateway_ip: "{{dr.gateway_ip}}"
            prefix: "{{dr.prefix}}"
            custom_ip_config:
              - vm:
                  name: "{{dr_vm_name}}"
                ip: "{{dr.recovery_ip2}}"
        recovery:
          test:
            name: "{{dr.recovery_site_network}}"
            gateway_ip: "{{dr.gateway_ip}}"
            prefix: "{{dr.prefix}}"
            custom_ip_config:
              - vm:
                  name: "{{dr_vm_name}}"
                ip: "{{dr.recovery_ip1}}"
          prod:
            name: "{{dr.recovery_site_network}}"
            gateway_ip: "{{dr.gateway_ip}}"
            prefix: "{{dr.prefix}}"
            custom_ip_config:
              - vm:
                  name: "{{dr_vm_name}}"
                ip: "{{dr.recovery_ip2}}"

  register: result

- name: Set plan_uuid
  ansible.builtin.set_fact:
    plan_uuid: "{{result.plan_uuid}}"

- name: Creation Status
  ansible.builtin.assert:
    that:
      - result.response is defined
      - result.changed is true
      - result.failed is false
      - result.response.status.state == 'COMPLETE'
      - result.plan_uuid == result.response.metadata.uuid
      - result.response.status.name == "test-integration-rp"
      - result.response.status.description == "test-integration-rp-desc"
      - result.response.status.resources.stage_list[0]["stage_uuid"] is defined
      - result.response.status.resources.stage_list | length == 1
      - result.response.status.resources.stage_list[0]["delay_time_secs"] == 10
      - result.response.status.resources.stage_list[0]["stage_work"] == expected_stage_work_0
      - result.response.status.resources.parameters.availability_zone_list == expected_availability_zone_list
      - result.response.status.resources.parameters.network_mapping_list == expected_network_mapping_list
    fail_msg: "Unable to create recovery plans"
    success_msg: "Recovery plan created successfully"

############# Update Recovery Plan ###########################

- name: Define variables for update recovery plan
  ansible.builtin.set_fact:
    expected_availability_zone_list:
      [
        { "availability_zone_url": "{{dr.primary_az_url}}" },
        { "availability_zone_url": "{{dr.recovery_az_url}}" },
      ]
    expected_network_mapping_list_in_check_mode:
      [
        {
          "are_networks_stretched": false,
          "availability_zone_network_mapping_list":
            [
              {
                "availability_zone_url": "{{dr.primary_az_url}}",
                "recovery_network":
                  {
                    "name": "{{static.name}}",
                    "subnet_list":
                      [
                        {
                          "gateway_ip": "{{static.gateway_ip}}",
                          "prefix_length": 24,
                        },
                      ],
                  },
                "test_network":
                  {
                    "name": "{{static.name}}",
                    "subnet_list":
                      [
                        {
                          "gateway_ip": "{{static.gateway_ip}}",
                          "prefix_length": 24,
                        },
                      ],
                  },
              },
              {
                "availability_zone_url": "{{dr.recovery_az_url}}",
                "recovery_network": { "name": "{{dr.recovery_site_network}}" },
                "test_network": { "name": "{{dr.recovery_site_network}}" },
              },
            ],
        },
      ]
    expected_network_mapping_list:
      [
        {
          "are_networks_stretched": false,
          "availability_zone_network_mapping_list":
            [
              {
                "availability_zone_url": "{{dr.primary_az_url}}",
                "recovery_network":
                  {
                    "name": "{{static.name}}",
                    "subnet_list":
                      [
                        {
                          "external_connectivity_state": "DISABLED",
                          "gateway_ip": "{{static.gateway_ip}}",
                          "prefix_length": 24,
                        },
                      ],
                  },
                "test_network":
                  {
                    "name": "{{static.name}}",
                    "subnet_list":
                      [
                        {
                          "external_connectivity_state": "DISABLED",
                          "gateway_ip": "{{static.gateway_ip}}",
                          "prefix_length": 24,
                        },
                      ],
                  },
              },
              {
                "availability_zone_url": "{{dr.recovery_az_url}}",
                "recovery_network": { "name": "{{dr.recovery_site_network}}" },
                "test_network": { "name": "{{dr.recovery_site_network}}" },
              },
            ],
        },
      ]
    exepected_stage_work_0:
      {
        "recover_entities":
          {
            "entity_info_list":
              [
                {
                  "any_entity_reference":
                    {
                      "kind": "vm",
                      "name": "{{dr_vm.name}}",
                      "uuid": "{{dr_vm.uuid}}",
                    },
                  "script_list": [{ "enable_script_exec": true }],
                },
                {
                  "categories": { "Environment": "Staging" },
                  "script_list": [{ "enable_script_exec": true }],
                },
              ],
          },
      }
    exepected_stage_work_1:
      {
        "recover_entities":
          { "entity_info_list": [{ "categories": { "Environment": "Dev" } }] },
      }

- name: Checkmode spec for Update recovery plan. Update networks and stages.
  check_mode: true
  ntnx_recovery_plans:
    plan_uuid: "{{plan_uuid}}"
    state: "present"
    name: test-integration-rp-updated
    desc: test-integration-rp-desc-updated
    stages:
      - vms:
          - name: "{{dr_vm_name}}"
            enable_script_exec: true
        categories:
          - key: Environment
            value: Staging
            enable_script_exec: true
        delay: 2
      - categories:
          - key: Environment
            value: Dev
    primary_location:
      url: "{{dr.primary_az_url}}"
    recovery_location:
      url: "{{dr.recovery_az_url}}"
    network_type: NON_STRETCH
    network_mappings:
      - primary:
          test:
            name: "{{static.name}}"
            gateway_ip: "{{static.gateway_ip}}"
            prefix: "{{static.network_prefix}}"
          prod:
            name: "{{static.name}}"
            gateway_ip: "{{static.gateway_ip}}"
            prefix: "{{static.network_prefix}}"
        recovery:
          test:
            name: "{{dr.recovery_site_network}}"
          prod:
            name: "{{dr.recovery_site_network}}"

  register: result

- name: Check mode spec for Update status
  ansible.builtin.assert:
    that:
      - result.response is defined
      - result.changed is false
      - result.failed is false
      - result.response.spec.name == "test-integration-rp-updated"
      - result.response.spec.description == "test-integration-rp-desc-updated"
      - result.response.spec.resources.parameters.availability_zone_list == expected_availability_zone_list
      - result.response.spec.resources.parameters.network_mapping_list == expected_network_mapping_list_in_check_mode
      - result.response.spec.resources.stage_list[0]["stage_work"] == exepected_stage_work_0
      - result.response.spec.resources.stage_list[1]["stage_work"] == exepected_stage_work_1
      - result.response.spec.resources.stage_list[0]["delay_time_secs"] == 2

    fail_msg: "Unable to create update recovery plan checkmode spec"
    success_msg: "Recovery plan update spec created successfully"

- name: Update recovery plan. Add another stage, vm and update networks.
  ntnx_recovery_plans:
    plan_uuid: "{{plan_uuid}}"
    state: "present"
    name: test-integration-rp-updated
    desc: test-integration-rp-desc-updated
    stages:
      - vms:
          - name: "{{dr_vm_name}}"
            enable_script_exec: true
        categories:
          - key: Environment
            value: Staging
            enable_script_exec: true
        delay: 2
      - categories:
          - key: Environment
            value: Dev
    primary_location:
      url: "{{dr.primary_az_url}}"
    recovery_location:
      url: "{{dr.recovery_az_url}}"
    network_type: NON_STRETCH
    network_mappings:
      - primary:
          test:
            name: "{{static.name}}"
            gateway_ip: "{{static.gateway_ip}}"
            prefix: "{{static.network_prefix}}"
          prod:
            name: "{{static.name}}"
            gateway_ip: "{{static.gateway_ip}}"
            prefix: "{{static.network_prefix}}"
        recovery:
          test:
            name: "{{dr.recovery_site_network}}"
          prod:
            name: "{{dr.recovery_site_network}}"
  register: recovery_plan

- name: Update status
  ansible.builtin.assert:
    that:
      - recovery_plan.response is defined
      - recovery_plan.changed is true
      - recovery_plan.failed is false
      - recovery_plan.response.status.state == 'COMPLETE'
      - recovery_plan.plan_uuid == result.response.metadata.uuid
      - recovery_plan.response.status.name == "test-integration-rp-updated"
      - recovery_plan.response.status.description == "test-integration-rp-desc-updated"
      - recovery_plan.response.status.resources.parameters.availability_zone_list == expected_availability_zone_list
      - recovery_plan.response.status.resources.parameters.network_mapping_list == expected_network_mapping_list
      - recovery_plan.response.status.resources.stage_list[0]["stage_work"] == exepected_stage_work_0
      - recovery_plan.response.status.resources.stage_list[1]["stage_work"] == exepected_stage_work_1
      - recovery_plan.response.status.resources.stage_list[0]["delay_time_secs"] == 2

    fail_msg: "Unable to updae recovery plans"
    success_msg: "Recovery plan updated successfully"

- name: Idempotency Check
  ntnx_recovery_plans:
    plan_uuid: "{{plan_uuid}}"
    state: "present"
    name: test-integration-rp-updated
    desc: test-integration-rp-desc-updated
    stages:
      - vms:
          - name: "{{dr_vm_name}}"
            enable_script_exec: true
        categories:
          - key: Environment
            value: Staging
            enable_script_exec: true
        delay: 2
      - categories:
          - key: Environment
            value: Dev
    primary_location:
      url: "{{dr.primary_az_url}}"
    recovery_location:
      url: "{{dr.recovery_az_url}}"
    network_type: NON_STRETCH
    network_mappings:
      - primary:
          test:
            name: "{{static.name}}"
            gateway_ip: "{{static.gateway_ip}}"
            prefix: "{{static.network_prefix}}"
          prod:
            name: "{{static.name}}"
            gateway_ip: "{{static.gateway_ip}}"
            prefix: "{{static.network_prefix}}"
        recovery:
          test:
            name: "{{dr.recovery_site_network}}"
          prod:
            name: "{{dr.recovery_site_network}}"

  register: result

- name: Idempotency check status
  ansible.builtin.assert:
    that:
      - result.changed == False
      - result.failed == False
      - "'Nothing to change' in result.msg"

    fail_msg: "Idempotency check failed"
    success_msg: "Idempotency check passed"

######################################### Run Recovery Plan Jobs############################################

- name: Run Test Failover with validation errors for checking negative scenario. It will fail in validation phase
  ntnx_recovery_plan_jobs:
    nutanix_host: "{{recovery_site_ip}}"
    state: "present"
    name: test-failover-with-errors
    recovery_plan:
      name: "{{recovery_plan.response.status.name}}"
    failed_site:
      url: "{{dr.primary_az_url}}"
    recovery_site:
      url: "{{dr.recovery_az_url}}"
    action: TEST_FAILOVER
  ignore_errors: true
  no_log: true

  register: result

- name: Assert job status
  ansible.builtin.assert:
    that:
      - result.changed == false
      - result.failed == true
      - result.job_uuid is defined
      - "'FAILED' in result.error.status.execution_status.status"

    fail_msg: "Test failover didn't failed as expected"
    success_msg: "Test failover failed as expected due to validation errors"

- name: Run Test Failover
  ntnx_recovery_plan_jobs:
    nutanix_host: "{{recovery_site_ip}}"
    state: "present"
    name: test-failover
    recovery_plan:
      uuid: "{{recovery_plan.plan_uuid}}"
    failed_site:
      url: "{{dr.primary_az_url}}"
    recovery_site:
      url: "{{dr.recovery_az_url}}"
    action: TEST_FAILOVER
    ignore_validation_failures: true

  register: test_failover_job

- name: Assert job status
  ansible.builtin.assert:
    that:
      - test_failover_job.changed == true
      - test_failover_job.failed == false
      - test_failover_job.job_uuid is defined
      - test_failover_job.response is defined
      - "'COMPLETED' in test_failover_job.response.status.execution_status.status"
      - test_failover_job.response.status.name == "test-failover"
      - test_failover_job.response.status.resources.recovery_plan_reference.uuid == "{{recovery_plan.plan_uuid}}"
      - test_failover_job.response.status.resources.execution_parameters.action_type == "TEST_FAILOVER"
      - test_failover_job.response.status.resources.execution_parameters.failed_availability_zone_list[0]["availability_zone_url"] == "{{dr.primary_az_url}}"
      - test_failover_job.response.status.resources.execution_parameters.recovery_availability_zone_list[0]["availability_zone_url"] == "{{dr.recovery_az_url}}"
    fail_msg: "Test failover job failed"
    success_msg: "Test failover job run successfully"

- name: Run Cleanup
  ntnx_recovery_plan_jobs:
    job_uuid: "{{test_failover_job.job_uuid}}"
    nutanix_host: "{{recovery_site_ip}}"
    state: "present"
    action: CLEANUP
  register: result

- name: Assert job status
  ansible.builtin.assert:
    that:
      - result.changed == true
      - result.failed == false
      - result.job_uuid is defined
      - result.response is defined
      - result.response.status.name == "test-failover"
      - result.response.status.cleanup_status.status == "COMPLETED"

    fail_msg: "Cleanup job failed"
    success_msg: "Cleanup job run successfully"

<<<<<<< HEAD
################################## Delete Recovery Plan Test########################################
=======
############################################################### Delete Recovery Plan Test###########################################################################################
- name: Delete Recovery plan with check mode
  ntnx_recovery_plans:
    state: absent
    plan_uuid: "{{ recovery_plan.plan_uuid }}"
  register: output
  ignore_errors: true
  check_mode: true

- name: Creation Status
  assert:
    that:
      - output.failed == false
      - output.changed == false
      - output.msg =="Recovery plan with uuid:{{ recovery_plan.plan_uuid }} will be deleted."
      - output.plan_uuid == "{{ recovery_plan.plan_uuid }}"
    fail_msg: "Recovery plan has been deleted successfully within check_mode"
    success_msg: "Returned As expected"

>>>>>>> 69a39bf6

- name: Delete recovery plan
  ntnx_recovery_plans:
    plan_uuid: "{{recovery_plan.plan_uuid}}"
    state: "absent"
  register: result

- name: Delete Status
  ansible.builtin.assert:
    that:
      - result.response is defined
      - result.changed == True
      - result.response.status == 'SUCCEEDED'

    fail_msg: "recovery plan delete failed"
    success_msg: "recovery plan deleted successfully"<|MERGE_RESOLUTION|>--- conflicted
+++ resolved
@@ -655,9 +655,6 @@
     fail_msg: "Cleanup job failed"
     success_msg: "Cleanup job run successfully"
 
-<<<<<<< HEAD
-################################## Delete Recovery Plan Test########################################
-=======
 ############################################################### Delete Recovery Plan Test###########################################################################################
 - name: Delete Recovery plan with check mode
   ntnx_recovery_plans:
@@ -677,7 +674,6 @@
     fail_msg: "Recovery plan has been deleted successfully within check_mode"
     success_msg: "Returned As expected"
 
->>>>>>> 69a39bf6
 
 - name: Delete recovery plan
   ntnx_recovery_plans:
