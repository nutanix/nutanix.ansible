---
- name: Start testing recovery plan and recovery plan jobs
  ansible.builtin.debug:
    msg: Start testing recovery plan and recovery plan jobs

<<<<<<< HEAD
################################ CREATE Recovery Plan #########################################################

- name: Set variables
=======
################################################## CREATE Recovery Plan #######################################

- name: Define variables for recovery plan
>>>>>>> 98dc67cb
  ansible.builtin.set_fact:
    expected_availability_zone_list:
      [
        { "availability_zone_url": "{{dr.primary_az_url}}" },
        { "availability_zone_url": "{{dr.recovery_az_url}}" },
      ]
    expected_network_mapping_list_for_check_mode:
      [
        {
          "are_networks_stretched": true,
          "availability_zone_network_mapping_list":
            [
              {
                "availability_zone_url": "{{dr.primary_az_url}}",
                "recovery_network": { "name": "{{network.dhcp.name}}" },
                "test_network": { "name": "{{network.dhcp.name}}" },
              },
              {
                "availability_zone_url": "{{dr.recovery_az_url}}",
                "recovery_network": { "name": "{{dr.recovery_site_network}}" },
                "test_network": { "name": "{{dr.recovery_site_network}}" },
              },
            ],
        },
      ]
    expected_network_mapping_list:
      [
        {
          "are_networks_stretched": false,
          "availability_zone_network_mapping_list":
            [
              {
                "availability_zone_url": "{{dr.primary_az_url}}",
                "recovery_ip_assignment_list":
                  [
                    {
                      "ip_config_list":
                        [{ "ip_address": "{{dr.recovery_ip2}}" }],
                      "vm_reference":
                        {
                          "kind": "vm",
                          "name": "{{dr_vm_name}}",
                          "uuid": "{{dr_vm.uuid}}",
                        },
                    },
                  ],
                "recovery_network":
                  {
                    "name": "{{network.dhcp.name}}",
                    "subnet_list":
                      [
                        {
                          "external_connectivity_state": "DISABLED",
                          "gateway_ip": "{{dr.gateway_ip}}",
                          "prefix_length": 24,
                        },
                      ],
                  },
                "test_ip_assignment_list":
                  [
                    {
                      "ip_config_list":
                        [{ "ip_address": "{{dr.recovery_ip1}}" }],
                      "vm_reference":
                        {
                          "kind": "vm",
                          "name": "{{dr_vm_name}}",
                          "uuid": "{{dr_vm.uuid}}",
                        },
                    },
                  ],
                "test_network":
                  {
                    "name": "{{network.dhcp.name}}",
                    "subnet_list":
                      [
                        {
                          "external_connectivity_state": "DISABLED",
                          "gateway_ip": "{{dr.gateway_ip}}",
                          "prefix_length": 24,
                        },
                      ],
                  },
              },
              {
                "availability_zone_url": "{{dr.recovery_az_url}}",
                "recovery_ip_assignment_list":
                  [
                    {
                      "ip_config_list":
                        [{ "ip_address": "{{dr.recovery_ip2}}" }],
                      "vm_reference":
                        {
                          "kind": "vm",
                          "name": "{{dr_vm_name}}",
                          "uuid": "{{dr_vm.uuid}}",
                        },
                    },
                  ],
                "recovery_network":
                  {
                    "name": "{{dr.recovery_site_network}}",
                    "subnet_list":
                      [
                        {
                          "external_connectivity_state": "DISABLED",
                          "gateway_ip": "{{dr.gateway_ip}}",
                          "prefix_length": 24,
                        },
                      ],
                  },
                "test_ip_assignment_list":
                  [
                    {
                      "ip_config_list":
                        [{ "ip_address": "{{dr.recovery_ip1}}" }],
                      "vm_reference":
                        {
                          "kind": "vm",
                          "name": "{{dr_vm_name}}",
                          "uuid": "{{dr_vm.uuid}}",
                        },
                    },
                  ],
                "test_network":
                  {
                    "name": "{{dr.recovery_site_network}}",
                    "subnet_list":
                      [
                        {
                          "external_connectivity_state": "DISABLED",
                          "gateway_ip": "{{dr.gateway_ip}}",
                          "prefix_length": 24,
                        },
                      ],
                  },
              },
            ],
        },
      ]
    expected_stage_work_0:
      {
        "recover_entities":
          {
            "entity_info_list":
              [
                {
                  "any_entity_reference":
                    {
                      "kind": "vm",
                      "name": "{{dr_vm_name}}",
                      "uuid": "{{dr_vm.uuid}}",
                    },
                  "script_list": [{ "enable_script_exec": true }],
                },
              ],
          },
      }

- name: Create checkmode spec for recovery plan with networks and 2 stage
  check_mode: true
  ntnx_recovery_plans:
    state: "present"
    name: test-integration-rp
    desc: test-integration-rp-desc
    stages:
      - vms:
          - name: "{{dr_vm_name}}"
            enable_script_exec: true
        delay: 10
    primary_location:
      url: "{{dr.primary_az_url}}"
    recovery_location:
      url: "{{dr.recovery_az_url}}"
    network_type: STRETCH
    network_mappings:
      - primary:
          test:
            name: "{{network.dhcp.name}}"
          prod:
            name: "{{network.dhcp.name}}"
        recovery:
          test:
            name: "{{dr.recovery_site_network}}"
          prod:
            name: "{{dr.recovery_site_network}}"
  register: result

- name: Checkmode spec assert
  ansible.builtin.assert:
    that:
      - result.response is defined
      - result.changed is false
      - result.failed is false
      - result.response.spec.name == "test-integration-rp"
      - result.response.spec.description == "test-integration-rp-desc"
      - result.response.spec.resources.stage_list | length == 1
      - result.response.spec.resources.stage_list[0]["delay_time_secs"] == 10
      - result.response.spec.resources.stage_list[0]["stage_work"] == expected_stage_work_0
      - result.response.spec.resources.parameters.availability_zone_list == expected_availability_zone_list
      - result.response.spec.resources.parameters.network_mapping_list == expected_network_mapping_list_for_check_mode
    fail_msg: "Unable to create recovery plan check mode spec"
    success_msg: "Recovery plan check mode spec created successfully"

- name: Create recovery plan with networks and 2 stage
  ntnx_recovery_plans:
    state: "present"
    name: test-integration-rp
    desc: test-integration-rp-desc
    stages:
      - vms:
          - name: "{{dr_vm_name}}"
            enable_script_exec: true
        delay: 10
    primary_location:
      url: "{{dr.primary_az_url}}"
    recovery_location:
      url: "{{dr.recovery_az_url}}"
    network_type: NON_STRETCH
    network_mappings:
      - primary:
          test:
            name: "{{network.dhcp.name}}"
            gateway_ip: "{{dr.gateway_ip}}"
            prefix: "{{dr.prefix}}"
            custom_ip_config:
              - vm:
                  name: "{{dr_vm_name}}"
                ip: "{{dr.recovery_ip1}}"
          prod:
            name: "{{network.dhcp.name}}"
            gateway_ip: "{{dr.gateway_ip}}"
            prefix: "{{dr.prefix}}"
            custom_ip_config:
              - vm:
                  name: "{{dr_vm_name}}"
                ip: "{{dr.recovery_ip2}}"
        recovery:
          test:
            name: "{{dr.recovery_site_network}}"
            gateway_ip: "{{dr.gateway_ip}}"
            prefix: "{{dr.prefix}}"
            custom_ip_config:
              - vm:
                  name: "{{dr_vm_name}}"
                ip: "{{dr.recovery_ip1}}"
          prod:
            name: "{{dr.recovery_site_network}}"
            gateway_ip: "{{dr.gateway_ip}}"
            prefix: "{{dr.prefix}}"
            custom_ip_config:
              - vm:
                  name: "{{dr_vm_name}}"
                ip: "{{dr.recovery_ip2}}"

  register: result

- name: Set plan_uuid
  ansible.builtin.set_fact:
    plan_uuid: "{{result.plan_uuid}}"

- name: Creation Status
  ansible.builtin.assert:
    that:
      - result.response is defined
      - result.changed is true
      - result.failed is false
      - result.response.status.state == 'COMPLETE'
      - result.plan_uuid == result.response.metadata.uuid
      - result.response.status.name == "test-integration-rp"
      - result.response.status.description == "test-integration-rp-desc"
      - result.response.status.resources.stage_list[0]["stage_uuid"] is defined
      - result.response.status.resources.stage_list | length == 1
      - result.response.status.resources.stage_list[0]["delay_time_secs"] == 10
      - result.response.status.resources.stage_list[0]["stage_work"] == expected_stage_work_0
      - result.response.status.resources.parameters.availability_zone_list == expected_availability_zone_list
      - result.response.status.resources.parameters.network_mapping_list == expected_network_mapping_list
    fail_msg: "Unable to create recovery plans"
    success_msg: "Recovery plan created successfully"

<<<<<<< HEAD
############################################ Update Recovery Plan ########################################

- name: Set variables
=======
############# Update Recovery Plan ###########################

- name: Define variables for update recovery plan
>>>>>>> 98dc67cb
  ansible.builtin.set_fact:
    expected_availability_zone_list:
      [
        { "availability_zone_url": "{{dr.primary_az_url}}" },
        { "availability_zone_url": "{{dr.recovery_az_url}}" },
      ]
    expected_network_mapping_list_in_check_mode:
      [
        {
          "are_networks_stretched": false,
          "availability_zone_network_mapping_list":
            [
              {
                "availability_zone_url": "{{dr.primary_az_url}}",
                "recovery_network":
                  {
                    "name": "{{static.name}}",
                    "subnet_list":
                      [
                        {
                          "gateway_ip": "{{static.gateway_ip}}",
                          "prefix_length": 24,
                        },
                      ],
                  },
                "test_network":
                  {
                    "name": "{{static.name}}",
                    "subnet_list":
                      [
                        {
                          "gateway_ip": "{{static.gateway_ip}}",
                          "prefix_length": 24,
                        },
                      ],
                  },
              },
              {
                "availability_zone_url": "{{dr.recovery_az_url}}",
                "recovery_network": { "name": "{{dr.recovery_site_network}}" },
                "test_network": { "name": "{{dr.recovery_site_network}}" },
              },
            ],
        },
      ]
    expected_network_mapping_list:
      [
        {
          "are_networks_stretched": false,
          "availability_zone_network_mapping_list":
            [
              {
                "availability_zone_url": "{{dr.primary_az_url}}",
                "recovery_network":
                  {
                    "name": "{{static.name}}",
                    "subnet_list":
                      [
                        {
                          "external_connectivity_state": "DISABLED",
                          "gateway_ip": "{{static.gateway_ip}}",
                          "prefix_length": 24,
                        },
                      ],
                  },
                "test_network":
                  {
                    "name": "{{static.name}}",
                    "subnet_list":
                      [
                        {
                          "external_connectivity_state": "DISABLED",
                          "gateway_ip": "{{static.gateway_ip}}",
                          "prefix_length": 24,
                        },
                      ],
                  },
              },
              {
                "availability_zone_url": "{{dr.recovery_az_url}}",
                "recovery_network": { "name": "{{dr.recovery_site_network}}" },
                "test_network": { "name": "{{dr.recovery_site_network}}" },
              },
            ],
        },
      ]
    exepected_stage_work_0:
      {
        "recover_entities":
          {
            "entity_info_list":
              [
                {
                  "any_entity_reference":
                    {
                      "kind": "vm",
                      "name": "{{dr_vm.name}}",
                      "uuid": "{{dr_vm.uuid}}",
                    },
                  "script_list": [{ "enable_script_exec": true }],
                },
                {
                  "categories": { "Environment": "Staging" },
                  "script_list": [{ "enable_script_exec": true }],
                },
              ],
          },
      }
    exepected_stage_work_1:
      {
        "recover_entities":
          { "entity_info_list": [{ "categories": { "Environment": "Dev" } }] },
      }

- name: Checkmode spec for Update recovery plan. Update networks and stages.
  check_mode: true
  ntnx_recovery_plans:
    plan_uuid: "{{plan_uuid}}"
    state: "present"
    name: test-integration-rp-updated
    desc: test-integration-rp-desc-updated
    stages:
      - vms:
          - name: "{{dr_vm_name}}"
            enable_script_exec: true
        categories:
          - key: Environment
            value: Staging
            enable_script_exec: true
        delay: 2
      - categories:
          - key: Environment
            value: Dev
    primary_location:
      url: "{{dr.primary_az_url}}"
    recovery_location:
      url: "{{dr.recovery_az_url}}"
    network_type: NON_STRETCH
    network_mappings:
      - primary:
          test:
            name: "{{static.name}}"
            gateway_ip: "{{static.gateway_ip}}"
            prefix: "{{static.network_prefix}}"
          prod:
            name: "{{static.name}}"
            gateway_ip: "{{static.gateway_ip}}"
            prefix: "{{static.network_prefix}}"
        recovery:
          test:
            name: "{{dr.recovery_site_network}}"
          prod:
            name: "{{dr.recovery_site_network}}"

  register: result

- name: Check mode spec for Update status
  ansible.builtin.assert:
    that:
      - result.response is defined
      - result.changed is false
      - result.failed is false
      - result.response.spec.name == "test-integration-rp-updated"
      - result.response.spec.description == "test-integration-rp-desc-updated"
      - result.response.spec.resources.parameters.availability_zone_list == expected_availability_zone_list
      - result.response.spec.resources.parameters.network_mapping_list == expected_network_mapping_list_in_check_mode
      - result.response.spec.resources.stage_list[0]["stage_work"] == exepected_stage_work_0
      - result.response.spec.resources.stage_list[1]["stage_work"] == exepected_stage_work_1
      - result.response.spec.resources.stage_list[0]["delay_time_secs"] == 2

    fail_msg: "Unable to create update recovery plan checkmode spec"
    success_msg: "Recovery plan update spec created successfully"

- name: Update recovery plan. Add another stage, vm and update networks.
  ntnx_recovery_plans:
    plan_uuid: "{{plan_uuid}}"
    state: "present"
    name: test-integration-rp-updated
    desc: test-integration-rp-desc-updated
    stages:
      - vms:
          - name: "{{dr_vm_name}}"
            enable_script_exec: true
        categories:
          - key: Environment
            value: Staging
            enable_script_exec: true
        delay: 2
      - categories:
          - key: Environment
            value: Dev
    primary_location:
      url: "{{dr.primary_az_url}}"
    recovery_location:
      url: "{{dr.recovery_az_url}}"
    network_type: NON_STRETCH
    network_mappings:
      - primary:
          test:
            name: "{{static.name}}"
            gateway_ip: "{{static.gateway_ip}}"
            prefix: "{{static.network_prefix}}"
          prod:
            name: "{{static.name}}"
            gateway_ip: "{{static.gateway_ip}}"
            prefix: "{{static.network_prefix}}"
        recovery:
          test:
            name: "{{dr.recovery_site_network}}"
          prod:
            name: "{{dr.recovery_site_network}}"
  register: recovery_plan

- name: Update status
  ansible.builtin.assert:
    that:
      - recovery_plan.response is defined
      - recovery_plan.changed is true
      - recovery_plan.failed is false
      - recovery_plan.response.status.state == 'COMPLETE'
      - recovery_plan.plan_uuid == result.response.metadata.uuid
      - recovery_plan.response.status.name == "test-integration-rp-updated"
      - recovery_plan.response.status.description == "test-integration-rp-desc-updated"
      - recovery_plan.response.status.resources.parameters.availability_zone_list == expected_availability_zone_list
      - recovery_plan.response.status.resources.parameters.network_mapping_list == expected_network_mapping_list
      - recovery_plan.response.status.resources.stage_list[0]["stage_work"] == exepected_stage_work_0
      - recovery_plan.response.status.resources.stage_list[1]["stage_work"] == exepected_stage_work_1
      - recovery_plan.response.status.resources.stage_list[0]["delay_time_secs"] == 2

<<<<<<< HEAD
    fail_msg: 'Unable to update recovery plans'
    success_msg: 'Recovery plan updated successfully'
=======
    fail_msg: "Unable to updae recovery plans"
    success_msg: "Recovery plan updated successfully"
>>>>>>> 98dc67cb

- name: Idempotency Check
  ntnx_recovery_plans:
    plan_uuid: "{{plan_uuid}}"
    state: "present"
    name: test-integration-rp-updated
    desc: test-integration-rp-desc-updated
    stages:
      - vms:
          - name: "{{dr_vm_name}}"
            enable_script_exec: true
        categories:
          - key: Environment
            value: Staging
            enable_script_exec: true
        delay: 2
      - categories:
          - key: Environment
            value: Dev
    primary_location:
      url: "{{dr.primary_az_url}}"
    recovery_location:
      url: "{{dr.recovery_az_url}}"
    network_type: NON_STRETCH
    network_mappings:
      - primary:
          test:
            name: "{{static.name}}"
            gateway_ip: "{{static.gateway_ip}}"
            prefix: "{{static.network_prefix}}"
          prod:
            name: "{{static.name}}"
            gateway_ip: "{{static.gateway_ip}}"
            prefix: "{{static.network_prefix}}"
        recovery:
          test:
            name: "{{dr.recovery_site_network}}"
          prod:
            name: "{{dr.recovery_site_network}}"

  register: result

- name: Idempotency check status
  ansible.builtin.assert:
    that:
      - result.changed == False
      - result.failed == False
      - "'Nothing to change' in result.msg"

    fail_msg: "Idempotency check failed"
    success_msg: "Idempotency check passed"

<<<<<<< HEAD
############################ Run Recovery Plan Jobs#########################################
=======
######################################### Run Recovery Plan Jobs############################################
>>>>>>> 98dc67cb

- name: Run Test Failover with validation errors for checking negative scenario. It will fail in validation phase
  ntnx_recovery_plan_jobs:
    nutanix_host: "{{recovery_site_ip}}"
    state: "present"
    name: test-failover-with-errors
    recovery_plan:
      name: "{{recovery_plan.response.status.name}}"
    failed_site:
      url: "{{dr.primary_az_url}}"
    recovery_site:
      url: "{{dr.recovery_az_url}}"
    action: TEST_FAILOVER
  ignore_errors: true
  no_log: true

  register: result

- name: Assert job status
  ansible.builtin.assert:
    that:
      - result.changed == false
      - result.failed == true
      - result.job_uuid is defined
      - "'FAILED' in result.error.status.execution_status.status"

    fail_msg: "Test failover didn't failed as expected"
    success_msg: "Test failover failed as expected due to validation errors"

- name: Run Test Failover
  ntnx_recovery_plan_jobs:
    nutanix_host: "{{recovery_site_ip}}"
    state: "present"
    name: test-failover
    recovery_plan:
      uuid: "{{recovery_plan.plan_uuid}}"
    failed_site:
      url: "{{dr.primary_az_url}}"
    recovery_site:
      url: "{{dr.recovery_az_url}}"
    action: TEST_FAILOVER
    ignore_validation_failures: true

  register: test_failover_job

- name: Assert job status
  ansible.builtin.assert:
    that:
      - test_failover_job.changed == true
      - test_failover_job.failed == false
      - test_failover_job.job_uuid is defined
      - test_failover_job.response is defined
      - "'COMPLETED' in test_failover_job.response.status.execution_status.status"
      - test_failover_job.response.status.name == "test-failover"
      - test_failover_job.response.status.resources.recovery_plan_reference.uuid == "{{recovery_plan.plan_uuid}}"
      - test_failover_job.response.status.resources.execution_parameters.action_type == "TEST_FAILOVER"
      - test_failover_job.response.status.resources.execution_parameters.failed_availability_zone_list[0]["availability_zone_url"] == "{{dr.primary_az_url}}"
      - test_failover_job.response.status.resources.execution_parameters.recovery_availability_zone_list[0]["availability_zone_url"] == "{{dr.recovery_az_url}}"
    fail_msg: "Test failover job failed"
    success_msg: "Test failover job run successfully"

- name: Run Cleanup
  ntnx_recovery_plan_jobs:
    job_uuid: "{{test_failover_job.job_uuid}}"
    nutanix_host: "{{recovery_site_ip}}"
    state: "present"
    action: CLEANUP
  register: result

- name: Assert job status
  ansible.builtin.assert:
    that:
      - result.changed == true
      - result.failed == false
      - result.job_uuid is defined
      - result.response is defined
      - result.response.status.name == "test-failover"
      - result.response.status.cleanup_status.status == "COMPLETED"

    fail_msg: "Cleanup job failed"
    success_msg: "Cleanup job run successfully"

<<<<<<< HEAD
############################## Delete Recovery Plan Test######################################
=======
################################## Delete Recovery Plan Test########################################
>>>>>>> 98dc67cb

- name: Delete recovery plan
  ntnx_recovery_plans:
    plan_uuid: "{{recovery_plan.plan_uuid}}"
    state: "absent"
  register: result

- name: Delete Status
  ansible.builtin.assert:
    that:
      - result.response is defined
      - result.changed == True
      - result.response.status == 'SUCCEEDED'

    fail_msg: "recovery plan delete failed"
    success_msg: "recovery plan deleted successfully"<|MERGE_RESOLUTION|>--- conflicted
+++ resolved
@@ -3,15 +3,9 @@
   ansible.builtin.debug:
     msg: Start testing recovery plan and recovery plan jobs
 
-<<<<<<< HEAD
-################################ CREATE Recovery Plan #########################################################
-
-- name: Set variables
-=======
 ################################################## CREATE Recovery Plan #######################################
 
 - name: Define variables for recovery plan
->>>>>>> 98dc67cb
   ansible.builtin.set_fact:
     expected_availability_zone_list:
       [
@@ -292,15 +286,9 @@
     fail_msg: "Unable to create recovery plans"
     success_msg: "Recovery plan created successfully"
 
-<<<<<<< HEAD
-############################################ Update Recovery Plan ########################################
-
-- name: Set variables
-=======
 ############# Update Recovery Plan ###########################
 
 - name: Define variables for update recovery plan
->>>>>>> 98dc67cb
   ansible.builtin.set_fact:
     expected_availability_zone_list:
       [
@@ -530,13 +518,8 @@
       - recovery_plan.response.status.resources.stage_list[1]["stage_work"] == exepected_stage_work_1
       - recovery_plan.response.status.resources.stage_list[0]["delay_time_secs"] == 2
 
-<<<<<<< HEAD
-    fail_msg: 'Unable to update recovery plans'
-    success_msg: 'Recovery plan updated successfully'
-=======
     fail_msg: "Unable to updae recovery plans"
     success_msg: "Recovery plan updated successfully"
->>>>>>> 98dc67cb
 
 - name: Idempotency Check
   ntnx_recovery_plans:
@@ -589,11 +572,7 @@
     fail_msg: "Idempotency check failed"
     success_msg: "Idempotency check passed"
 
-<<<<<<< HEAD
-############################ Run Recovery Plan Jobs#########################################
-=======
 ######################################### Run Recovery Plan Jobs############################################
->>>>>>> 98dc67cb
 
 - name: Run Test Failover with validation errors for checking negative scenario. It will fail in validation phase
   ntnx_recovery_plan_jobs:
@@ -676,11 +655,7 @@
     fail_msg: "Cleanup job failed"
     success_msg: "Cleanup job run successfully"
 
-<<<<<<< HEAD
-############################## Delete Recovery Plan Test######################################
-=======
 ################################## Delete Recovery Plan Test########################################
->>>>>>> 98dc67cb
 
 - name: Delete recovery plan
   ntnx_recovery_plans:
