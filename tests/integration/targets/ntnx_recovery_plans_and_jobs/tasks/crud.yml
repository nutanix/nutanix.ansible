---
- name: Start testing recovery plan and recovery plan jobs
  ansible.builtin.debug:
    msg: Start testing recovery plan and recovery plan jobs

################################################## CREATE Recovery Plan #######################################

- name: Define variables for recovery plan
  ansible.builtin.set_fact:
    expected_availability_zone_list:
      [
        { "availability_zone_url": "{{dr.primary_az_url}}" },
        { "availability_zone_url": "{{dr.recovery_az_url}}" },
      ]
    expected_network_mapping_list_for_check_mode:
      [
        {
          "are_networks_stretched": true,
          "availability_zone_network_mapping_list":
            [
              {
                "availability_zone_url": "{{dr.primary_az_url}}",
                "recovery_network": { "name": "{{network.dhcp.name}}" },
                "test_network": { "name": "{{network.dhcp.name}}" },
              },
              {
                "availability_zone_url": "{{dr.recovery_az_url}}",
                "recovery_network": { "name": "{{dr.recovery_site_network}}" },
                "test_network": { "name": "{{dr.recovery_site_network}}" },
              },
            ],
        },
      ]
    expected_network_mapping_list:
      [
        {
          "are_networks_stretched": false,
          "availability_zone_network_mapping_list":
            [
              {
                "availability_zone_url": "{{dr.primary_az_url}}",
                "recovery_ip_assignment_list":
                  [
                    {
                      "ip_config_list":
                        [{ "ip_address": "{{dr.recovery_ip2}}" }],
                      "vm_reference":
                        {
                          "kind": "vm",
                          "name": "{{dr_vm_name}}",
                          "uuid": "{{dr_vm.uuid}}",
                        },
                    },
                  ],
                "recovery_network":
                  {
                    "name": "{{network.dhcp.name}}",
                    "subnet_list":
                      [
                        {
                          "external_connectivity_state": "DISABLED",
                          "gateway_ip": "{{dr.gateway_ip}}",
                          "prefix_length": 24,
                        },
                      ],
                  },
                "test_ip_assignment_list":
                  [
                    {
                      "ip_config_list":
                        [{ "ip_address": "{{dr.recovery_ip1}}" }],
                      "vm_reference":
                        {
                          "kind": "vm",
                          "name": "{{dr_vm_name}}",
                          "uuid": "{{dr_vm.uuid}}",
                        },
                    },
                  ],
                "test_network":
                  {
                    "name": "{{network.dhcp.name}}",
                    "subnet_list":
                      [
                        {
                          "external_connectivity_state": "DISABLED",
                          "gateway_ip": "{{dr.gateway_ip}}",
                          "prefix_length": 24,
                        },
                      ],
                  },
              },
              {
                "availability_zone_url": "{{dr.recovery_az_url}}",
                "recovery_ip_assignment_list":
                  [
                    {
                      "ip_config_list":
                        [{ "ip_address": "{{dr.recovery_ip2}}" }],
                      "vm_reference":
                        {
                          "kind": "vm",
                          "name": "{{dr_vm_name}}",
                          "uuid": "{{dr_vm.uuid}}",
                        },
                    },
                  ],
                "recovery_network":
                  {
                    "name": "{{dr.recovery_site_network}}",
                    "subnet_list":
                      [
                        {
                          "external_connectivity_state": "DISABLED",
                          "gateway_ip": "{{dr.gateway_ip}}",
                          "prefix_length": 24,
                        },
                      ],
                  },
                "test_ip_assignment_list":
                  [
                    {
                      "ip_config_list":
                        [{ "ip_address": "{{dr.recovery_ip1}}" }],
                      "vm_reference":
                        {
                          "kind": "vm",
                          "name": "{{dr_vm_name}}",
                          "uuid": "{{dr_vm.uuid}}",
                        },
                    },
                  ],
                "test_network":
                  {
                    "name": "{{dr.recovery_site_network}}",
                    "subnet_list":
                      [
                        {
                          "external_connectivity_state": "DISABLED",
                          "gateway_ip": "{{dr.gateway_ip}}",
                          "prefix_length": 24,
                        },
                      ],
                  },
              },
            ],
        },
      ]
    expected_stage_work_0:
      {
        "recover_entities":
          {
            "entity_info_list":
              [
                {
                  "any_entity_reference":
                    {
                      "kind": "vm",
                      "name": "{{dr_vm_name}}",
                      "uuid": "{{dr_vm.uuid}}",
                    },
                  "script_list": [{ "enable_script_exec": true }],
                },
              ],
          },
      }

- name: Create checkmode spec for recovery plan with networks and 2 stage
  check_mode: true
  ntnx_recovery_plans:
    state: "present"
    name: test-integration-rp
    desc: test-integration-rp-desc
    stages:
      - vms:
          - name: "{{dr_vm_name}}"
            enable_script_exec: true
        delay: 10
    primary_location:
      url: "{{dr.primary_az_url}}"
    recovery_location:
      url: "{{dr.recovery_az_url}}"
    network_type: STRETCH
    network_mappings:
      - primary:
          test:
            name: "{{network.dhcp.name}}"
          prod:
            name: "{{network.dhcp.name}}"
        recovery:
          test:
            name: "{{dr.recovery_site_network}}"
          prod:
            name: "{{dr.recovery_site_network}}"
  register: result

- name: Checkmode spec assert
  ansible.builtin.assert:
    that:
      - result.response is defined
      - result.changed is false
      - result.failed is false
      - result.response.spec.name == "test-integration-rp"
      - result.response.spec.description == "test-integration-rp-desc"
      - result.response.spec.resources.stage_list | length == 1
      - result.response.spec.resources.stage_list[0]["delay_time_secs"] == 10
      - result.response.spec.resources.stage_list[0]["stage_work"] == expected_stage_work_0
      - result.response.spec.resources.parameters.availability_zone_list == expected_availability_zone_list
      - result.response.spec.resources.parameters.network_mapping_list == expected_network_mapping_list_for_check_mode
    fail_msg: "Unable to create recovery plan check mode spec"
    success_msg: "Recovery plan check mode spec created successfully"

- name: Create recovery plan with networks and 2 stage
  ntnx_recovery_plans:
    state: "present"
    name: test-integration-rp
    desc: test-integration-rp-desc
    stages:
      - vms:
          - name: "{{dr_vm_name}}"
            enable_script_exec: true
        delay: 10
    primary_location:
      url: "{{dr.primary_az_url}}"
    recovery_location:
      url: "{{dr.recovery_az_url}}"
    network_type: NON_STRETCH
    network_mappings:
      - primary:
          test:
            name: "{{network.dhcp.name}}"
            gateway_ip: "{{dr.gateway_ip}}"
            prefix: "{{dr.prefix}}"
            custom_ip_config:
              - vm:
                  name: "{{dr_vm_name}}"
                ip: "{{dr.recovery_ip1}}"
          prod:
            name: "{{network.dhcp.name}}"
            gateway_ip: "{{dr.gateway_ip}}"
            prefix: "{{dr.prefix}}"
            custom_ip_config:
              - vm:
                  name: "{{dr_vm_name}}"
                ip: "{{dr.recovery_ip2}}"
        recovery:
          test:
            name: "{{dr.recovery_site_network}}"
            gateway_ip: "{{dr.gateway_ip}}"
            prefix: "{{dr.prefix}}"
            custom_ip_config:
              - vm:
                  name: "{{dr_vm_name}}"
                ip: "{{dr.recovery_ip1}}"
          prod:
            name: "{{dr.recovery_site_network}}"
            gateway_ip: "{{dr.gateway_ip}}"
            prefix: "{{dr.prefix}}"
            custom_ip_config:
              - vm:
                  name: "{{dr_vm_name}}"
                ip: "{{dr.recovery_ip2}}"

  register: result

- name: Set plan_uuid
  ansible.builtin.set_fact:
    plan_uuid: "{{result.plan_uuid}}"

- name: Creation Status
  ansible.builtin.assert:
    that:
      - result.response is defined
      - result.changed is true
      - result.failed is false
      - result.response.status.state == 'COMPLETE'
      - result.plan_uuid == result.response.metadata.uuid
      - result.response.status.name == "test-integration-rp"
      - result.response.status.description == "test-integration-rp-desc"
      - result.response.status.resources.stage_list[0]["stage_uuid"] is defined
      - result.response.status.resources.stage_list | length == 1
      - result.response.status.resources.stage_list[0]["delay_time_secs"] == 10
      - result.response.status.resources.stage_list[0]["stage_work"] == expected_stage_work_0
      - result.response.status.resources.parameters.availability_zone_list == expected_availability_zone_list
      - result.response.status.resources.parameters.network_mapping_list == expected_network_mapping_list
    fail_msg: "Unable to create recovery plans"
    success_msg: "Recovery plan created successfully"

############# Update Recovery Plan ###########################

- name: Define variables for update recovery plan
  ansible.builtin.set_fact:
    expected_availability_zone_list:
      [
        { "availability_zone_url": "{{dr.primary_az_url}}" },
        { "availability_zone_url": "{{dr.recovery_az_url}}" },
      ]
    expected_network_mapping_list_in_check_mode:
      [
        {
          "are_networks_stretched": false,
          "availability_zone_network_mapping_list":
            [
              {
                "availability_zone_url": "{{dr.primary_az_url}}",
                "recovery_network":
                  {
                    "name": "{{static.name}}",
                    "subnet_list":
                      [
                        {
                          "gateway_ip": "{{static.gateway_ip}}",
                          "prefix_length": 24,
                        },
                      ],
                  },
                "test_network":
                  {
                    "name": "{{static.name}}",
                    "subnet_list":
                      [
                        {
                          "gateway_ip": "{{static.gateway_ip}}",
                          "prefix_length": 24,
                        },
                      ],
                  },
              },
              {
                "availability_zone_url": "{{dr.recovery_az_url}}",
                "recovery_network": { "name": "{{dr.recovery_site_network}}" },
                "test_network": { "name": "{{dr.recovery_site_network}}" },
              },
            ],
        },
      ]
    expected_network_mapping_list:
      [
        {
          "are_networks_stretched": false,
          "availability_zone_network_mapping_list":
            [
              {
                "availability_zone_url": "{{dr.primary_az_url}}",
                "recovery_network":
                  {
                    "name": "{{static.name}}",
                    "subnet_list":
                      [
                        {
                          "external_connectivity_state": "DISABLED",
                          "gateway_ip": "{{static.gateway_ip}}",
                          "prefix_length": 24,
                        },
                      ],
                  },
                "test_network":
                  {
                    "name": "{{static.name}}",
                    "subnet_list":
                      [
                        {
                          "external_connectivity_state": "DISABLED",
                          "gateway_ip": "{{static.gateway_ip}}",
                          "prefix_length": 24,
                        },
                      ],
                  },
              },
              {
                "availability_zone_url": "{{dr.recovery_az_url}}",
                "recovery_network": { "name": "{{dr.recovery_site_network}}" },
                "test_network": { "name": "{{dr.recovery_site_network}}" },
              },
            ],
        },
      ]
    exepected_stage_work_0:
      {
        "recover_entities":
          {
            "entity_info_list":
              [
                {
                  "any_entity_reference":
                    {
                      "kind": "vm",
                      "name": "{{dr_vm.name}}",
                      "uuid": "{{dr_vm.uuid}}",
                    },
                  "script_list": [{ "enable_script_exec": true }],
                },
                {
                  "categories": { "Environment": "Staging" },
                  "script_list": [{ "enable_script_exec": true }],
                },
              ],
          },
      }
    exepected_stage_work_1:
      {
        "recover_entities":
          { "entity_info_list": [{ "categories": { "Environment": "Dev" } }] },
      }

- name: Checkmode spec for Update recovery plan. Update networks and stages.
  check_mode: true
  ntnx_recovery_plans:
    plan_uuid: "{{plan_uuid}}"
    state: "present"
    name: test-integration-rp-updated
    desc: test-integration-rp-desc-updated
    stages:
      - vms:
          - name: "{{dr_vm_name}}"
            enable_script_exec: true
        categories:
          - key: Environment
            value: Staging
            enable_script_exec: true
        delay: 2
      - categories:
          - key: Environment
            value: Dev
    primary_location:
      url: "{{dr.primary_az_url}}"
    recovery_location:
      url: "{{dr.recovery_az_url}}"
    network_type: NON_STRETCH
    network_mappings:
      - primary:
          test:
            name: "{{static.name}}"
            gateway_ip: "{{static.gateway_ip}}"
            prefix: "{{static.network_prefix}}"
          prod:
            name: "{{static.name}}"
            gateway_ip: "{{static.gateway_ip}}"
            prefix: "{{static.network_prefix}}"
        recovery:
          test:
            name: "{{dr.recovery_site_network}}"
          prod:
            name: "{{dr.recovery_site_network}}"

  register: result

- name: Check mode spec for Update status
  ansible.builtin.assert:
    that:
      - result.response is defined
      - result.changed is false
      - result.failed is false
      - result.response.spec.name == "test-integration-rp-updated"
      - result.response.spec.description == "test-integration-rp-desc-updated"
      - result.response.spec.resources.parameters.availability_zone_list == expected_availability_zone_list
      - result.response.spec.resources.parameters.network_mapping_list == expected_network_mapping_list_in_check_mode
      - result.response.spec.resources.stage_list[0]["stage_work"] == exepected_stage_work_0
      - result.response.spec.resources.stage_list[1]["stage_work"] == exepected_stage_work_1
      - result.response.spec.resources.stage_list[0]["delay_time_secs"] == 2

    fail_msg: "Unable to create update recovery plan checkmode spec"
    success_msg: "Recovery plan update spec created successfully"

- name: Update recovery plan. Add another stage, vm and update networks.
  ntnx_recovery_plans:
    plan_uuid: "{{plan_uuid}}"
    state: "present"
    name: test-integration-rp-updated
    desc: test-integration-rp-desc-updated
    stages:
      - vms:
          - name: "{{dr_vm_name}}"
            enable_script_exec: true
        categories:
          - key: Environment
            value: Staging
            enable_script_exec: true
        delay: 2
      - categories:
          - key: Environment
            value: Dev
    primary_location:
      url: "{{dr.primary_az_url}}"
    recovery_location:
      url: "{{dr.recovery_az_url}}"
    network_type: NON_STRETCH
    network_mappings:
      - primary:
          test:
            name: "{{static.name}}"
            gateway_ip: "{{static.gateway_ip}}"
            prefix: "{{static.network_prefix}}"
          prod:
            name: "{{static.name}}"
            gateway_ip: "{{static.gateway_ip}}"
            prefix: "{{static.network_prefix}}"
        recovery:
          test:
            name: "{{dr.recovery_site_network}}"
          prod:
            name: "{{dr.recovery_site_network}}"
  register: recovery_plan

- name: Update status
  ansible.builtin.assert:
    that:
      - recovery_plan.response is defined
      - recovery_plan.changed is true
      - recovery_plan.failed is false
      - recovery_plan.response.status.state == 'COMPLETE'
      - recovery_plan.plan_uuid == result.response.metadata.uuid
      - recovery_plan.response.status.name == "test-integration-rp-updated"
      - recovery_plan.response.status.description == "test-integration-rp-desc-updated"
      - recovery_plan.response.status.resources.parameters.availability_zone_list == expected_availability_zone_list
      - recovery_plan.response.status.resources.parameters.network_mapping_list == expected_network_mapping_list
      - recovery_plan.response.status.resources.stage_list[0]["stage_work"] == exepected_stage_work_0
      - recovery_plan.response.status.resources.stage_list[1]["stage_work"] == exepected_stage_work_1
      - recovery_plan.response.status.resources.stage_list[0]["delay_time_secs"] == 2

<<<<<<< HEAD
    fail_msg: 'Unable to update recovery plans'
    success_msg: 'Recovery plan updated successfully'

=======
    fail_msg: "Unable to updae recovery plans"
    success_msg: "Recovery plan updated successfully"
>>>>>>> 98dc67cb

- name: Idempotency Check
  ntnx_recovery_plans:
    plan_uuid: "{{plan_uuid}}"
    state: "present"
    name: test-integration-rp-updated
    desc: test-integration-rp-desc-updated
    stages:
      - vms:
          - name: "{{dr_vm_name}}"
            enable_script_exec: true
        categories:
          - key: Environment
            value: Staging
            enable_script_exec: true
        delay: 2
      - categories:
          - key: Environment
            value: Dev
    primary_location:
      url: "{{dr.primary_az_url}}"
    recovery_location:
      url: "{{dr.recovery_az_url}}"
    network_type: NON_STRETCH
    network_mappings:
      - primary:
          test:
            name: "{{static.name}}"
            gateway_ip: "{{static.gateway_ip}}"
            prefix: "{{static.network_prefix}}"
          prod:
            name: "{{static.name}}"
            gateway_ip: "{{static.gateway_ip}}"
            prefix: "{{static.network_prefix}}"
        recovery:
          test:
            name: "{{dr.recovery_site_network}}"
          prod:
            name: "{{dr.recovery_site_network}}"

  register: result

- name: Idempotency check status
  ansible.builtin.assert:
    that:
      - result.changed == False
      - result.failed == False
      - "'Nothing to change' in result.msg"

    fail_msg: "Idempotency check failed"
    success_msg: "Idempotency check passed"

######################################### Run Recovery Plan Jobs############################################

- name: Run Test Failover with validation errors for checking negative scenario. It will fail in validation phase
  ntnx_recovery_plan_jobs:
    nutanix_host: "{{recovery_site_ip}}"
    state: "present"
    name: test-failover-with-errors
    recovery_plan:
      name: "{{recovery_plan.response.status.name}}"
    failed_site:
      url: "{{dr.primary_az_url}}"
    recovery_site:
      url: "{{dr.recovery_az_url}}"
    action: TEST_FAILOVER
  ignore_errors: true
  no_log: true

  register: result

- name: Assert job status
  ansible.builtin.assert:
    that:
      - result.changed == false
      - result.failed == true
      - result.job_uuid is defined
      - "'FAILED' in result.error.status.execution_status.status"

    fail_msg: "Test failover didn't failed as expected"
    success_msg: "Test failover failed as expected due to validation errors"

- name: Run Test Failover
  ntnx_recovery_plan_jobs:
    nutanix_host: "{{recovery_site_ip}}"
    state: "present"
    name: test-failover
    recovery_plan:
      uuid: "{{recovery_plan.plan_uuid}}"
    failed_site:
      url: "{{dr.primary_az_url}}"
    recovery_site:
      url: "{{dr.recovery_az_url}}"
    action: TEST_FAILOVER
    ignore_validation_failures: true

  register: test_failover_job

- name: Assert job status
  ansible.builtin.assert:
    that:
      - test_failover_job.changed == true
      - test_failover_job.failed == false
      - test_failover_job.job_uuid is defined
      - test_failover_job.response is defined
      - "'COMPLETED' in test_failover_job.response.status.execution_status.status"
      - test_failover_job.response.status.name == "test-failover"
      - test_failover_job.response.status.resources.recovery_plan_reference.uuid == "{{recovery_plan.plan_uuid}}"
      - test_failover_job.response.status.resources.execution_parameters.action_type == "TEST_FAILOVER"
      - test_failover_job.response.status.resources.execution_parameters.failed_availability_zone_list[0]["availability_zone_url"] == "{{dr.primary_az_url}}"
      - test_failover_job.response.status.resources.execution_parameters.recovery_availability_zone_list[0]["availability_zone_url"] == "{{dr.recovery_az_url}}"
    fail_msg: "Test failover job failed"
    success_msg: "Test failover job run successfully"

- name: Run Cleanup
  ntnx_recovery_plan_jobs:
    job_uuid: "{{test_failover_job.job_uuid}}"
    nutanix_host: "{{recovery_site_ip}}"
    state: "present"
    action: CLEANUP
  register: result

- name: Assert job status
  ansible.builtin.assert:
    that:
      - result.changed == true
      - result.failed == false
      - result.job_uuid is defined
      - result.response is defined
      - result.response.status.name == "test-failover"
      - result.response.status.cleanup_status.status == "COMPLETED"

    fail_msg: "Cleanup job failed"
    success_msg: "Cleanup job run successfully"

################################## Delete Recovery Plan Test########################################

- name: Delete recovery plan
  ntnx_recovery_plans:
    plan_uuid: "{{recovery_plan.plan_uuid}}"
    state: "absent"
  register: result

- name: Delete Status
  ansible.builtin.assert:
    that:
      - result.response is defined
      - result.changed == True
      - result.response.status == 'SUCCEEDED'

    fail_msg: "recovery plan delete failed"
    success_msg: "recovery plan deleted successfully"<|MERGE_RESOLUTION|>--- conflicted
+++ resolved
@@ -518,14 +518,8 @@
       - recovery_plan.response.status.resources.stage_list[1]["stage_work"] == exepected_stage_work_1
       - recovery_plan.response.status.resources.stage_list[0]["delay_time_secs"] == 2
 
-<<<<<<< HEAD
-    fail_msg: 'Unable to update recovery plans'
-    success_msg: 'Recovery plan updated successfully'
-
-=======
     fail_msg: "Unable to updae recovery plans"
     success_msg: "Recovery plan updated successfully"
->>>>>>> 98dc67cb
 
 - name: Idempotency Check
   ntnx_recovery_plans:
