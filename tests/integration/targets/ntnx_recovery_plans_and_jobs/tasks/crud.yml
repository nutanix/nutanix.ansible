--- conflicted
+++ resolved
@@ -23,12 +23,6 @@
                 "recovery_network": { "name": "{{network.dhcp.name}}" },
                 "test_network": { "name": "{{network.dhcp.name}}" },
               },
-<<<<<<< HEAD
-              {
-                "availability_zone_url": "{{dr.recovery_az_url}}",
-                "recovery_network": { "name": "{{dr.recovery_site_network}}" },
-                "test_network": { "name": "{{dr.recovery_site_network}}" },
-=======
               {
                 "availability_zone_url": "{{dr.recovery_az_url}}",
                 "recovery_network": { "name": "{{dr.recovery_site_network}}" },
@@ -95,74 +89,8 @@
                         },
                       ],
                   },
->>>>>>> 98dc67cb
-              },
-            ],
-        },
-      ]
-    expected_network_mapping_list:
-      [
-        {
-          "are_networks_stretched": false,
-          "availability_zone_network_mapping_list":
-            [
-              {
-<<<<<<< HEAD
-                "availability_zone_url": "{{dr.primary_az_url}}",
-                "recovery_ip_assignment_list":
-                  [
-                    {
-                      "ip_config_list":
-                        [{ "ip_address": "{{dr.recovery_ip2}}" }],
-                      "vm_reference":
-                        {
-                          "kind": "vm",
-                          "name": "{{dr_vm_name}}",
-                          "uuid": "{{dr_vm.uuid}}",
-                        },
-                    },
-                  ],
-                "recovery_network":
-                  {
-                    "name": "{{network.dhcp.name}}",
-                    "subnet_list":
-                      [
-                        {
-                          "external_connectivity_state": "DISABLED",
-                          "gateway_ip": "{{dr.gateway_ip}}",
-                          "prefix_length": 24,
-                        },
-                      ],
-                  },
-                "test_ip_assignment_list":
-                  [
-                    {
-                      "ip_config_list":
-                        [{ "ip_address": "{{dr.recovery_ip1}}" }],
-                      "vm_reference":
-                        {
-                          "kind": "vm",
-                          "name": "{{dr_vm_name}}",
-                          "uuid": "{{dr_vm.uuid}}",
-                        },
-                    },
-                  ],
-                "test_network":
-                  {
-                    "name": "{{network.dhcp.name}}",
-                    "subnet_list":
-                      [
-                        {
-                          "external_connectivity_state": "DISABLED",
-                          "gateway_ip": "{{dr.gateway_ip}}",
-                          "prefix_length": 24,
-                        },
-                      ],
-                  },
-              },
-              {
-=======
->>>>>>> 98dc67cb
+              },
+              {
                 "availability_zone_url": "{{dr.recovery_az_url}}",
                 "recovery_ip_assignment_list":
                   [
@@ -398,12 +326,6 @@
                       ],
                   },
               },
-<<<<<<< HEAD
-              {
-                "availability_zone_url": "{{dr.recovery_az_url}}",
-                "recovery_network": { "name": "{{dr.recovery_site_network}}" },
-                "test_network": { "name": "{{dr.recovery_site_network}}" },
-=======
               {
                 "availability_zone_url": "{{dr.recovery_az_url}}",
                 "recovery_network": { "name": "{{dr.recovery_site_network}}" },
@@ -444,60 +366,16 @@
                         },
                       ],
                   },
->>>>>>> 98dc67cb
+              },
+              {
+                "availability_zone_url": "{{dr.recovery_az_url}}",
+                "recovery_network": { "name": "{{dr.recovery_site_network}}" },
+                "test_network": { "name": "{{dr.recovery_site_network}}" },
               },
             ],
         },
       ]
-    expected_network_mapping_list:
-      [
-        {
-          "are_networks_stretched": false,
-          "availability_zone_network_mapping_list":
-            [
-              {
-<<<<<<< HEAD
-                "availability_zone_url": "{{dr.primary_az_url}}",
-                "recovery_network":
-                  {
-                    "name": "{{static.name}}",
-                    "subnet_list":
-                      [
-                        {
-                          "external_connectivity_state": "DISABLED",
-                          "gateway_ip": "{{static.gateway_ip}}",
-                          "prefix_length": 24,
-                        },
-                      ],
-                  },
-                "test_network":
-                  {
-                    "name": "{{static.name}}",
-                    "subnet_list":
-                      [
-                        {
-                          "external_connectivity_state": "DISABLED",
-                          "gateway_ip": "{{static.gateway_ip}}",
-                          "prefix_length": 24,
-                        },
-                      ],
-                  },
-              },
-              {
-=======
->>>>>>> 98dc67cb
-                "availability_zone_url": "{{dr.recovery_az_url}}",
-                "recovery_network": { "name": "{{dr.recovery_site_network}}" },
-                "test_network": { "name": "{{dr.recovery_site_network}}" },
-              },
-            ],
-        },
-      ]
-<<<<<<< HEAD
-    expected_stage_work_0:
-=======
     exepected_stage_work_0:
->>>>>>> 98dc67cb
       {
         "recover_entities":
           {
@@ -519,11 +397,7 @@
               ],
           },
       }
-<<<<<<< HEAD
-    expected_stage_work_1:
-=======
     exepected_stage_work_1:
->>>>>>> 98dc67cb
       {
         "recover_entities":
           { "entity_info_list": [{ "categories": { "Environment": "Dev" } }] },
@@ -644,11 +518,7 @@
       - recovery_plan.response.status.resources.stage_list[1]["stage_work"] == expected_stage_work_1
       - recovery_plan.response.status.resources.stage_list[0]["delay_time_secs"] == 2
 
-<<<<<<< HEAD
     fail_msg: "Unable to update recovery plans"
-=======
-    fail_msg: "Unable to updae recovery plans"
->>>>>>> 98dc67cb
     success_msg: "Recovery plan updated successfully"
 
 - name: Idempotency Check
