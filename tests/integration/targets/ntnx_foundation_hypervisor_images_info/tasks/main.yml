---
<<<<<<< HEAD
- name: Set module defaults
  module_defaults:
      nutanix.ncp.ntnx_foundation_hypervisor_images_info:
          nutanix_host: "{{ foundation_host }}"
  block:
      - name: Import "get_hypervisors.yml"
        ansible.builtin.import_tasks: "get_hypervisors.yml"
=======
- name: Ntnx_foundation_hypervisor_images_info integration tests
  module_defaults:
    nutanix.ncp.ntnx_foundation_hypervisor_images_info:
      nutanix_host: "{{ foundation_host }}"
  block:
    - name: Import Tasks
      ansible.builtin.import_tasks: get_hypervisors.yml
>>>>>>> 98dc67cb
<|MERGE_RESOLUTION|>--- conflicted
+++ resolved
@@ -1,18 +1,8 @@
 ---
-<<<<<<< HEAD
-- name: Set module defaults
-  module_defaults:
-      nutanix.ncp.ntnx_foundation_hypervisor_images_info:
-          nutanix_host: "{{ foundation_host }}"
-  block:
-      - name: Import "get_hypervisors.yml"
-        ansible.builtin.import_tasks: "get_hypervisors.yml"
-=======
 - name: Ntnx_foundation_hypervisor_images_info integration tests
   module_defaults:
     nutanix.ncp.ntnx_foundation_hypervisor_images_info:
       nutanix_host: "{{ foundation_host }}"
   block:
     - name: Import Tasks
-      ansible.builtin.import_tasks: get_hypervisors.yml
->>>>>>> 98dc67cb
+      ansible.builtin.import_tasks: get_hypervisors.yml