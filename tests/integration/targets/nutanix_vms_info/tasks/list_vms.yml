- name: Initialize todelete list
  ansible.builtin.set_fact:
    todelete: []

- name: Creat another VM with same name
  ntnx_vms:
    name: "{{ vm.name }}"
    cluster:
      name: "{{ cluster.name }}"
    state: "power_off"
  register: output
  ignore_errors: true

- name: Creation Status
  ansible.builtin.assert:
    that:
      - output.response is defined
      - output.response.status.state == 'COMPLETE'
<<<<<<< HEAD
    fail_msg: ' Unable to create VM with minimum requirements '
    success_msg: ' VM with minimum requirements created successfully '
=======
    fail_msg: " Unable to create VM with minimum requiremnts "
    success_msg: " VM with minimum requiremnts created successfully "
>>>>>>> 98dc67cb

- name: Adding VM uuid to todelete list
  ansible.builtin.set_fact:
    todelete: '{{ todelete + [  output["response"]["metadata"]["uuid"] ] }}'
  when: output.response.status.state == 'COMPLETE'
##################################################
- name: List vms using filter_string
  ntnx_vms_info:
    filter_string: vm_name=={{vm.name}};power_state==off
  register: result
  ignore_errors: true

- name: Listing Status
  ansible.builtin.assert:
    that:
      - result.response is defined
      - result.response.entities[0].metadata.uuid == '{{output["response"]["metadata"]["uuid"]}}'
      - result.response.metadata.kind == "vm"
      - result.response.metadata.total_matches == 1
    fail_msg: " Unable to list vms using filter_string"
    success_msg: " VMs listed successfully using filter_string "
##################################################
- name: List vms using name filter criteria
  ntnx_vms_info:
    filter:
      vm_name: "{{ vm.name }}"
      power_state: "on"
  register: result
  ignore_errors: true

- name: Listing Status
  ansible.builtin.assert:
    that:
      - result.response is defined
    fail_msg: " Unable to list vms "
    success_msg: " VMs listed successfully "
##################################################
- name: List vms using length and offset
  ntnx_vms_info:
    length: 10
    offset: 1
  register: result
  check_mode: true
  ignore_errors: true

- name: Listing Status
  ansible.builtin.assert:
    that:
      - result.response is defined
    fail_msg: " Unable to list vms "
    success_msg: " VMs listed successfully "
##################################################
- name: List vms using ascending name sorting
  ntnx_vms_info:
    sort_order: "ASCENDING"
    sort_attribute: "vm_name"
    kind: vm
  register: result
  ignore_errors: true

- name: Listing Status
  ansible.builtin.assert:
    that:
      - result.response is defined
    fail_msg: " Unable to list vms "
    success_msg: " VMs listed successfully "
####################################################
- name: Delete all Created VMs
  ntnx_vms:
    state: absent
    vm_uuid: "{{ item }}"
  register: result
  loop: "{{ todelete }}"
- name: Reset todelete list
  ansible.builtin.set_fact:
    todelete: []<|MERGE_RESOLUTION|>--- conflicted
+++ resolved
@@ -2,7 +2,7 @@
   ansible.builtin.set_fact:
     todelete: []
 
-- name: Creat another VM with same name
+- name: Creat anohter VM with same name
   ntnx_vms:
     name: "{{ vm.name }}"
     cluster:
@@ -16,13 +16,8 @@
     that:
       - output.response is defined
       - output.response.status.state == 'COMPLETE'
-<<<<<<< HEAD
-    fail_msg: ' Unable to create VM with minimum requirements '
-    success_msg: ' VM with minimum requirements created successfully '
-=======
     fail_msg: " Unable to create VM with minimum requiremnts "
     success_msg: " VM with minimum requiremnts created successfully "
->>>>>>> 98dc67cb
 
 - name: Adding VM uuid to todelete list
   ansible.builtin.set_fact:
