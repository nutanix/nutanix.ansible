--- conflicted
+++ resolved
@@ -1,12 +1,8 @@
-<<<<<<< HEAD
-- name: Reset todelete list
-=======
 - name: Initialize todelete list
->>>>>>> 98dc67cb
   ansible.builtin.set_fact:
     todelete: []
 
-- name: Creat another VM with same name
+- name: Creat anohter VM with same name
   ntnx_vms:
     name: "{{ vm.name }}"
     cluster:
@@ -20,17 +16,10 @@
     that:
       - output.response is defined
       - output.response.status.state == 'COMPLETE'
-<<<<<<< HEAD
-    fail_msg: ' Unable to create VM with minimum requirements '
-    success_msg: ' VM with minimum requirements created successfully '
-
-- name: Add VM to todelete list
-=======
     fail_msg: " Unable to create VM with minimum requiremnts "
     success_msg: " VM with minimum requiremnts created successfully "
 
 - name: Adding VM uuid to todelete list
->>>>>>> 98dc67cb
   ansible.builtin.set_fact:
     todelete: '{{ todelete + [  output["response"]["metadata"]["uuid"] ] }}'
   when: output.response.status.state == 'COMPLETE'
