---
- name: Start testing ntnx_foundation test for bare metal imaging and cluster creation
  ansible.builtin.debug:
    msg: start testing ntnx_foundation test for bare metal imaging and cluster creation

- name: Get aos_packages_info from foundation
  ntnx_foundation_aos_packages_info:
  register: images

<<<<<<< HEAD
- name: Create spec for imaging and creating cluster out of bare metal nodes
  check_mode: true
  ntnx_foundation:
    timeout: 4500
    cvm_gateway: "{{ cvm_gateway }}"
    cvm_netmask: "{{ cvm_netmask }}"
    hypervisor_gateway: "{{ hypervisor_gateway }}"
    hypervisor_netmask: "{{ hypervisor_netmask }}"
    default_ipmi_user: "{{ default_ipmi_user }}"
    current_cvm_vlan_tag: "{{ nodes.current_cvm_vlan_tag }}"
    nos_package: "{{ images.aos_packages[0] }}"
    blocks:
      - block_id: "{{ nodes.block_id }}"
        nodes:
          - manual_mode:
              cvm_ip: "{{ nodes.node1.cvm_ip }}"
              cvm_gb_ram: 50
              hypervisor_hostname: "{{ nodes.node1.hypervisor_hostname }}"
              ipmi_netmask: "{{ nodes.node1.ipmi_netmask }}"
              ipmi_gateway: "{{ nodes.node1.ipmi_gateway }}"
              ipmi_ip: "{{ nodes.node1.ipmi_ip }}"
              ipmi_password: "{{ nodes.node1.ipmi_password }}"
              hypervisor: "{{ nodes.node1.hypervisor }}"
              hypervisor_ip: "{{ nodes.node1.hypervisor_ip }}"
              node_position: "{{ nodes.node1.node_position }}"
    clusters:
      - redundancy_factor: 1
        cluster_members:
          - "{{ nodes.node1.cvm_ip }}"
        name: test-cluster
        timezone: Asia/Calcutta
        cvm_ntp_servers:
          - "{{ nodes.ntp_servers[0] }}"
          - "{{ nodes.ntp_servers[1] }}"
        cvm_dns_servers:
          - "{{ nodes.dns_servers[0] }}"
          - "{{ nodes.dns_servers[1] }}"
        hypervisor_ntp_servers:
          - "{{ nodes.ntp_servers[0] }}"
          - "{{ nodes.ntp_servers[1] }}"
        enable_ns: true
        backplane_vlan: "{{ nodes.backplane_vlan }}"
        backplane_subnet: "{{ nodes.backplane_subnet }}"
        backplane_netmask: "{{ nodes.backplane_netmask }}"
  register: spec
  ignore_errors: true

- name: Set expected spec
  ansible.builtin.set_fact:
    expected_spec:
      blocks:
        - block_id: "{{ nodes.block_id }}"
          nodes:
            - cvm_gb_ram: 50
              cvm_ip: "{{ nodes.node1.cvm_ip }}"
              hypervisor: "{{ nodes.node1.hypervisor }}"
              hypervisor_hostname: "{{ nodes.node1.hypervisor_hostname }}"
              hypervisor_ip: "{{ nodes.node1.hypervisor_ip }}"
              image_now: true
              ipmi_gateway: "{{ nodes.node1.ipmi_gateway }}"
              ipmi_ip: "{{ nodes.node1.ipmi_ip }}"
              ipmi_netmask: "{{ nodes.node1.ipmi_netmask }}"
              ipmi_password: VALUE_SPECIFIED_IN_NO_LOG_PARAMETER
              node_position: "{{ nodes.node1.node_position }}"
      clusters:
        - backplane_netmask: "{{ nodes.backplane_netmask }}"
          backplane_subnet: "{{ nodes.backplane_subnet }}"
          backplane_vlan: "{{ nodes.backplane_vlan }}"
          cluster_external_ip:
          cluster_init_now: true
          cluster_members: ["{{ nodes.node1.cvm_ip }}"]
          cluster_name: test-cluster
          cvm_dns_servers: "{{ nodes.dns_servers[0] }},{{ nodes.dns_servers[1] }}"
          cvm_ntp_servers: "{{ nodes.ntp_servers[0] }},{{ nodes.ntp_servers[1] }}"
          enable_ns: true
          hypervisor_ntp_servers: "{{ nodes.ntp_servers[0] }},{{ nodes.ntp_servers[1] }}"
          redundancy_factor: 1
          single_node_cluster: true
          timezone: Asia/Calcutta
      current_cvm_vlan_tag: "{{ nodes.current_cvm_vlan_tag }}"
      cvm_gateway: "{{ cvm_gateway }}"
      cvm_netmask: "{{ cvm_netmask }}"
      hypervisor_gateway: "{{ hypervisor_gateway }}"
      hypervisor_iso: {}
      hypervisor_netmask: "{{ hypervisor_netmask }}"
      ipmi_user: "{{ default_ipmi_user }}"
      nos_package: "{{ images.aos_packages[0] }}"

- name: Verify spec
  ansible.builtin.assert:
    that:
      - spec.response is defined
      - spec.failed==false
      - spec.changed==false
      - spec.response == expected_spec
    fail_msg: " Fail : unable to create spec for imaging nodes"
    success_msg: "Success: spec generated successfully"

- name: Image nodes without cluster creation
  ntnx_foundation:
    timeout: 4500
    cvm_gateway: "{{ cvm_gateway }}"
    cvm_netmask: "{{ cvm_netmask }}"
    hypervisor_gateway: "{{ hypervisor_gateway }}"
    hypervisor_netmask: "{{ hypervisor_netmask }}"
    default_ipmi_user: "{{ default_ipmi_user }}"
    current_cvm_vlan_tag: "{{ nodes.current_cvm_vlan_tag }}"
    nos_package: "{{ images.aos_packages[0] }}"
=======
- name: Get aos package name with given version filter from all packages
  ansible.builtin.set_fact:
    aos_packages: "{{ images.aos_packages | select('search', aos_package_filter ) | list }}"

- name: List hypervisor images
  nutanix.ncp.ntnx_foundation_hypervisor_images_info:
  register: hypervisor_images

- name: Get hypervisor package info with given version filter from all packages
  ansible.builtin.set_fact:
    hypervisor_images: "{{ hypervisor_images.hypervisor_images.kvm | selectattr('filename', 'search', hypervisor_package_filter) | list }}"

- name: Create spec for imaging and creating cluster out of bare metal nodes
  check_mode: true
  ntnx_foundation:
    timeout: 4500
    cvm_gateway: "{{ nodes.cvm_gateway }}"
    cvm_netmask: "{{ nodes.cvm_netmask }}"
    hypervisor_gateway: "{{ nodes.hypervisor_gateway }}"
    hypervisor_netmask: "{{ nodes.hypervisor_netmask }}"
    default_ipmi_user: "{{ nodes.default_ipmi_user }}"
    current_cvm_vlan_tag: "{{ nodes.current_cvm_vlan_tag }}"
    nos_package: "{{ aos_packages[0] }}"
    hypervisor_iso:
      kvm:
        filename: "{{ hypervisor_images[0].filename }}"
>>>>>>> 98dc67cb
    blocks:
      - block_id: "{{ nodes.block_id }}"
        nodes:
          - manual_mode:
              cvm_ip: "{{ nodes.node1.cvm_ip }}"
              cvm_gb_ram: 50
              hypervisor_hostname: "{{ nodes.node1.hypervisor_hostname }}"
              ipmi_netmask: "{{ nodes.node1.ipmi_netmask }}"
              ipmi_gateway: "{{ nodes.node1.ipmi_gateway }}"
              ipmi_ip: "{{ nodes.node1.ipmi_ip }}"
              ipmi_password: "{{ nodes.node1.ipmi_password }}"
              hypervisor: "{{ nodes.node1.hypervisor }}"
              hypervisor_ip: "{{ nodes.node1.hypervisor_ip }}"
              node_position: "{{ nodes.node1.node_position }}"
<<<<<<< HEAD
              bond_lacp_rate: "{{ nodes.node1.bond_lacp_rate }}"
              bond_mode: "{{ nodes.node1.bond_mode }}"

  register: result
  no_log: true
=======
              bond_mode: "dynamic"
              bond_lacp_rate: "fast"
    clusters:
      - redundancy_factor: 1
        cluster_members:
          - "{{ nodes.node1.cvm_ip }}"
        name: test-cluster
        timezone: Asia/Calcutta
        cvm_ntp_servers:
          - "{{ nodes.ntp_servers[0] }}"
          - "{{ nodes.ntp_servers[1] }}"
        cvm_dns_servers:
          - "{{ nodes.dns_servers[0] }}"
          - "{{ nodes.dns_servers[1] }}"
        hypervisor_ntp_servers:
          - "{{ nodes.ntp_servers[0] }}"
          - "{{ nodes.ntp_servers[1] }}"
        enable_ns: true
        backplane_vlan: "{{ nodes.backplane_vlan }}"
        backplane_subnet: "{{ nodes.backplane_subnet }}"
        backplane_netmask: "{{ nodes.backplane_netmask }}"
  register: spec
  ignore_errors: true

- name: Set expected spec
  ansible.builtin.set_fact:
    expected_spec:
      blocks:
        - block_id: "{{ nodes.block_id }}"
          nodes:
            - cvm_gb_ram: 50
              cvm_ip: "{{ nodes.node1.cvm_ip }}"
              hypervisor: "{{ nodes.node1.hypervisor }}"
              hypervisor_hostname: "{{ nodes.node1.hypervisor_hostname }}"
              hypervisor_ip: "{{ nodes.node1.hypervisor_ip }}"
              image_now: true
              ipmi_gateway: "{{ nodes.node1.ipmi_gateway }}"
              ipmi_ip: "{{ nodes.node1.ipmi_ip }}"
              ipmi_netmask: "{{ nodes.node1.ipmi_netmask }}"
              ipmi_password: VALUE_SPECIFIED_IN_NO_LOG_PARAMETER
              node_position: "{{ nodes.node1.node_position }}"
              bond_mode: "dynamic"
              bond_lacp_rate: "fast"
      clusters:
        - backplane_netmask: "{{ nodes.backplane_netmask }}"
          backplane_subnet: "{{ nodes.backplane_subnet }}"
          backplane_vlan: "{{ nodes.backplane_vlan }}"
          cluster_external_ip:
          cluster_init_now: true
          cluster_members: ["{{ nodes.node1.cvm_ip }}"]
          cluster_name: test-cluster
          cvm_dns_servers: "{{ nodes.dns_servers[0] }},{{ nodes.dns_servers[1] }}"
          cvm_ntp_servers: "{{ nodes.ntp_servers[0] }},{{ nodes.ntp_servers[1] }}"
          enable_ns: true
          hypervisor_ntp_servers: "{{ nodes.ntp_servers[0] }},{{ nodes.ntp_servers[1] }}"
          redundancy_factor: 1
          single_node_cluster: true
          timezone: Asia/Calcutta
      current_cvm_vlan_tag: "{{ nodes.current_cvm_vlan_tag }}"
      cvm_gateway: "{{ nodes.cvm_gateway }}"
      cvm_netmask: "{{ nodes.cvm_netmask }}"
      hypervisor_gateway: "{{ nodes.hypervisor_gateway }}"
      hypervisor_netmask: "{{ nodes.hypervisor_netmask }}"
      ipmi_user: VALUE_SPECIFIED_IN_NO_LOG_PARAMETER
      nos_package: "{{ aos_packages[0] }}"
      hypervisor_iso:
        kvm:
          filename: "{{ hypervisor_images[0].filename }}"
          checksum: null

- name: Verify spec
  ansible.builtin.assert:
    that:
      - spec.response is defined
      - spec.failed==false
      - spec.changed==false
      - spec.response == expected_spec
    fail_msg: " Fail : unable to create spec for imaging nodes"
    success_msg: "Succes: spec generated successfully"

- name: Image nodes without cluster creation
  ntnx_foundation:
    timeout: 4500
    cvm_gateway: "{{ nodes.cvm_gateway }}"
    cvm_netmask: "{{ nodes.cvm_netmask }}"
    hypervisor_gateway: "{{ nodes.hypervisor_gateway }}"
    hypervisor_netmask: "{{ nodes.hypervisor_netmask }}"
    default_ipmi_user: "{{ nodes.default_ipmi_user }}"
    current_cvm_vlan_tag: "{{ nodes.current_cvm_vlan_tag }}"
    nos_package: "{{ aos_packages[0] }}"
    hypervisor_iso:
      kvm:
        filename: "{{ hypervisor_images[0].filename }}"
    blocks:
      - block_id: "{{ nodes.block_id }}"
        nodes:
          - manual_mode:
              cvm_ip: "{{ nodes.node1.cvm_ip }}"
              cvm_gb_ram: 50
              hypervisor_hostname: "{{ nodes.node1.hypervisor_hostname }}"
              ipmi_netmask: "{{ nodes.node1.ipmi_netmask }}"
              ipmi_gateway: "{{ nodes.node1.ipmi_gateway }}"
              ipmi_ip: "{{ nodes.node1.ipmi_ip }}"
              ipmi_password: "{{ nodes.node1.ipmi_password }}"
              hypervisor: "{{ nodes.node1.hypervisor }}"
              hypervisor_ip: "{{ nodes.node1.hypervisor_ip }}"
              node_position: "{{ nodes.node1.node_position }}"
  register: result
  no_log: false
>>>>>>> 98dc67cb
  ignore_errors: true

- name: Creation Status
  ansible.builtin.assert:
    that:
      - result.response is defined
      - result.failed==false
      - result.changed==true
    fail_msg: " Fail : unable to image nodes"
<<<<<<< HEAD
    success_msg: "Success: node imaging done successfully"
=======
    success_msg: "Succes: node imaging done successfully"
>>>>>>> 98dc67cb

- name: Image nodes and create cluster out of it
  ntnx_foundation:
    timeout: 4500
<<<<<<< HEAD
    cvm_gateway: "{{ cvm_gateway }}"
    cvm_netmask: "{{ cvm_netmask }}"
    hypervisor_gateway: "{{ hypervisor_gateway }}"
    hypervisor_netmask: "{{ hypervisor_netmask }}"
    default_ipmi_user: "{{ default_ipmi_user }}"
    current_cvm_vlan_tag: "{{ nodes.current_cvm_vlan_tag }}"
    nos_package: "{{ images.aos_packages[0] }}"
=======
    cvm_gateway: "{{ nodes.cvm_gateway }}"
    cvm_netmask: "{{ nodes.cvm_netmask }}"
    hypervisor_gateway: "{{ nodes.hypervisor_gateway }}"
    hypervisor_netmask: "{{ nodes.hypervisor_netmask }}"
    default_ipmi_user: "{{ nodes.default_ipmi_user }}"
    current_cvm_vlan_tag: "{{ nodes.current_cvm_vlan_tag }}"
    nos_package: "{{ aos_packages[0] }}"
    hypervisor_iso:
      kvm:
        filename: "{{ hypervisor_images[0].filename }}"
>>>>>>> 98dc67cb
    blocks:
      - block_id: "{{ nodes.block_id }}"
        nodes:
          - manual_mode:
              cvm_ip: "{{ nodes.node1.cvm_ip }}"
              cvm_gb_ram: 50
              hypervisor_hostname: "{{ nodes.node1.hypervisor_hostname }}"
              ipmi_netmask: "{{ nodes.node1.ipmi_netmask }}"
              ipmi_gateway: "{{ nodes.node1.ipmi_gateway }}"
              ipmi_ip: "{{ nodes.node1.ipmi_ip }}"
              ipmi_password: "{{ nodes.node1.ipmi_password }}"
              hypervisor: "{{ nodes.node1.hypervisor }}"
              hypervisor_ip: "{{ nodes.node1.hypervisor_ip }}"
              node_position: "{{ nodes.node1.node_position }}"
<<<<<<< HEAD
              bond_lacp_rate: "{{ nodes.node1.bond_lacp_rate }}"
              bond_mode: "{{ nodes.node1.bond_mode }}"
=======
>>>>>>> 98dc67cb
    clusters:
      - redundancy_factor: 1
        cluster_members:
          - "{{ nodes.node1.cvm_ip }}"
        name: test-cluster
        timezone: Asia/Calcutta
        cvm_ntp_servers:
          - "{{ nodes.ntp_servers[0] }}"
          - "{{ nodes.ntp_servers[1] }}"
        cvm_dns_servers:
          - "{{ nodes.dns_servers[0] }}"
          - "{{ nodes.dns_servers[1] }}"
        hypervisor_ntp_servers:
          - "{{ nodes.ntp_servers[0] }}"
          - "{{ nodes.ntp_servers[1] }}"
  register: result
  no_log: true
  ignore_errors: true

- name: Creation Status
  ansible.builtin.assert:
    that:
      - result.response is defined
      - result.failed==false
      - result.changed==true
      - result.response.cluster_urls is defined
    fail_msg: " Fail : unable to image nodes and create cluster"
<<<<<<< HEAD
    success_msg: "Success: cluster and node imaging done successfully"
=======
    success_msg: "Succes: cluster and node imaging done successfully"
>>>>>>> 98dc67cb
######################################################<|MERGE_RESOLUTION|>--- conflicted
+++ resolved
@@ -7,116 +7,6 @@
   ntnx_foundation_aos_packages_info:
   register: images
 
-<<<<<<< HEAD
-- name: Create spec for imaging and creating cluster out of bare metal nodes
-  check_mode: true
-  ntnx_foundation:
-    timeout: 4500
-    cvm_gateway: "{{ cvm_gateway }}"
-    cvm_netmask: "{{ cvm_netmask }}"
-    hypervisor_gateway: "{{ hypervisor_gateway }}"
-    hypervisor_netmask: "{{ hypervisor_netmask }}"
-    default_ipmi_user: "{{ default_ipmi_user }}"
-    current_cvm_vlan_tag: "{{ nodes.current_cvm_vlan_tag }}"
-    nos_package: "{{ images.aos_packages[0] }}"
-    blocks:
-      - block_id: "{{ nodes.block_id }}"
-        nodes:
-          - manual_mode:
-              cvm_ip: "{{ nodes.node1.cvm_ip }}"
-              cvm_gb_ram: 50
-              hypervisor_hostname: "{{ nodes.node1.hypervisor_hostname }}"
-              ipmi_netmask: "{{ nodes.node1.ipmi_netmask }}"
-              ipmi_gateway: "{{ nodes.node1.ipmi_gateway }}"
-              ipmi_ip: "{{ nodes.node1.ipmi_ip }}"
-              ipmi_password: "{{ nodes.node1.ipmi_password }}"
-              hypervisor: "{{ nodes.node1.hypervisor }}"
-              hypervisor_ip: "{{ nodes.node1.hypervisor_ip }}"
-              node_position: "{{ nodes.node1.node_position }}"
-    clusters:
-      - redundancy_factor: 1
-        cluster_members:
-          - "{{ nodes.node1.cvm_ip }}"
-        name: test-cluster
-        timezone: Asia/Calcutta
-        cvm_ntp_servers:
-          - "{{ nodes.ntp_servers[0] }}"
-          - "{{ nodes.ntp_servers[1] }}"
-        cvm_dns_servers:
-          - "{{ nodes.dns_servers[0] }}"
-          - "{{ nodes.dns_servers[1] }}"
-        hypervisor_ntp_servers:
-          - "{{ nodes.ntp_servers[0] }}"
-          - "{{ nodes.ntp_servers[1] }}"
-        enable_ns: true
-        backplane_vlan: "{{ nodes.backplane_vlan }}"
-        backplane_subnet: "{{ nodes.backplane_subnet }}"
-        backplane_netmask: "{{ nodes.backplane_netmask }}"
-  register: spec
-  ignore_errors: true
-
-- name: Set expected spec
-  ansible.builtin.set_fact:
-    expected_spec:
-      blocks:
-        - block_id: "{{ nodes.block_id }}"
-          nodes:
-            - cvm_gb_ram: 50
-              cvm_ip: "{{ nodes.node1.cvm_ip }}"
-              hypervisor: "{{ nodes.node1.hypervisor }}"
-              hypervisor_hostname: "{{ nodes.node1.hypervisor_hostname }}"
-              hypervisor_ip: "{{ nodes.node1.hypervisor_ip }}"
-              image_now: true
-              ipmi_gateway: "{{ nodes.node1.ipmi_gateway }}"
-              ipmi_ip: "{{ nodes.node1.ipmi_ip }}"
-              ipmi_netmask: "{{ nodes.node1.ipmi_netmask }}"
-              ipmi_password: VALUE_SPECIFIED_IN_NO_LOG_PARAMETER
-              node_position: "{{ nodes.node1.node_position }}"
-      clusters:
-        - backplane_netmask: "{{ nodes.backplane_netmask }}"
-          backplane_subnet: "{{ nodes.backplane_subnet }}"
-          backplane_vlan: "{{ nodes.backplane_vlan }}"
-          cluster_external_ip:
-          cluster_init_now: true
-          cluster_members: ["{{ nodes.node1.cvm_ip }}"]
-          cluster_name: test-cluster
-          cvm_dns_servers: "{{ nodes.dns_servers[0] }},{{ nodes.dns_servers[1] }}"
-          cvm_ntp_servers: "{{ nodes.ntp_servers[0] }},{{ nodes.ntp_servers[1] }}"
-          enable_ns: true
-          hypervisor_ntp_servers: "{{ nodes.ntp_servers[0] }},{{ nodes.ntp_servers[1] }}"
-          redundancy_factor: 1
-          single_node_cluster: true
-          timezone: Asia/Calcutta
-      current_cvm_vlan_tag: "{{ nodes.current_cvm_vlan_tag }}"
-      cvm_gateway: "{{ cvm_gateway }}"
-      cvm_netmask: "{{ cvm_netmask }}"
-      hypervisor_gateway: "{{ hypervisor_gateway }}"
-      hypervisor_iso: {}
-      hypervisor_netmask: "{{ hypervisor_netmask }}"
-      ipmi_user: "{{ default_ipmi_user }}"
-      nos_package: "{{ images.aos_packages[0] }}"
-
-- name: Verify spec
-  ansible.builtin.assert:
-    that:
-      - spec.response is defined
-      - spec.failed==false
-      - spec.changed==false
-      - spec.response == expected_spec
-    fail_msg: " Fail : unable to create spec for imaging nodes"
-    success_msg: "Success: spec generated successfully"
-
-- name: Image nodes without cluster creation
-  ntnx_foundation:
-    timeout: 4500
-    cvm_gateway: "{{ cvm_gateway }}"
-    cvm_netmask: "{{ cvm_netmask }}"
-    hypervisor_gateway: "{{ hypervisor_gateway }}"
-    hypervisor_netmask: "{{ hypervisor_netmask }}"
-    default_ipmi_user: "{{ default_ipmi_user }}"
-    current_cvm_vlan_tag: "{{ nodes.current_cvm_vlan_tag }}"
-    nos_package: "{{ images.aos_packages[0] }}"
-=======
 - name: Get aos package name with given version filter from all packages
   ansible.builtin.set_fact:
     aos_packages: "{{ images.aos_packages | select('search', aos_package_filter ) | list }}"
@@ -143,7 +33,6 @@
     hypervisor_iso:
       kvm:
         filename: "{{ hypervisor_images[0].filename }}"
->>>>>>> 98dc67cb
     blocks:
       - block_id: "{{ nodes.block_id }}"
         nodes:
@@ -158,13 +47,6 @@
               hypervisor: "{{ nodes.node1.hypervisor }}"
               hypervisor_ip: "{{ nodes.node1.hypervisor_ip }}"
               node_position: "{{ nodes.node1.node_position }}"
-<<<<<<< HEAD
-              bond_lacp_rate: "{{ nodes.node1.bond_lacp_rate }}"
-              bond_mode: "{{ nodes.node1.bond_mode }}"
-
-  register: result
-  no_log: true
-=======
               bond_mode: "dynamic"
               bond_lacp_rate: "fast"
     clusters:
@@ -243,7 +125,7 @@
       - spec.changed==false
       - spec.response == expected_spec
     fail_msg: " Fail : unable to create spec for imaging nodes"
-    success_msg: "Succes: spec generated successfully"
+    success_msg: "Success: spec generated successfully"
 
 - name: Image nodes without cluster creation
   ntnx_foundation:
@@ -274,7 +156,6 @@
               node_position: "{{ nodes.node1.node_position }}"
   register: result
   no_log: false
->>>>>>> 98dc67cb
   ignore_errors: true
 
 - name: Creation Status
@@ -284,24 +165,11 @@
       - result.failed==false
       - result.changed==true
     fail_msg: " Fail : unable to image nodes"
-<<<<<<< HEAD
-    success_msg: "Success: node imaging done successfully"
-=======
     success_msg: "Succes: node imaging done successfully"
->>>>>>> 98dc67cb
 
 - name: Image nodes and create cluster out of it
   ntnx_foundation:
     timeout: 4500
-<<<<<<< HEAD
-    cvm_gateway: "{{ cvm_gateway }}"
-    cvm_netmask: "{{ cvm_netmask }}"
-    hypervisor_gateway: "{{ hypervisor_gateway }}"
-    hypervisor_netmask: "{{ hypervisor_netmask }}"
-    default_ipmi_user: "{{ default_ipmi_user }}"
-    current_cvm_vlan_tag: "{{ nodes.current_cvm_vlan_tag }}"
-    nos_package: "{{ images.aos_packages[0] }}"
-=======
     cvm_gateway: "{{ nodes.cvm_gateway }}"
     cvm_netmask: "{{ nodes.cvm_netmask }}"
     hypervisor_gateway: "{{ nodes.hypervisor_gateway }}"
@@ -312,7 +180,6 @@
     hypervisor_iso:
       kvm:
         filename: "{{ hypervisor_images[0].filename }}"
->>>>>>> 98dc67cb
     blocks:
       - block_id: "{{ nodes.block_id }}"
         nodes:
@@ -327,11 +194,6 @@
               hypervisor: "{{ nodes.node1.hypervisor }}"
               hypervisor_ip: "{{ nodes.node1.hypervisor_ip }}"
               node_position: "{{ nodes.node1.node_position }}"
-<<<<<<< HEAD
-              bond_lacp_rate: "{{ nodes.node1.bond_lacp_rate }}"
-              bond_mode: "{{ nodes.node1.bond_mode }}"
-=======
->>>>>>> 98dc67cb
     clusters:
       - redundancy_factor: 1
         cluster_members:
@@ -359,9 +221,5 @@
       - result.changed==true
       - result.response.cluster_urls is defined
     fail_msg: " Fail : unable to image nodes and create cluster"
-<<<<<<< HEAD
     success_msg: "Success: cluster and node imaging done successfully"
-=======
-    success_msg: "Succes: cluster and node imaging done successfully"
->>>>>>> 98dc67cb
 ######################################################