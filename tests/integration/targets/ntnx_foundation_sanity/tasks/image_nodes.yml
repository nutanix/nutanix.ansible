---
- name: Start testing ntnx_foundation test for bare metal imaging and cluster creation
  ansible.builtin.debug:
    msg: start testing ntnx_foundation test for bare metal imaging and cluster creation

- name: Get aos_packages_info from foundation
  ntnx_foundation_aos_packages_info:
  register: images

- name: Get aos package name with given version filter from all packages
  ansible.builtin.set_fact:
    aos_packages: "{{ images.aos_packages | select('search', aos_package_filter ) | list }}"

- name: List hypervisor images
  nutanix.ncp.ntnx_foundation_hypervisor_images_info:
  register: hypervisor_images

- name: Get hypervisor package info with given version filter from all packages
  ansible.builtin.set_fact:
    hypervisor_images: "{{ hypervisor_images.hypervisor_images.kvm | selectattr('filename', 'search', hypervisor_package_filter) | list }}"

<<<<<<< HEAD
  - name: Verify spec
    assert:
      that:
        - spec.response is defined
        - spec.failed==false
        - spec.changed==false
        - spec.response == expected_spec
      fail_msg: " Fail : unable to create spec for imaging nodes"
      success_msg: "Success: spec generated successfully"
=======
- name: Create spec for imaging and creating cluster out of bare metal nodes
  check_mode: true
  ntnx_foundation:
    timeout: 4500
    cvm_gateway: "{{ nodes.cvm_gateway }}"
    cvm_netmask: "{{ nodes.cvm_netmask }}"
    hypervisor_gateway: "{{ nodes.hypervisor_gateway }}"
    hypervisor_netmask: "{{ nodes.hypervisor_netmask }}"
    default_ipmi_user: "{{ nodes.default_ipmi_user }}"
    current_cvm_vlan_tag: "{{ nodes.current_cvm_vlan_tag }}"
    nos_package: "{{ aos_packages[0] }}"
    hypervisor_iso:
      kvm:
        filename: "{{ hypervisor_images[0].filename }}"
    blocks:
      - block_id: "{{ nodes.block_id }}"
        nodes:
          - manual_mode:
              cvm_ip: "{{ nodes.node1.cvm_ip }}"
              cvm_gb_ram: 50
              hypervisor_hostname: "{{ nodes.node1.hypervisor_hostname }}"
              ipmi_netmask: "{{ nodes.node1.ipmi_netmask }}"
              ipmi_gateway: "{{ nodes.node1.ipmi_gateway }}"
              ipmi_ip: "{{ nodes.node1.ipmi_ip }}"
              ipmi_password: "{{ nodes.node1.ipmi_password }}"
              hypervisor: "{{ nodes.node1.hypervisor }}"
              hypervisor_ip: "{{ nodes.node1.hypervisor_ip }}"
              node_position: "{{ nodes.node1.node_position }}"
              bond_mode: "dynamic"
              bond_lacp_rate: "fast"
    clusters:
      - redundancy_factor: 1
        cluster_members:
          - "{{ nodes.node1.cvm_ip }}"
        name: test-cluster
        timezone: Asia/Calcutta
        cvm_ntp_servers:
          - "{{ nodes.ntp_servers[0] }}"
          - "{{ nodes.ntp_servers[1] }}"
        cvm_dns_servers:
          - "{{ nodes.dns_servers[0] }}"
          - "{{ nodes.dns_servers[1] }}"
        hypervisor_ntp_servers:
          - "{{ nodes.ntp_servers[0] }}"
          - "{{ nodes.ntp_servers[1] }}"
        enable_ns: true
        backplane_vlan: "{{ nodes.backplane_vlan }}"
        backplane_subnet: "{{ nodes.backplane_subnet }}"
        backplane_netmask: "{{ nodes.backplane_netmask }}"
  register: spec
  ignore_errors: true
>>>>>>> 98dc67cb

- name: Set expected spec
  ansible.builtin.set_fact:
    expected_spec:
      blocks:
        - block_id: "{{ nodes.block_id }}"
          nodes:
            - cvm_gb_ram: 50
              cvm_ip: "{{ nodes.node1.cvm_ip }}"
              hypervisor: "{{ nodes.node1.hypervisor }}"
              hypervisor_hostname: "{{ nodes.node1.hypervisor_hostname }}"
              hypervisor_ip: "{{ nodes.node1.hypervisor_ip }}"
              image_now: true
              ipmi_gateway: "{{ nodes.node1.ipmi_gateway }}"
              ipmi_ip: "{{ nodes.node1.ipmi_ip }}"
              ipmi_netmask: "{{ nodes.node1.ipmi_netmask }}"
              ipmi_password: VALUE_SPECIFIED_IN_NO_LOG_PARAMETER
              node_position: "{{ nodes.node1.node_position }}"
              bond_mode: "dynamic"
              bond_lacp_rate: "fast"
      clusters:
        - backplane_netmask: "{{ nodes.backplane_netmask }}"
          backplane_subnet: "{{ nodes.backplane_subnet }}"
          backplane_vlan: "{{ nodes.backplane_vlan }}"
          cluster_external_ip:
          cluster_init_now: true
          cluster_members: ["{{ nodes.node1.cvm_ip }}"]
          cluster_name: test-cluster
          cvm_dns_servers: "{{ nodes.dns_servers[0] }},{{ nodes.dns_servers[1] }}"
          cvm_ntp_servers: "{{ nodes.ntp_servers[0] }},{{ nodes.ntp_servers[1] }}"
          enable_ns: true
          hypervisor_ntp_servers: "{{ nodes.ntp_servers[0] }},{{ nodes.ntp_servers[1] }}"
          redundancy_factor: 1
          single_node_cluster: true
          timezone: Asia/Calcutta
      current_cvm_vlan_tag: "{{ nodes.current_cvm_vlan_tag }}"
      cvm_gateway: "{{ nodes.cvm_gateway }}"
      cvm_netmask: "{{ nodes.cvm_netmask }}"
      hypervisor_gateway: "{{ nodes.hypervisor_gateway }}"
      hypervisor_netmask: "{{ nodes.hypervisor_netmask }}"
      ipmi_user: VALUE_SPECIFIED_IN_NO_LOG_PARAMETER
      nos_package: "{{ aos_packages[0] }}"
      hypervisor_iso:
        kvm:
          filename: "{{ hypervisor_images[0].filename }}"
          checksum: null

- name: Verify spec
  ansible.builtin.assert:
    that:
      - spec.response is defined
      - spec.failed==false
      - spec.changed==false
      - spec.response == expected_spec
    fail_msg: " Fail : unable to create spec for imaging nodes"
    success_msg: "Succes: spec generated successfully"

<<<<<<< HEAD
  - name: Creation Status
    assert:
      that:
        - result.response is defined
        - result.failed==false
        - result.changed==true
      fail_msg: " Fail : unable to image nodes"
      success_msg: "Success: node imaging done successfully"
=======
- name: Image nodes without cluster creation
  ntnx_foundation:
    timeout: 4500
    cvm_gateway: "{{ nodes.cvm_gateway }}"
    cvm_netmask: "{{ nodes.cvm_netmask }}"
    hypervisor_gateway: "{{ nodes.hypervisor_gateway }}"
    hypervisor_netmask: "{{ nodes.hypervisor_netmask }}"
    default_ipmi_user: "{{ nodes.default_ipmi_user }}"
    current_cvm_vlan_tag: "{{ nodes.current_cvm_vlan_tag }}"
    nos_package: "{{ aos_packages[0] }}"
    hypervisor_iso:
      kvm:
        filename: "{{ hypervisor_images[0].filename }}"
    blocks:
      - block_id: "{{ nodes.block_id }}"
        nodes:
          - manual_mode:
              cvm_ip: "{{ nodes.node1.cvm_ip }}"
              cvm_gb_ram: 50
              hypervisor_hostname: "{{ nodes.node1.hypervisor_hostname }}"
              ipmi_netmask: "{{ nodes.node1.ipmi_netmask }}"
              ipmi_gateway: "{{ nodes.node1.ipmi_gateway }}"
              ipmi_ip: "{{ nodes.node1.ipmi_ip }}"
              ipmi_password: "{{ nodes.node1.ipmi_password }}"
              hypervisor: "{{ nodes.node1.hypervisor }}"
              hypervisor_ip: "{{ nodes.node1.hypervisor_ip }}"
              node_position: "{{ nodes.node1.node_position }}"
  register: result
  no_log: false
  ignore_errors: true
>>>>>>> 98dc67cb

- name: Creation Status
  ansible.builtin.assert:
    that:
      - result.response is defined
      - result.failed==false
      - result.changed==true
    fail_msg: " Fail : unable to image nodes"
    success_msg: "Succes: node imaging done successfully"

<<<<<<< HEAD
  - name: Creation Status
    assert:
      that:
        - result.response is defined
        - result.failed==false
        - result.changed==true
        - result.response.cluster_urls is defined
      fail_msg: " Fail : unable to image nodes and create cluster"
      success_msg: "Success: cluster and node imaging done successfully"
=======
- name: Image nodes and create cluster out of it
  ntnx_foundation:
    timeout: 4500
    cvm_gateway: "{{ nodes.cvm_gateway }}"
    cvm_netmask: "{{ nodes.cvm_netmask }}"
    hypervisor_gateway: "{{ nodes.hypervisor_gateway }}"
    hypervisor_netmask: "{{ nodes.hypervisor_netmask }}"
    default_ipmi_user: "{{ nodes.default_ipmi_user }}"
    current_cvm_vlan_tag: "{{ nodes.current_cvm_vlan_tag }}"
    nos_package: "{{ aos_packages[0] }}"
    hypervisor_iso:
      kvm:
        filename: "{{ hypervisor_images[0].filename }}"
    blocks:
      - block_id: "{{ nodes.block_id }}"
        nodes:
          - manual_mode:
              cvm_ip: "{{ nodes.node1.cvm_ip }}"
              cvm_gb_ram: 50
              hypervisor_hostname: "{{ nodes.node1.hypervisor_hostname }}"
              ipmi_netmask: "{{ nodes.node1.ipmi_netmask }}"
              ipmi_gateway: "{{ nodes.node1.ipmi_gateway }}"
              ipmi_ip: "{{ nodes.node1.ipmi_ip }}"
              ipmi_password: "{{ nodes.node1.ipmi_password }}"
              hypervisor: "{{ nodes.node1.hypervisor }}"
              hypervisor_ip: "{{ nodes.node1.hypervisor_ip }}"
              node_position: "{{ nodes.node1.node_position }}"
    clusters:
      - redundancy_factor: 1
        cluster_members:
          - "{{ nodes.node1.cvm_ip }}"
        name: test-cluster
        timezone: Asia/Calcutta
        cvm_ntp_servers:
          - "{{ nodes.ntp_servers[0] }}"
          - "{{ nodes.ntp_servers[1] }}"
        cvm_dns_servers:
          - "{{ nodes.dns_servers[0] }}"
          - "{{ nodes.dns_servers[1] }}"
        hypervisor_ntp_servers:
          - "{{ nodes.ntp_servers[0] }}"
          - "{{ nodes.ntp_servers[1] }}"
  register: result
  no_log: true
  ignore_errors: true
>>>>>>> 98dc67cb

- name: Creation Status
  ansible.builtin.assert:
    that:
      - result.response is defined
      - result.failed==false
      - result.changed==true
      - result.response.cluster_urls is defined
    fail_msg: " Fail : unable to image nodes and create cluster"
    success_msg: "Succes: cluster and node imaging done successfully"
######################################################<|MERGE_RESOLUTION|>--- conflicted
+++ resolved
@@ -19,17 +19,6 @@
   ansible.builtin.set_fact:
     hypervisor_images: "{{ hypervisor_images.hypervisor_images.kvm | selectattr('filename', 'search', hypervisor_package_filter) | list }}"
 
-<<<<<<< HEAD
-  - name: Verify spec
-    assert:
-      that:
-        - spec.response is defined
-        - spec.failed==false
-        - spec.changed==false
-        - spec.response == expected_spec
-      fail_msg: " Fail : unable to create spec for imaging nodes"
-      success_msg: "Success: spec generated successfully"
-=======
 - name: Create spec for imaging and creating cluster out of bare metal nodes
   check_mode: true
   ntnx_foundation:
@@ -81,7 +70,6 @@
         backplane_netmask: "{{ nodes.backplane_netmask }}"
   register: spec
   ignore_errors: true
->>>>>>> 98dc67cb
 
 - name: Set expected spec
   ansible.builtin.set_fact:
@@ -139,16 +127,6 @@
     fail_msg: " Fail : unable to create spec for imaging nodes"
     success_msg: "Succes: spec generated successfully"
 
-<<<<<<< HEAD
-  - name: Creation Status
-    assert:
-      that:
-        - result.response is defined
-        - result.failed==false
-        - result.changed==true
-      fail_msg: " Fail : unable to image nodes"
-      success_msg: "Success: node imaging done successfully"
-=======
 - name: Image nodes without cluster creation
   ntnx_foundation:
     timeout: 4500
@@ -179,7 +157,6 @@
   register: result
   no_log: false
   ignore_errors: true
->>>>>>> 98dc67cb
 
 - name: Creation Status
   ansible.builtin.assert:
@@ -190,17 +167,6 @@
     fail_msg: " Fail : unable to image nodes"
     success_msg: "Succes: node imaging done successfully"
 
-<<<<<<< HEAD
-  - name: Creation Status
-    assert:
-      that:
-        - result.response is defined
-        - result.failed==false
-        - result.changed==true
-        - result.response.cluster_urls is defined
-      fail_msg: " Fail : unable to image nodes and create cluster"
-      success_msg: "Success: cluster and node imaging done successfully"
-=======
 - name: Image nodes and create cluster out of it
   ntnx_foundation:
     timeout: 4500
@@ -246,7 +212,6 @@
   register: result
   no_log: true
   ignore_errors: true
->>>>>>> 98dc67cb
 
 - name: Creation Status
   ansible.builtin.assert:
