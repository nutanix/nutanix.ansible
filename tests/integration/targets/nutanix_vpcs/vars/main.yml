--- conflicted
+++ resolved
@@ -4,22 +4,13 @@
 
 external_subnet:
   name: ET_2
-<<<<<<< HEAD
-  uuiid: 57959f75-6b21-431c-b76b-516447d52621
-dns_servers: ["8.8.8.8", "8.8.4.4"]
-
-=======
   uuid: 019f2086-207d-43ff-ae0c-1ec1045ef33c
 dns_servers: ["8.8.8.8", "8.8.4.4"]
->>>>>>> f9691a57
 routable_ips:
   network_ip: 192.168.2.0
   network_prefix: 24
   network_ip_2: 192.168.8.0
   network_prefix_2: 24
-<<<<<<< HEAD
-  
-=======
 cluster:
   name:  auto_cluster_prod_1a642ea0a5c3
   uuid: 0005d734-09d4-0462-185b-ac1f6b6f97e2 
@@ -35,5 +26,4 @@
   static:
     start_address: 10.44.3.208
     end_address: 10.44.3.217
->>>>>>> f9691a57
 todelete: []