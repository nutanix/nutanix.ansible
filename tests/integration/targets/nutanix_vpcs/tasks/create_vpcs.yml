<<<<<<< HEAD
- name: Create min VPC
  ntnx_vpcs:
    validate_certs: False
    state: present
=======
- name: Create min VPC with subnet name
  ntnx_vpcs:
    validate_certs: False
    state: present
    wait: false
>>>>>>> f9691a57
    nutanix_host: "{{ ip }}"
    nutanix_username: "{{ username }}"
    nutanix_password: "{{ password }}"
    name: MinVPC
    external_subnets:
      - subnet_name: "{{ external_subnet.name }}"
<<<<<<< HEAD
=======
  register: result
  ignore_errors: True

- set_fact:
    todelete: "{{ todelete + [  result.vpc_uuid ] }}"
##########################################################
- name: Create min VPC with external_subnet uuid
  ntnx_vpcs:
    validate_certs: False
    state: present
    wait: true
    nutanix_host: "{{ ip }}"
    nutanix_username: "{{ username }}"
    nutanix_password: "{{ password }}"
    name: MinVPC
    external_subnets:
      - subnet_uuid: "{{ external_subnet.uuid }}"
>>>>>>> f9691a57
  register: result
  ignore_errors: True

- name: Creation Status
  assert:
    that:
      - result.response is defined
      - result.response.status.state == 'COMPLETE'
    fail_msg: " Unable to create Min vpc with external subnet uuid "
    success_msg: " Min vpc with external subnet uuid created successfully "

- set_fact:
    todelete: "{{ todelete + [  result.vpc_uuid ] }}"
##########################################################
- name: Delete all created vpcs
  ntnx_vpcs:
    state: absent
    nutanix_host: "{{ ip }}"
    nutanix_username: "{{ username }}"
    nutanix_password: "{{ password }}"
    validate_certs: False
    vpc_uuid: "{{ item }}"
  register: result
  loop: "{{ todelete }}"
  ignore_errors: True

<<<<<<< HEAD
##########################################################

=======
- set_fact:
    todelete: []
##########################################################
>>>>>>> f9691a57
- name: Create VPC with routable_ips
  ntnx_vpcs:
    validate_certs: False
    state: present
    nutanix_host: "{{ ip }}"
    nutanix_username: "{{ username }}"
    nutanix_password: "{{ password }}"
    name: vpc_with_routable_ips
<<<<<<< HEAD
    routable_ips:
      - network_ip: "{{ routable_ips.network_ip }}"
        network_prefix:  "{{ routable_ips.network_prefix }}"
  register: result
  ignore_errors: True

- name: Creation Status
  assert:
    that:
      - result.response is defined
      - result.response.status.state == 'COMPLETE'
    fail_msg: " Unable to create vpc with routable_ips "
    success_msg: " VPC with routable ips created successfully "

- set_fact:
    todelete: "{{ todelete + [  result.vpc_uuid ] }}"

##########################################################

- name: Create VPC with routable_ips and external subnet
  ntnx_vpcs:
    validate_certs: False
    state: present
    nutanix_host: "{{ ip }}"
    nutanix_username: "{{ username }}"
    nutanix_password: "{{ password }}"
    name: vpc_with_routable_ips and external subnet
    external_subnets:
      - subnet_name: "{{ external_subnet.name }}"
    routable_ips:
      - network_ip: "{{ routable_ips.network_ip_2 }}"
        network_prefix:  "{{ routable_ips.network_prefix_2 }}"
=======
    routable_ips:
      - network_ip: "{{ routable_ips.network_ip }}"
        network_prefix:  "{{ routable_ips.network_prefix }}"
>>>>>>> f9691a57
  register: result
  ignore_errors: True

- name: Creation Status
  assert:
    that:
      - result.response is defined
      - result.response.status.state == 'COMPLETE'
<<<<<<< HEAD
    fail_msg: " Unable to create vpc with routable_ips and external subnet "
    success_msg: " VPC with routable ips and external subnet created successfully "
=======
    fail_msg: " Unable to create vpc with routable_ips "
    success_msg: " VPC with routable ips created successfully "
>>>>>>> f9691a57

- set_fact:
    todelete: "{{ todelete + [  result.vpc_uuid ] }}"
##########################################################
- name: Create VPC with routable_ips and external subnet
  ntnx_vpcs:
    validate_certs: False
    state: present
    nutanix_host: "{{ ip }}"
    nutanix_username: "{{ username }}"
    nutanix_password: "{{ password }}"
    name: vpc_with_routable_ips and external subnet
    external_subnets:
      - subnet_name: "{{ external_subnet.name }}"
    routable_ips:
      - network_ip: "{{ routable_ips.network_ip_2 }}"
        network_prefix:  "{{ routable_ips.network_prefix_2 }}"
  register: result
  ignore_errors: True

<<<<<<< HEAD
##########################################################

=======
- name: Creation Status
  assert:
    that:
      - result.response is defined
      - result.response.status.state == 'COMPLETE'
    fail_msg: " Unable to create vpc with routable_ips and external subnet "
    success_msg: " VPC with routable ips and external subnet created successfully "

- set_fact:
    todelete: "{{ todelete + [  result.vpc_uuid ] }}"
##########################################################
>>>>>>> f9691a57
- name: Create VPC with dns_servers
  ntnx_vpcs:
    validate_certs: False
    state: present
    nutanix_host: "{{ ip }}"
    nutanix_username: "{{ username }}"
    nutanix_password: "{{ password }}"
    name: vpc_with_dns_servers
    dns_servers: "{{ dns_servers }}"
  register: result
  ignore_errors: True
- name: Creation Status
  assert:
    that:
      - result.response is defined
      - result.response.status.state == 'COMPLETE'
    fail_msg: " Unable to create vpc with dns_servers "
    success_msg: " VPC with dns_servers created successfully "

- set_fact:
    todelete: "{{ todelete + [  result.vpc_uuid ] }}"
##########################################################
- name: Delete all created vpcs
  ntnx_vpcs:
    state: absent
    nutanix_host: "{{ ip }}"
    nutanix_username: "{{ username }}"
    nutanix_password: "{{ password }}"
    validate_certs: False
    vpc_uuid: "{{ item }}"
  register: result
  loop: "{{ todelete }}"
  ignore_errors: True

<<<<<<< HEAD
##########################################################

- name: Delete all created vpcs
  ntnx_vpcs:
    state: absent
    nutanix_host: "{{ ip }}"
    nutanix_username: "{{ username }}"
    nutanix_password: "{{ password }}"
    validate_certs: False
    vpc_uuid: "{{ item }}"
  register: result
  loop: "{{ todelete }}"
  ignore_errors: True

- set_fact:
    todelete: []

##########################################################

=======
- set_fact:
    todelete: []
##########################################################
>>>>>>> f9691a57
- name: Create VPC with all specfactions
  ntnx_vpcs:
    validate_certs: False
    state: present
    nutanix_host: "{{ ip }}"
    nutanix_username: "{{ username }}"
    nutanix_password: "{{ password }}"
    name: vpc_with_add_specfactions
    external_subnets:
      - subnet_name: "{{ external_subnet.name }}"
    dns_servers: "{{ dns_servers }}"
    routable_ips:
      - network_ip: "{{ routable_ips.network_ip }}"
        network_prefix:  "{{ routable_ips.network_prefix }}"
  register: result
  ignore_errors: True

- name: Creation Status
  assert:
    that:
      - result.response is defined
      - result.response.status.state == 'COMPLETE'
    fail_msg: " Unable to create vpc all specfactions "
    success_msg: " VPC with all specfactions created successfully "

- set_fact:
    todelete: "{{ todelete + [  result.vpc_uuid ] }}"
<<<<<<< HEAD
    
##########################################################

=======
##########################################################
>>>>>>> f9691a57
- name: Delete all created vpcs
  ntnx_vpcs:
    state: absent
    nutanix_host: "{{ ip }}"
    nutanix_username: "{{ username }}"
    nutanix_password: "{{ password }}"
    validate_certs: False
    vpc_uuid: "{{ item }}"
  register: result
  loop: "{{ todelete }}"
  ignore_errors: True<|MERGE_RESOLUTION|>--- conflicted
+++ resolved
@@ -1,23 +1,14 @@
-<<<<<<< HEAD
-- name: Create min VPC
-  ntnx_vpcs:
-    validate_certs: False
-    state: present
-=======
 - name: Create min VPC with subnet name
   ntnx_vpcs:
     validate_certs: False
     state: present
     wait: false
->>>>>>> f9691a57
     nutanix_host: "{{ ip }}"
     nutanix_username: "{{ username }}"
     nutanix_password: "{{ password }}"
     name: MinVPC
     external_subnets:
       - subnet_name: "{{ external_subnet.name }}"
-<<<<<<< HEAD
-=======
   register: result
   ignore_errors: True
 
@@ -35,7 +26,6 @@
     name: MinVPC
     external_subnets:
       - subnet_uuid: "{{ external_subnet.uuid }}"
->>>>>>> f9691a57
   register: result
   ignore_errors: True
 
@@ -62,14 +52,9 @@
   loop: "{{ todelete }}"
   ignore_errors: True
 
-<<<<<<< HEAD
-##########################################################
-
-=======
 - set_fact:
     todelete: []
 ##########################################################
->>>>>>> f9691a57
 - name: Create VPC with routable_ips
   ntnx_vpcs:
     validate_certs: False
@@ -78,7 +63,6 @@
     nutanix_username: "{{ username }}"
     nutanix_password: "{{ password }}"
     name: vpc_with_routable_ips
-<<<<<<< HEAD
     routable_ips:
       - network_ip: "{{ routable_ips.network_ip }}"
         network_prefix:  "{{ routable_ips.network_prefix }}"
@@ -92,45 +76,6 @@
       - result.response.status.state == 'COMPLETE'
     fail_msg: " Unable to create vpc with routable_ips "
     success_msg: " VPC with routable ips created successfully "
-
-- set_fact:
-    todelete: "{{ todelete + [  result.vpc_uuid ] }}"
-
-##########################################################
-
-- name: Create VPC with routable_ips and external subnet
-  ntnx_vpcs:
-    validate_certs: False
-    state: present
-    nutanix_host: "{{ ip }}"
-    nutanix_username: "{{ username }}"
-    nutanix_password: "{{ password }}"
-    name: vpc_with_routable_ips and external subnet
-    external_subnets:
-      - subnet_name: "{{ external_subnet.name }}"
-    routable_ips:
-      - network_ip: "{{ routable_ips.network_ip_2 }}"
-        network_prefix:  "{{ routable_ips.network_prefix_2 }}"
-=======
-    routable_ips:
-      - network_ip: "{{ routable_ips.network_ip }}"
-        network_prefix:  "{{ routable_ips.network_prefix }}"
->>>>>>> f9691a57
-  register: result
-  ignore_errors: True
-
-- name: Creation Status
-  assert:
-    that:
-      - result.response is defined
-      - result.response.status.state == 'COMPLETE'
-<<<<<<< HEAD
-    fail_msg: " Unable to create vpc with routable_ips and external subnet "
-    success_msg: " VPC with routable ips and external subnet created successfully "
-=======
-    fail_msg: " Unable to create vpc with routable_ips "
-    success_msg: " VPC with routable ips created successfully "
->>>>>>> f9691a57
 
 - set_fact:
     todelete: "{{ todelete + [  result.vpc_uuid ] }}"
@@ -151,10 +96,6 @@
   register: result
   ignore_errors: True
 
-<<<<<<< HEAD
-##########################################################
-
-=======
 - name: Creation Status
   assert:
     that:
@@ -166,7 +107,6 @@
 - set_fact:
     todelete: "{{ todelete + [  result.vpc_uuid ] }}"
 ##########################################################
->>>>>>> f9691a57
 - name: Create VPC with dns_servers
   ntnx_vpcs:
     validate_certs: False
@@ -201,31 +141,9 @@
   loop: "{{ todelete }}"
   ignore_errors: True
 
-<<<<<<< HEAD
-##########################################################
-
-- name: Delete all created vpcs
-  ntnx_vpcs:
-    state: absent
-    nutanix_host: "{{ ip }}"
-    nutanix_username: "{{ username }}"
-    nutanix_password: "{{ password }}"
-    validate_certs: False
-    vpc_uuid: "{{ item }}"
-  register: result
-  loop: "{{ todelete }}"
-  ignore_errors: True
-
-- set_fact:
-    todelete: []
-
-##########################################################
-
-=======
 - set_fact:
     todelete: []
 ##########################################################
->>>>>>> f9691a57
 - name: Create VPC with all specfactions
   ntnx_vpcs:
     validate_certs: False
@@ -253,13 +171,7 @@
 
 - set_fact:
     todelete: "{{ todelete + [  result.vpc_uuid ] }}"
-<<<<<<< HEAD
-    
 ##########################################################
-
-=======
-##########################################################
->>>>>>> f9691a57
 - name: Delete all created vpcs
   ntnx_vpcs:
     state: absent
