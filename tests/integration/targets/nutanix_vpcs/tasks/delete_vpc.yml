---
- name: Create VPC with all specfactions
  ntnx_vpcs:
    state: present
    name: vpc_with_add_specfactions
    external_subnets:
      - subnet_name: "{{ external_nat_subnet.name }}"
    dns_servers: "{{ dns_servers }}"
    routable_ips:
      - network_ip: "{{ routable_ips.network_ip }}"
        network_prefix: "{{ routable_ips.network_prefix }}"
  register: result
  ignore_errors: true

- name: Creation Status
  ansible.builtin.assert:
    that:
      - result.response is defined
      - result.response.status.state == 'COMPLETE'
    fail_msg: " Unable to create vpc all specfactions "
    success_msg: " VPC with all specfactions created successfully "

<<<<<<< HEAD
=======

- name: Delete vpc with check mode
  ntnx_vpcs:
    state: absent
    vpc_uuid: "{{ result.vpc_uuid }}"
  register: output
  ignore_errors: true
  check_mode: true

- name: Creation Status
  assert:
    that:
      - output.failed == false
      - output.changed == false
      - output.msg =="VPC with uuid:{{ result.vpc_uuid }} will be deleted."
      - output.vpc_uuid == "{{ result.vpc_uuid }}"
    fail_msg: "vpc has been deleted successfully within check_mode"
    success_msg: "Returned As expected"

>>>>>>> 69a39bf6
- name: Delete vpc
  ntnx_vpcs:
    state: absent
    vpc_uuid: "{{ result.vpc_uuid }}"<|MERGE_RESOLUTION|>--- conflicted
+++ resolved
@@ -20,9 +20,6 @@
     fail_msg: " Unable to create vpc all specfactions "
     success_msg: " VPC with all specfactions created successfully "
 
-<<<<<<< HEAD
-=======
-
 - name: Delete vpc with check mode
   ntnx_vpcs:
     state: absent
@@ -41,7 +38,6 @@
     fail_msg: "vpc has been deleted successfully within check_mode"
     success_msg: "Returned As expected"
 
->>>>>>> 69a39bf6
 - name: Delete vpc
   ntnx_vpcs:
     state: absent
