--- conflicted
+++ resolved
@@ -1,18 +1,12 @@
 ---
-<<<<<<< HEAD
-- name: Start testing ntnx_images update
-  ansible.builtin.debug:
-    msg: Start testing ntnx_images update
-=======
 - name: Start ntnx_images update tests
   ansible.builtin.debug:
     msg: Start ntnx_image update tests
->>>>>>> 98dc67cb
 
 - name: Create image for update tests
   ntnx_images:
     state: present
-    name: Integration-test-image-update
+    name: integration-test-image-update
     desc: "image for integration"
     source_uri: "{{ disk_image.url }}"
     image_type: "DISK_IMAGE"
@@ -41,11 +35,7 @@
     fail_msg: "Unable to create image using source_uri for update tests"
     success_msg: "Image with given source_uri created successfully for update tests"
 
-<<<<<<< HEAD
-- name: Add image to delete list
-=======
 - name: Adding image to todelete list
->>>>>>> 98dc67cb
   ansible.builtin.set_fact:
     todelete: '{{ todelete + [  setup_image["response"]["metadata"]["uuid"] ] }}'
 
@@ -55,7 +45,7 @@
   ntnx_images:
     state: present
     image_uuid: "{{ setup_image.image_uuid }}"
-    name: Integration-test-image-update
+    name: integration-test-image-update
     desc: "image for integration"
     categories:
       Environment:
@@ -80,7 +70,7 @@
   ntnx_images:
     state: present
     image_uuid: "{{ setup_image.image_uuid }}"
-    name: Integration-test-image-after-update
+    name: integration-test-image-after-update
     desc: "description after update"
     categories:
       Environment:
@@ -95,7 +85,7 @@
     that:
       - result.response is defined
       - result.response.status.state == 'COMPLETE'
-      - result.response.status.name == 'Integration-test-image-after-update'
+      - result.response.status.name == 'integration-test-image-after-update'
       - result.response.status.description == 'description after update'
       - result.response.status.resources.image_type == 'ISO_IMAGE'
       - result.response.metadata.categories_mapping['Environment'] == ['Production']
@@ -106,7 +96,7 @@
 ########################################################################################
 
 # Commenting out as removing all categories from Images is broken
-# - name: Test removal of all categories from image
+# - name: test removal of all categories from image
 #   ntnx_images:
 #     state: present
 #     image_uuid: "{{ setup_image.image_uuid }}"
