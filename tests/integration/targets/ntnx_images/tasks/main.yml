--- conflicted
+++ resolved
@@ -1,28 +1,15 @@
 ---
 - name: Set module defaults
   module_defaults:
-<<<<<<< HEAD
-  group/nutanix.ncp.ntnx:
-=======
     group/nutanix.ncp.ntnx:
->>>>>>> 98dc67cb
       nutanix_host: "{{ ip }}"
       nutanix_username: "{{ username }}"
       nutanix_password: "{{ password }}"
       validate_certs: "{{ validate_certs }}"
   block:
-<<<<<<< HEAD
-      - name: Import create.yml
-        ansible.builtin.import_tasks: "create.yml"
-      - name: Import update.yml
-        ansible.builtin.import_tasks: "update.yml"
-      - name: Import delete.yml
-        ansible.builtin.import_tasks: "delete.yml"
-=======
     - name: Import create.yml
       ansible.builtin.import_tasks: "create.yml"
     - name: Import update.yml
       ansible.builtin.import_tasks: "update.yml"
     - name: Import delete.yml
-      ansible.builtin.import_tasks: "delete.yml"
->>>>>>> 98dc67cb
+      ansible.builtin.import_tasks: "delete.yml"